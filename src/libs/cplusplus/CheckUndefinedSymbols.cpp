/**************************************************************************
**
** This file is part of Qt Creator
**
** Copyright (c) 2009 Nokia Corporation and/or its subsidiary(-ies).
**
** Contact: Nokia Corporation (qt-info@nokia.com)
**
** Commercial Usage
**
** Licensees holding valid Qt Commercial licenses may use this file in
** accordance with the Qt Commercial License Agreement provided with the
** Software or, alternatively, in accordance with the terms contained in
** a written agreement between you and Nokia.
**
** GNU Lesser General Public License Usage
**
** Alternatively, this file may be used under the terms of the GNU Lesser
** General Public License version 2.1 as published by the Free Software
** Foundation and appearing in the file LICENSE.LGPL included in the
** packaging of this file.  Please review the following information to
** ensure the GNU Lesser General Public License version 2.1 requirements
** will be met: http://www.gnu.org/licenses/old-licenses/lgpl-2.1.html.
**
** If you are unsure which license is appropriate for your use, please
** contact the sales department at http://qt.nokia.com/contact.
**
**************************************************************************/

#include "CheckUndefinedSymbols.h"
#include "Overview.h"

#include <Names.h>
#include <Literals.h>
#include <Symbols.h>
#include <TranslationUnit.h>
#include <Scope.h>
#include <AST.h>

using namespace CPlusPlus;


CheckUndefinedSymbols::CheckUndefinedSymbols(Document::Ptr doc)
    : ASTVisitor(doc->control()), _doc(doc)
{ }

CheckUndefinedSymbols::~CheckUndefinedSymbols()
{ }

void CheckUndefinedSymbols::setGlobalNamespaceBinding(NamespaceBindingPtr globalNamespaceBinding)
{
    _globalNamespaceBinding = globalNamespaceBinding;
    _types.clear();
    _protocols.clear();

    if (_globalNamespaceBinding) {
        QSet<NamespaceBinding *> processed;
        buildTypeMap(_globalNamespaceBinding.data(), &processed);
    }
}

void CheckUndefinedSymbols::operator()(AST *ast)
{ accept(ast); }

QByteArray CheckUndefinedSymbols::templateParameterName(NameAST *ast) const
{
    if (ast && ast->name) {
        if (Identifier *id = ast->name->identifier())
            return QByteArray::fromRawData(id->chars(), id->size());
    }

    return QByteArray();
}

QByteArray CheckUndefinedSymbols::templateParameterName(DeclarationAST *ast) const
{
    if (ast) {
        if (TypenameTypeParameterAST *d = ast->asTypenameTypeParameter())
            return templateParameterName(d->name);
        else if (TemplateTypeParameterAST *d = ast->asTemplateTypeParameter())
            return templateParameterName(d->name);
    }
    return QByteArray();
}

bool CheckUndefinedSymbols::isType(const QByteArray &name) const
{
    for (int i = _compoundStatementStack.size() - 1; i != -1; --i) {
        Scope *members = _compoundStatementStack.at(i)->symbol->members();

        for (unsigned m = 0; m < members->symbolCount(); ++m) {
            Symbol *member = members->symbolAt(m);

            if (member->isTypedef() && member->isDeclaration()) {
                if (Identifier *id = member->identifier()) {
                    if (name == id->chars())
                        return true;
                }
            }
        }
    }

    for (int i = _templateDeclarationStack.size() - 1; i != - 1; --i) {
        TemplateDeclarationAST *templateDeclaration = _templateDeclarationStack.at(i);

        for (DeclarationListAST *it = templateDeclaration->template_parameters; it; it = it->next) {
            DeclarationAST *templateParameter = it->declaration;

            if (templateParameterName(templateParameter) == name)
                return true;
        }
    }

    return _types.contains(name);
}

bool CheckUndefinedSymbols::isType(Identifier *id) const
{
    if (! id)
        return false;

    return isType(QByteArray::fromRawData(id->chars(), id->size()));
}

void CheckUndefinedSymbols::addType(Name *name)
{
    if (! name)
        return;

    if (Identifier *id = name->identifier())
        _types.insert(QByteArray(id->chars(), id->size()));
}

void CheckUndefinedSymbols::addProtocol(Name *name)
{
    if (!name)
        return;

    if (Identifier *id = name->identifier())
        _protocols.insert(QByteArray(id->chars(), id->size()));
}

bool CheckUndefinedSymbols::isProtocol(const QByteArray &name) const
{
    return _protocols.contains(name);
}

void CheckUndefinedSymbols::buildTypeMap(Class *klass)
{
    addType(klass->name());

    for (unsigned i = 0; i < klass->memberCount(); ++i) {
        buildMemberTypeMap(klass->memberAt(i));
    }
}

void CheckUndefinedSymbols::buildMemberTypeMap(Symbol *member)
{
    if (member == 0)
        return;

    if (Class *klass = member->asClass()) {
        buildTypeMap(klass);
    } else if (Enum *e = member->asEnum()) {
        addType(e->name());
    } else if (ForwardClassDeclaration *fwd = member->asForwardClassDeclaration()) {
        addType(fwd->name());
    } else if (Declaration *decl = member->asDeclaration()) {
        if (decl->isTypedef())
            addType(decl->name());
    }
}

void CheckUndefinedSymbols::buildTypeMap(NamespaceBinding *binding, QSet<NamespaceBinding *> *processed)
{
    if (! processed->contains(binding)) {
        processed->insert(binding);

        if (Identifier *id = binding->identifier()) {
            _namespaceNames.insert(QByteArray(id->chars(), id->size()));
        }

        foreach (Namespace *ns, binding->symbols) {
            for (unsigned i = 0; i < ns->memberCount(); ++i) {
                Symbol *member = ns->memberAt(i);

                if (Class *klass = member->asClass()) {
                    buildTypeMap(klass);
                } else if (Enum *e = member->asEnum()) {
                    addType(e->name());
                } else if (ForwardClassDeclaration *fwd = member->asForwardClassDeclaration()) {
                    addType(fwd->name());
                } else if (Declaration *decl = member->asDeclaration()) {
                    if (decl->isTypedef())
                        addType(decl->name());
                } else if (ObjCForwardClassDeclaration *fKlass = member->asObjCForwardClassDeclaration()) {
                    addType(fKlass->name());
                } else if (ObjCClass *klass = member->asObjCClass()) {
                    addType(klass->name());

                    for (unsigned i = 0; i < klass->memberCount(); ++i)
                        buildMemberTypeMap(klass->memberAt(i));
                } else if (ObjCForwardProtocolDeclaration *fProto = member->asObjCForwardProtocolDeclaration()) {
                    addProtocol(fProto->name());
                } else if (ObjCProtocol *proto = member->asObjCProtocol()) {
<<<<<<< HEAD
                    addType(proto->name());
=======
                    addProtocol(proto->name());
>>>>>>> 06abe6b8

                    for (unsigned i = 0; i < proto->memberCount(); ++i)
                        buildMemberTypeMap(proto->memberAt(i));
                }
            }
        }

        foreach (NamespaceBinding *childBinding, binding->children) {
            buildTypeMap(childBinding, processed);
        }
    }
}

FunctionDeclaratorAST *CheckUndefinedSymbols::currentFunctionDeclarator() const
{
    if (_functionDeclaratorStack.isEmpty())
        return 0;

    return _functionDeclaratorStack.last();
}

CompoundStatementAST *CheckUndefinedSymbols::compoundStatement() const
{
    if (_compoundStatementStack.isEmpty())
        return 0;

    return _compoundStatementStack.last();
}

bool CheckUndefinedSymbols::visit(FunctionDeclaratorAST *ast)
{
    _functionDeclaratorStack.append(ast);
    return true;
}

void CheckUndefinedSymbols::endVisit(FunctionDeclaratorAST *)
{
    _functionDeclaratorStack.removeLast();
}

bool CheckUndefinedSymbols::visit(TypeofSpecifierAST *ast)
{
    accept(ast->next);
    return false;
}

bool CheckUndefinedSymbols::visit(NamedTypeSpecifierAST *ast)
{
    if (ast->name) {
        if (! ast->name->name) {
            unsigned line, col;
            getTokenStartPosition(ast->firstToken(), &line, &col);
            // qWarning() << _doc->fileName() << line << col;
        } else if (Identifier *id = ast->name->name->identifier()) {
            if (! isType(id)) {
                if (FunctionDeclaratorAST *functionDeclarator = currentFunctionDeclarator()) {
                    if (functionDeclarator->as_cpp_initializer)
                        return true;
                }

                Overview oo;
                translationUnit()->warning(ast->firstToken(), "`%s' is not a type name",
                                           qPrintable(oo(ast->name->name)));
            }
        }
    }
    return true;
}

bool CheckUndefinedSymbols::visit(TemplateDeclarationAST *ast)
{
    _templateDeclarationStack.append(ast);
    return true;
}

void CheckUndefinedSymbols::endVisit(TemplateDeclarationAST *)
{
    _templateDeclarationStack.removeLast();
}

bool CheckUndefinedSymbols::visit(ClassSpecifierAST *ast)
{
    if (ast->base_clause) {
        unsigned line, col;
        getTokenStartPosition(ast->firstToken(), &line, &col);
    }

    bool hasQ_OBJECT_CHECK = false;

    if (ast->symbol) {
        Class *klass = ast->symbol->asClass();

        for (unsigned i = 0; i < klass->memberCount(); ++i) {
            Symbol *symbol = klass->memberAt(i);

            if (symbol->name() && symbol->name()->isNameId()) {
                NameId *nameId = symbol->name()->asNameId();

                if (! qstrcmp(nameId->identifier()->chars(), "qt_check_for_QOBJECT_macro")) {
                    hasQ_OBJECT_CHECK = true;
                    break;
                }
            }
        }
    }

    _qobjectStack.append(hasQ_OBJECT_CHECK);

    return true;
}

void CheckUndefinedSymbols::endVisit(ClassSpecifierAST *)
{ _qobjectStack.removeLast(); }

bool CheckUndefinedSymbols::qobjectCheck() const
{
    if (_qobjectStack.isEmpty())
        return false;

    return _qobjectStack.last();
}

bool CheckUndefinedSymbols::visit(FunctionDefinitionAST *ast)
{
    if (ast->symbol) {
        Function *fun = ast->symbol->asFunction();
        if ((fun->isSignal() || fun->isSlot()) && ! qobjectCheck()) {
            translationUnit()->warning(ast->firstToken(),
                                       "you forgot the Q_OBJECT macro");
        }
    }
    return true;
}

void CheckUndefinedSymbols::endVisit(FunctionDefinitionAST *)
{ }

bool CheckUndefinedSymbols::visit(CompoundStatementAST *ast)
{
    _compoundStatementStack.append(ast);
    return true;
}

void CheckUndefinedSymbols::endVisit(CompoundStatementAST *)
{
    _compoundStatementStack.removeLast();
}

bool CheckUndefinedSymbols::visit(SimpleDeclarationAST *ast)
{
    const bool check = qobjectCheck();
    for (List<Declaration *> *it = ast->symbols; it; it = it->next) {
        Declaration *decl = it->value;

        if (Function *fun = decl->type()->asFunctionType()) {
            if ((fun->isSignal() || fun->isSlot()) && ! check) {
                translationUnit()->warning(ast->firstToken(),
                                           "you forgot the Q_OBJECT macro");
            }
        }
    }
    return true;
}

bool CheckUndefinedSymbols::visit(BaseSpecifierAST *base)
{
    if (NameAST *nameAST = base->name) {
        bool resolvedBaseClassName = false;

        if (Name *name = nameAST->name) {
            Identifier *id = name->identifier();
            const QByteArray spell = QByteArray::fromRawData(id->chars(), id->size());
            if (isType(spell))
                resolvedBaseClassName = true;
        }

        if (! resolvedBaseClassName) {
            const char *token = "after `:'";

            if (base->comma_token)
                token = "after `,'";

            translationUnit()->warning(nameAST->firstToken(),
                                       "expected class-name %s token", token);
        }
    }

    return true;
}

bool CheckUndefinedSymbols::visit(UsingDirectiveAST *ast)
{
    if (ast->symbol && ast->symbol->name() && _globalNamespaceBinding) {
        const Location loc = Location(ast->symbol);

        NamespaceBinding *binding = _globalNamespaceBinding.data();

        if (Scope *enclosingNamespaceScope = ast->symbol->enclosingNamespaceScope())
            binding = NamespaceBinding::find(enclosingNamespaceScope->owner()->asNamespace(), binding);

        if (! binding || ! binding->resolveNamespace(loc, ast->symbol->name())) {
            translationUnit()->warning(ast->name->firstToken(),
                                       "expected a namespace");
        }
    }

    return true;
}

bool CheckUndefinedSymbols::visit(QualifiedNameAST *ast)
{
    if (ast->name) {
        QualifiedNameId *q = ast->name->asQualifiedNameId();
        for (unsigned i = 0; i < q->nameCount() - 1; ++i) {
            Name *name = q->nameAt(i);
            if (Identifier *id = name->identifier()) {
                const QByteArray spell = QByteArray::fromRawData(id->chars(), id->size());
                if (! (_namespaceNames.contains(spell) || isType(id))) {
                    translationUnit()->warning(ast->firstToken(),
                                               "`%s' is not a namespace or class name",
                                               spell.constData());
                }
            }
        }
    }

    return true;
}

bool CheckUndefinedSymbols::visit(CastExpressionAST *ast)
{
    if (ast->lparen_token && ast->type_id && ast->rparen_token && ast->expression) {
        if (TypeIdAST *cast_type_id = ast->type_id->asTypeId()) {
            SpecifierAST *type_specifier = cast_type_id->type_specifier;
            if (! cast_type_id->declarator && type_specifier && ! type_specifier->next &&
                type_specifier->asNamedTypeSpecifier() && ast->expression &&
                ast->expression->asUnaryExpression()) {
                // this ast node is ambigious, e.g.
                //   (a) + b
                // it can be parsed as
                //   ((a) + b)
                // or
                //   (a) (+b)
                accept(ast->expression);
                return false;
            }
        }
    }

    return true;
}

bool CheckUndefinedSymbols::visit(SizeofExpressionAST *ast)
{
    if (ast->lparen_token && ast->expression && ast->rparen_token) {
        if (TypeIdAST *type_id = ast->expression->asTypeId()) {
            SpecifierAST *type_specifier = type_id->type_specifier;
            if (! type_id->declarator && type_specifier && ! type_specifier->next &&
                type_specifier->asNamedTypeSpecifier()) {
                // this sizeof expression is ambiguos, e.g.
                // sizeof (a)
                //   `a' can be a typeid or a nested-expression.
                return false;
            } else if (type_id->declarator
                       &&   type_id->declarator->postfix_declarators
                       && ! type_id->declarator->postfix_declarators->next
                       &&   type_id->declarator->postfix_declarators->asArrayDeclarator() != 0) {
                // this sizeof expression is ambiguos, e.g.
                // sizeof(a[10])
                //   `a' can be a typeid or an expression.
                return false;
            }
        }
    }

    return true;
}

bool CheckUndefinedSymbols::visit(ObjCClassDeclarationAST *ast)
{
    if (NameAST *nameAST = ast->superclass) {
        bool resolvedSuperClassName = false;

        if (Name *name = nameAST->name) {
            Identifier *id = name->identifier();
            const QByteArray spell = QByteArray::fromRawData(id->chars(), id->size());
            if (isType(spell))
                resolvedSuperClassName = true;
        }

        if (! resolvedSuperClassName) {
            translationUnit()->warning(nameAST->firstToken(),
                                       "expected class-name after ':' token");
        }
    }

    return true;
}

bool CheckUndefinedSymbols::visit(ObjCProtocolRefsAST *ast)
{
    for (IdentifierListAST *iter = ast->identifier_list; iter; iter = iter->next) {
        if (NameAST *nameAST = iter->name) {
            bool resolvedProtocolName = false;

            if (Name *name = nameAST->name) {
                Identifier *id = name->identifier();
                const QByteArray spell = QByteArray::fromRawData(id->chars(), id->size());
                if (isProtocol(spell))
                    resolvedProtocolName = true;
            }

            if (!resolvedProtocolName) {
                char after;

                if (iter == ast->identifier_list)
                    after = '<';
                else
                    after = ',';

                translationUnit()->warning(nameAST->firstToken(), "expected protocol name after '%c' token", after);
            }
        }
    }

    return false;
}<|MERGE_RESOLUTION|>--- conflicted
+++ resolved
@@ -203,11 +203,7 @@
                 } else if (ObjCForwardProtocolDeclaration *fProto = member->asObjCForwardProtocolDeclaration()) {
                     addProtocol(fProto->name());
                 } else if (ObjCProtocol *proto = member->asObjCProtocol()) {
-<<<<<<< HEAD
-                    addType(proto->name());
-=======
                     addProtocol(proto->name());
->>>>>>> 06abe6b8
 
                     for (unsigned i = 0; i < proto->memberCount(); ++i)
                         buildMemberTypeMap(proto->memberAt(i));
