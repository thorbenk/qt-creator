/**************************************************************************
**
** This file is part of Qt Creator
**
** Copyright (c) 2012 Nokia Corporation and/or its subsidiary(-ies).
**
** Contact: Nokia Corporation (qt-info@nokia.com)
**
**
** GNU Lesser General Public License Usage
**
** This file may be used under the terms of the GNU Lesser General Public
** License version 2.1 as published by the Free Software Foundation and
** appearing in the file LICENSE.LGPL included in the packaging of this file.
** Please review the following information to ensure the GNU Lesser General
** Public License version 2.1 requirements will be met:
** http://www.gnu.org/licenses/old-licenses/lgpl-2.1.html.
**
** In addition, as a special exception, Nokia gives you certain additional
** rights. These rights are described in the Nokia Qt LGPL Exception
** version 1.1, included in the file LGPL_EXCEPTION.txt in this package.
**
** Other Usage
**
** Alternatively, this file may be used in accordance with the terms and
** conditions contained in a signed written agreement between you and Nokia.
**
** If you have questions regarding the use of this file, please contact
** Nokia at qt-info@nokia.com.
**
**************************************************************************/

#ifndef CPPMODELMANAGERINTERFACE_H
#define CPPMODELMANAGERINTERFACE_H

#include <cplusplus/CppDocument.h>
#include <languageutils/fakemetaobject.h>
#include <projectexplorer/project.h>
#include <projectexplorer/toolchain.h>

#include <QObject>
#include <QHash>
#include <QPointer>
#include <QStringList>
#include <QFuture>

namespace Core {
    class IEditor;
}

namespace CPlusPlus {
    class LookupContext;
}

namespace ProjectExplorer {
    class Project;
}

namespace CppTools {
    class AbstractEditorSupport;
    class CppCompletionSupport;
<<<<<<< HEAD
    class CppCompletionSupportFactory;
=======
    class CppCompletionAssistProvider;
>>>>>>> 085bf393
    class CppHighlightingSupport;
    class CppHighlightingSupportFactory;
}

namespace CPlusPlus {

class CPLUSPLUS_EXPORT CppModelManagerInterface : public QObject
{
    Q_OBJECT

public:
    enum Language { CXX, OBJC };

    class CPLUSPLUS_EXPORT ProjectPart
    {
    public:
        ProjectPart()
            : qtVersion(UnknownQt)
        {}

    public: //attributes
        QStringList sourceFiles;
        QByteArray defines;
        QStringList includePaths;
        QStringList frameworkPaths;
        QStringList precompiledHeaders;
        Language language;
        ProjectExplorer::ToolChain::CompilerFlags flags;
        enum QtVersion {
            UnknownQt = -1,
            NoQt = 0,
            Qt4 = 1,
            Qt5 = 2
        };
        QtVersion qtVersion;

        bool cpp0xEnabled() const
        { return flags == ProjectExplorer::ToolChain::STD_CXX11; }

        bool objcEnabled() const
        { return language == CppModelManagerInterface::OBJC; }

        typedef QSharedPointer<ProjectPart> Ptr;
    };

    class CPLUSPLUS_EXPORT ProjectInfo
    {
    public:
        ProjectInfo()
        { }

        ProjectInfo(QWeakPointer<ProjectExplorer::Project> project)
            : m_project(project)
        { }

        operator bool() const
        { return ! m_project.isNull(); }

        bool isValid() const
        { return ! m_project.isNull(); }

        bool isNull() const
        { return m_project.isNull(); }

        QWeakPointer<ProjectExplorer::Project> project() const
        { return m_project; }

        const QList<ProjectPart::Ptr> projectParts() const
        { return m_projectParts; }

        void clearProjectParts();
        void appendProjectPart(const ProjectPart::Ptr &part);

        const QStringList includePaths() const
        { return m_includePaths; }

        const QStringList frameworkPaths() const
        { return m_frameworkPaths; }

        const QStringList sourceFiles() const
        { return m_sourceFiles; }

        const QByteArray defines() const
        { return m_defines; }

    private: // attributes
        QWeakPointer<ProjectExplorer::Project> m_project;
        QList<ProjectPart::Ptr> m_projectParts;
        // the attributes below are calculated from the project parts.
        QStringList m_includePaths;
        QStringList m_frameworkPaths;
        QStringList m_sourceFiles;
        QByteArray m_defines;
    };

    class CPLUSPLUS_EXPORT WorkingCopy
    {
    public:
        void insert(const QString &fileName, const QString &source, unsigned revision = 0)
        { _elements.insert(fileName, qMakePair(source, revision)); }

        bool contains(const QString &fileName) const
        { return _elements.contains(fileName); }

        QString source(const QString &fileName) const
        { return _elements.value(fileName).first; }

        QPair<QString, unsigned> get(const QString &fileName) const
        { return _elements.value(fileName); }

        QHashIterator<QString, QPair<QString, unsigned> > iterator() const
        { return QHashIterator<QString, QPair<QString, unsigned> >(_elements); }

    private:
        typedef QHash<QString, QPair<QString, unsigned> > Table;
        Table _elements;
    };

    enum ExtraDiagnosticKind
    {
        AllExtraDiagnostics = -1,
        ExportedQmlTypesDiagnostic
    };

public:
    CppModelManagerInterface(QObject *parent = 0);
    virtual ~CppModelManagerInterface();

    static CppModelManagerInterface *instance();

    virtual bool isCppEditor(Core::IEditor *editor) const = 0;

    virtual WorkingCopy workingCopy() const = 0;
    virtual CPlusPlus::Snapshot snapshot() const = 0;

    virtual QList<ProjectInfo> projectInfos() const = 0;
    virtual ProjectInfo projectInfo(ProjectExplorer::Project *project) const = 0;
    virtual void updateProjectInfo(const ProjectInfo &pinfo) = 0;
    virtual QList<ProjectPart::Ptr> projectPart(const QString &fileName) const = 0;

    virtual void addEditorSupport(CppTools::AbstractEditorSupport *editorSupport) = 0;
    virtual void removeEditorSupport(CppTools::AbstractEditorSupport *editorSupport) = 0;

    virtual QList<int> references(CPlusPlus::Symbol *symbol,
                                  const CPlusPlus::LookupContext &context) = 0;

    virtual void renameUsages(CPlusPlus::Symbol *symbol, const CPlusPlus::LookupContext &context,
                              const QString &replacement = QString()) = 0;
    virtual void findUsages(CPlusPlus::Symbol *symbol, const CPlusPlus::LookupContext &context) = 0;

    virtual void findMacroUsages(const CPlusPlus::Macro &macro) = 0;

    virtual void setExtraDiagnostics(const QString &fileName, int key,
                                     const QList<CPlusPlus::Document::DiagnosticMessage> &diagnostics) = 0;
    virtual QList<CPlusPlus::Document::DiagnosticMessage> extraDiagnostics(
            const QString &fileName, int key = AllExtraDiagnostics) const = 0;

    virtual CppTools::CppCompletionSupport *completionSupport(Core::IEditor *editor) const = 0;
<<<<<<< HEAD
    virtual void setCompletionSupportFactory(CppTools::CppCompletionSupportFactory *completionFactory) = 0;
=======
    virtual void setCppCompletionAssistProvider(CppTools::CppCompletionAssistProvider *completionAssistProvider) = 0;
>>>>>>> 085bf393

    virtual CppTools::CppHighlightingSupport *highlightingSupport(Core::IEditor *editor) const = 0;
    virtual void setHighlightingSupportFactory(CppTools::CppHighlightingSupportFactory *highlightingFactory) = 0;

Q_SIGNALS:
    void documentUpdated(CPlusPlus::Document::Ptr doc);
    void sourceFilesRefreshed(const QStringList &files);
    void extraDiagnosticsUpdated(QString fileName);

public Q_SLOTS:
    virtual void updateModifiedSourceFiles() = 0;
    virtual QFuture<void> updateSourceFiles(const QStringList &sourceFiles) = 0;
    virtual void GC() = 0;
};

} // namespace CPlusPlus

#endif // CPPMODELMANAGERINTERFACE_H<|MERGE_RESOLUTION|>--- conflicted
+++ resolved
@@ -59,11 +59,7 @@
 namespace CppTools {
     class AbstractEditorSupport;
     class CppCompletionSupport;
-<<<<<<< HEAD
-    class CppCompletionSupportFactory;
-=======
     class CppCompletionAssistProvider;
->>>>>>> 085bf393
     class CppHighlightingSupport;
     class CppHighlightingSupportFactory;
 }
@@ -222,11 +218,7 @@
             const QString &fileName, int key = AllExtraDiagnostics) const = 0;
 
     virtual CppTools::CppCompletionSupport *completionSupport(Core::IEditor *editor) const = 0;
-<<<<<<< HEAD
-    virtual void setCompletionSupportFactory(CppTools::CppCompletionSupportFactory *completionFactory) = 0;
-=======
     virtual void setCppCompletionAssistProvider(CppTools::CppCompletionAssistProvider *completionAssistProvider) = 0;
->>>>>>> 085bf393
 
     virtual CppTools::CppHighlightingSupport *highlightingSupport(Core::IEditor *editor) const = 0;
     virtual void setHighlightingSupportFactory(CppTools::CppHighlightingSupportFactory *highlightingFactory) = 0;
