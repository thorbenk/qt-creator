import qbs.base 1.0

import "../QtcPlugin.qbs" as QtcPlugin

QtcPlugin {
    name: "QmlJSEditor"

<<<<<<< HEAD
    Depends { name: "qt"; submodules: ['widgets'] }
=======
    Depends { name: "qt"; submodules: ['widgets', 'script'] }
>>>>>>> ca516cf3
    Depends { name: "Core" }
    Depends { name: "TextEditor" }
    Depends { name: "ProjectExplorer" }
    Depends { name: "QmlJSTools" }
    Depends { name: "QmlJS" }
    Depends { name: "LanguageUtils" }
    Depends { name: "Find" }
    Depends { name: "QmlEditorWidgets" }
    Depends { name: "CPlusPlus" }

    Depends { name: "cpp" }
    cpp.defines: base.concat(["QT_CREATOR"])
    cpp.includePaths: [
        ".",
        "..",
        "../../libs",
        buildDirectory
    ]

    files: [
         "qmljseditor.qrc",
        "quicktoolbarsettingspage.ui",
        "QmlJSEditor.mimetypes.xml",
        "jsfilewizard.cpp",
        "jsfilewizard.h",
        "qmlexpressionundercursor.cpp",
        "qmlexpressionundercursor.h",
        "qmlfilewizard.cpp",
        "qmlfilewizard.h",
        "qmljsautocompleter.cpp",
        "qmljsautocompleter.h",
        "qmljscompletionassist.cpp",
        "qmljscompletionassist.h",
        "qmljscomponentfromobjectdef.cpp",
        "qmljscomponentfromobjectdef.h",
        "qmljscomponentnamedialog.cpp",
        "qmljscomponentnamedialog.h",
        "qmljscomponentnamedialog.ui",
        "qmljseditor.cpp",
        "qmljseditor.h",
        "qmljseditor_global.h",
        "qmljseditoractionhandler.cpp",
        "qmljseditoractionhandler.h",
        "qmljseditorconstants.h",
        "qmljseditoreditable.cpp",
        "qmljseditoreditable.h",
        "qmljseditorfactory.cpp",
        "qmljseditorfactory.h",
        "qmljseditorplugin.cpp",
        "qmljseditorplugin.h",
        "qmljsfindreferences.cpp",
        "qmljsfindreferences.h",
        "qmljshighlighter.cpp",
        "qmljshighlighter.h",
        "qmljshoverhandler.cpp",
        "qmljshoverhandler.h",
        "qmljsoutline.cpp",
        "qmljsoutline.h",
        "qmljsoutlinetreeview.cpp",
        "qmljsoutlinetreeview.h",
        "qmljspreviewrunner.cpp",
        "qmljspreviewrunner.h",
        "qmljsquickfix.cpp",
        "qmljsquickfix.h",
        "qmljsquickfixassist.cpp",
        "qmljsquickfixassist.h",
        "qmljsquickfixes.cpp",
        "qmljsreuse.cpp",
        "qmljsreuse.h",
        "qmljssemantichighlighter.cpp",
        "qmljssemantichighlighter.h",
        "qmljssemanticinfoupdater.cpp",
        "qmljssemanticinfoupdater.h",
        "qmljssnippetprovider.cpp",
        "qmljssnippetprovider.h",
        "qmljswrapinloader.cpp",
        "qmloutlinemodel.cpp",
        "qmloutlinemodel.h",
        "qmltaskmanager.cpp",
        "qmltaskmanager.h",
        "quicktoolbar.cpp",
        "quicktoolbar.h",
        "quicktoolbarsettingspage.cpp",
        "quicktoolbarsettingspage.h",
        "qmljswrapinloader.h",
        "images/qmlfile.png"
    ]
}
<|MERGE_RESOLUTION|>--- conflicted
+++ resolved
@@ -5,11 +5,7 @@
 QtcPlugin {
     name: "QmlJSEditor"
 
-<<<<<<< HEAD
-    Depends { name: "qt"; submodules: ['widgets'] }
-=======
     Depends { name: "qt"; submodules: ['widgets', 'script'] }
->>>>>>> ca516cf3
     Depends { name: "Core" }
     Depends { name: "TextEditor" }
     Depends { name: "ProjectExplorer" }
