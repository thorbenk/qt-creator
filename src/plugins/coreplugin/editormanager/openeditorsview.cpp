--- conflicted
+++ resolved
@@ -50,13 +50,7 @@
 #include <QStyleOption>
 #include <QHeaderView>
 #include <QKeyEvent>
-<<<<<<< HEAD
 #include <QTreeView>
-#ifdef Q_OS_MAC
-#include <qmacstyle_mac.h>
-#endif
-=======
->>>>>>> de4fd54c
 
 using namespace Core;
 using namespace Core::Internal;
