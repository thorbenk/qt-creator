/**************************************************************************
**
** This file is part of Qt Creator
**
** Copyright (c) 2010 Nokia Corporation and/or its subsidiary(-ies).
**
** Contact: Nokia Corporation (qt-info@nokia.com)
**
** Commercial Usage
**
** Licensees holding valid Qt Commercial licenses may use this file in
** accordance with the Qt Commercial License Agreement provided with the
** Software or, alternatively, in accordance with the terms contained in
** a written agreement between you and Nokia.
**
** GNU Lesser General Public License Usage
**
** Alternatively, this file may be used under the terms of the GNU Lesser
** General Public License version 2.1 as published by the Free Software
** Foundation and appearing in the file LICENSE.LGPL included in the
** packaging of this file.  Please review the following information to
** ensure the GNU Lesser General Public License version 2.1 requirements
** will be met: http://www.gnu.org/licenses/old-licenses/lgpl-2.1.html.
**
** If you are unsure which license is appropriate for your use, please
** contact the sales department at http://qt.nokia.com/contact.
**
**************************************************************************/

#ifndef MAEMOPACKAGECONTENTS_H
#define MAEMOPACKAGECONTENTS_H

#include <QtCore/QAbstractTableModel>
<<<<<<< HEAD
#include <QtCore/QDir>
=======
#include <QtCore/QHash>
>>>>>>> d2944d22
#include <QtCore/QList>
#include <QtCore/QScopedPointer>
#include <QtCore/QString>
#include <QtCore/QStringList>

QT_BEGIN_NAMESPACE
class ProFile;
struct ProFileOption;
QT_END_NAMESPACE

namespace Qt4ProjectManager {
namespace Internal {
<<<<<<< HEAD
=======

struct MaemoDeployable
{
    MaemoDeployable(const QString &localFilePath, const QString &remoteFilePath)
        : localFilePath(localFilePath), remoteFilePath(remoteFilePath) {}

    bool operator==(const MaemoDeployable &other) const
    {
        return localFilePath == other.localFilePath
            && remoteFilePath == other.remoteFilePath;
    }

    QString localFilePath;
    QString remoteFilePath;
};
inline uint qHash(const MaemoDeployable &d)
{
    return qHash(qMakePair(d.localFilePath, d.remoteFilePath));
}


>>>>>>> d2944d22
class MaemoPackageCreationStep;
class ProFileReader;

class MaemoPackageContents : public QAbstractTableModel
{
    Q_OBJECT
public:
<<<<<<< HEAD
    struct Deployable
    {
        Deployable(const QString &localFilePath, const QString &remoteDir)
            : localFilePath(localFilePath), remoteDir(remoteDir) {}

        bool operator==(const Deployable &other) const
        {
            return localFilePath == other.localFilePath
                    && remoteDir == other.remoteDir;
        }

        QString localFilePath;
        QString remoteDir;
    };

=======
>>>>>>> d2944d22
    MaemoPackageContents(MaemoPackageCreationStep *packageStep);
    ~MaemoPackageContents();

    bool init();

    virtual int rowCount(const QModelIndex &parent = QModelIndex()) const;

<<<<<<< HEAD
    Deployable deployableAt(int row) const;
    bool addDeployable(const Deployable &deployable, QString *error);
    bool removeDeployableAt(int row, QString *error);
=======
    MaemoDeployable deployableAt(int row) const;
    bool addDeployable(const MaemoDeployable &deployable);
    void removeDeployableAt(int row);
>>>>>>> d2944d22
    bool isModified() const { return m_modified; }
    void setUnModified() { m_modified = false; }
    QString remoteExecutableFilePath() const;

private:
    virtual int columnCount(const QModelIndex &parent = QModelIndex()) const;
    virtual QVariant data(const QModelIndex &index,
                          int role = Qt::DisplayRole) const;
    virtual QVariant headerData(int section, Qt::Orientation orientation,
                                int role = Qt::DisplayRole) const;
    virtual Qt::ItemFlags flags(const QModelIndex &index) const;
    virtual bool setData(const QModelIndex &index, const QVariant &value,
                         int role = Qt::EditRole);

    bool buildModel() const;
    void resetProFileContents() const;
    bool readProFileContents(QString *error) const;
    bool writeProFileContents(QString *error) const;

    QString cleanPath(const QString &relFileName) const;

    QString findInstallsElem(const Deployable &deployable) const;
    void addFileToProFile(const QString &var, const QString &absFilePath);
    void addValueToProFile(const QString &var, const QString &value) const;
    bool removeFileFromProFile(const QString &var, const QString &absFilePath);
    bool removeValueFromProFile(const QString &var, const QString &value);

    enum ParseType { ParseFromFile, ParseFromLines };
    void parseProFile(ParseType type) const;

    const MaemoPackageCreationStep * const m_packageStep;
<<<<<<< HEAD
    QScopedPointer<ProFileOption> m_proFileOption;
    QScopedPointer<ProFileReader> m_proFileReader;
    mutable QList<Deployable> m_deployables;
    mutable bool m_modified;
    mutable ProFile *m_proFile;
    mutable QStringList m_proFileLines; // TODO: FS watcher
    mutable QString m_proFileName;
    mutable QDir m_proDir;
=======
    QList<MaemoDeployable> m_deployables;
    bool m_modified;
    mutable QString m_remoteExecutableFilePath;
>>>>>>> d2944d22
};

} // namespace Qt4ProjectManager
} // namespace Internal

#endif // MAEMOPACKAGECONTENTS_H<|MERGE_RESOLUTION|>--- conflicted
+++ resolved
@@ -31,11 +31,8 @@
 #define MAEMOPACKAGECONTENTS_H
 
 #include <QtCore/QAbstractTableModel>
-<<<<<<< HEAD
 #include <QtCore/QDir>
-=======
 #include <QtCore/QHash>
->>>>>>> d2944d22
 #include <QtCore/QList>
 #include <QtCore/QScopedPointer>
 #include <QtCore/QString>
@@ -48,30 +45,26 @@
 
 namespace Qt4ProjectManager {
 namespace Internal {
-<<<<<<< HEAD
-=======
 
 struct MaemoDeployable
 {
-    MaemoDeployable(const QString &localFilePath, const QString &remoteFilePath)
-        : localFilePath(localFilePath), remoteFilePath(remoteFilePath) {}
+    MaemoDeployable(const QString &localFilePath, const QString &remoteDir)
+        : localFilePath(localFilePath), remoteDir(remoteDir) {}
 
     bool operator==(const MaemoDeployable &other) const
     {
         return localFilePath == other.localFilePath
-            && remoteFilePath == other.remoteFilePath;
+            && remoteDir == other.remoteDir;
     }
 
     QString localFilePath;
-    QString remoteFilePath;
+    QString remoteDir;
 };
 inline uint qHash(const MaemoDeployable &d)
 {
-    return qHash(qMakePair(d.localFilePath, d.remoteFilePath));
+    return qHash(qMakePair(d.localFilePath, d.remoteDir));
 }
 
-
->>>>>>> d2944d22
 class MaemoPackageCreationStep;
 class ProFileReader;
 
@@ -79,24 +72,6 @@
 {
     Q_OBJECT
 public:
-<<<<<<< HEAD
-    struct Deployable
-    {
-        Deployable(const QString &localFilePath, const QString &remoteDir)
-            : localFilePath(localFilePath), remoteDir(remoteDir) {}
-
-        bool operator==(const Deployable &other) const
-        {
-            return localFilePath == other.localFilePath
-                    && remoteDir == other.remoteDir;
-        }
-
-        QString localFilePath;
-        QString remoteDir;
-    };
-
-=======
->>>>>>> d2944d22
     MaemoPackageContents(MaemoPackageCreationStep *packageStep);
     ~MaemoPackageContents();
 
@@ -104,15 +79,9 @@
 
     virtual int rowCount(const QModelIndex &parent = QModelIndex()) const;
 
-<<<<<<< HEAD
-    Deployable deployableAt(int row) const;
-    bool addDeployable(const Deployable &deployable, QString *error);
+    MaemoDeployable deployableAt(int row) const;
+    bool addDeployable(const MaemoDeployable &deployable, QString *error);
     bool removeDeployableAt(int row, QString *error);
-=======
-    MaemoDeployable deployableAt(int row) const;
-    bool addDeployable(const MaemoDeployable &deployable);
-    void removeDeployableAt(int row);
->>>>>>> d2944d22
     bool isModified() const { return m_modified; }
     void setUnModified() { m_modified = false; }
     QString remoteExecutableFilePath() const;
@@ -134,7 +103,7 @@
 
     QString cleanPath(const QString &relFileName) const;
 
-    QString findInstallsElem(const Deployable &deployable) const;
+    QString findInstallsElem(const MaemoDeployable &deployable) const;
     void addFileToProFile(const QString &var, const QString &absFilePath);
     void addValueToProFile(const QString &var, const QString &value) const;
     bool removeFileFromProFile(const QString &var, const QString &absFilePath);
@@ -144,20 +113,14 @@
     void parseProFile(ParseType type) const;
 
     const MaemoPackageCreationStep * const m_packageStep;
-<<<<<<< HEAD
     QScopedPointer<ProFileOption> m_proFileOption;
     QScopedPointer<ProFileReader> m_proFileReader;
-    mutable QList<Deployable> m_deployables;
+    mutable QList<MaemoDeployable> m_deployables;
     mutable bool m_modified;
     mutable ProFile *m_proFile;
     mutable QStringList m_proFileLines; // TODO: FS watcher
     mutable QString m_proFileName;
     mutable QDir m_proDir;
-=======
-    QList<MaemoDeployable> m_deployables;
-    bool m_modified;
-    mutable QString m_remoteExecutableFilePath;
->>>>>>> d2944d22
 };
 
 } // namespace Qt4ProjectManager
