/**************************************************************************
**
** This file is part of Qt Creator
**
** Copyright (c) 2011 Nokia Corporation and/or its subsidiary(-ies).
**
** Contact: Nokia Corporation (info@qt.nokia.com)
**
**
** GNU Lesser General Public License Usage
**
** This file may be used under the terms of the GNU Lesser General Public
** License version 2.1 as published by the Free Software Foundation and
** appearing in the file LICENSE.LGPL included in the packaging of this file.
** Please review the following information to ensure the GNU Lesser General
** Public License version 2.1 requirements will be met:
** http://www.gnu.org/licenses/old-licenses/lgpl-2.1.html.
**
** In addition, as a special exception, Nokia gives you certain additional
** rights. These rights are described in the Nokia Qt LGPL Exception
** version 1.1, included in the file LGPL_EXCEPTION.txt in this package.
**
** Other Usage
**
** Alternatively, this file may be used in accordance with the terms and
** conditions contained in a signed written agreement between you and Nokia.
**
** If you have questions regarding the use of this file, please contact
** Nokia at qt-info@nokia.com.
**
**************************************************************************/

#ifndef QT4TARGET_H
#define QT4TARGET_H

#include "qt4buildconfiguration.h"
#include "qt4targetsetupwidget.h"
#include "qtversionmanager.h"

#include <projectexplorer/target.h>
#include <projectexplorer/task.h>
#include <projectexplorer/projectnodes.h>

namespace Utils {
class DetailsWidget;
class PathChooser;
}

QT_BEGIN_NAMESPACE
class QCheckBox;
class QHBoxLayout;
class QGridLayout;
class QLabel;
class QComboBox;
class QPushButton;
QT_END_NAMESPACE

namespace Qt4ProjectManager {
class Qt4Project;
class Qt4BaseTargetFactory;

namespace Internal {
class Qt4ProFileNode;
}

class Qt4BaseTarget : public ProjectExplorer::Target
{
    Q_OBJECT
public:
    explicit Qt4BaseTarget(Qt4Project *parent, const QString &id);
    virtual ~Qt4BaseTarget();

    ProjectExplorer::BuildConfigWidget *createConfigWidget();

    Qt4BuildConfiguration *activeBuildConfiguration() const;
    Qt4ProjectManager::Qt4Project *qt4Project() const;

    // This is the same for almost all Qt4Targets
    // so for now offer a convience function
    Qt4BuildConfiguration *addQt4BuildConfiguration(QString displayName,
                                                            QtVersion *qtversion,
                                                            QtVersion::QmakeBuildConfigs qmakeBuildConfiguration,
                                                            QString additionalArguments,
                                                            QString directory);

    virtual void createApplicationProFiles() = 0;

    virtual QList<ProjectExplorer::RunConfiguration *> runConfigurationsForNode(ProjectExplorer::Node *n) = 0;

    QList<ProjectExplorer::ToolChain *> possibleToolChains(ProjectExplorer::BuildConfiguration *bc) const;

signals:
    void buildDirectoryInitialized();
    /// emitted if the build configuration changed in a way that
    /// should trigger a reevaluation of all .pro files
    void proFileEvaluateNeeded(Qt4ProjectManager::Qt4BaseTarget *);

protected:
    void removeUnconfiguredCustomExectutableRunConfigurations();

private slots:
    void onAddedBuildConfiguration(ProjectExplorer::BuildConfiguration *bc);
    void onProFileEvaluateNeeded(Qt4ProjectManager::Qt4BuildConfiguration *bc);
    void emitProFileEvaluateNeeded();
};

class Qt4DefaultTargetSetupWidget : public Qt4TargetSetupWidget
{
    Q_OBJECT
public:
    Qt4DefaultTargetSetupWidget(Qt4BaseTargetFactory *factory,
                                const QString &id,
                                const QString &proFilePath,
                                const QList<BuildConfigurationInfo> &info,
                                const QtVersionNumber &minimumQtVersion,
                                bool importEnabled,
                                const QList<BuildConfigurationInfo> &importInfos);
    ~Qt4DefaultTargetSetupWidget();
    bool isTargetSelected() const;
    void setTargetSelected(bool b);
    QList<BuildConfigurationInfo> usedImportInfos();

    QList<BuildConfigurationInfo> buildConfigurationInfos() const;
    void setProFilePath(const QString &proFilePath);

    void setShadowBuildSupported(bool b);
    void setShadowBuildCheckBoxVisible(bool b);
    void setBuildConfiguraionComboBoxVisible(bool b);

    enum BuildConfigurationTemplate { PERQT = 0,
                                      ONEQT = 1,
                                      MANUALLY = 2,
                                      NONE = 3 };
    BuildConfigurationTemplate buildConfigurationTemplate() const;
    void setBuildConfigurationTemplate(BuildConfigurationTemplate value);

    void storeSettings() const;
private slots:
    void addImportClicked();
    void checkBoxToggled(bool b);
    void importCheckBoxToggled(bool b);
    void pathChanged();
    void shadowBuildingToggled();
    void buildConfigurationComboBoxChanged();
    void qtVersionChanged();
    void targetCheckBoxToggled(bool b);

private:
    void updateWidgetVisibility();
    void setBuildConfigurationInfos(const QList<BuildConfigurationInfo> &list, bool resetEnabled = true);
    bool reportIssues(int index);
    QPair<ProjectExplorer::Task::TaskType, QString> findIssues(const BuildConfigurationInfo &info);
    void createImportWidget(const BuildConfigurationInfo &info, int pos);

    QString m_id;
    Qt4BaseTargetFactory *m_factory;
    QString m_proFilePath;
    QtVersionNumber m_minimumQtVersion;
    Utils::DetailsWidget *m_detailsWidget;
    QGridLayout *m_importLayout;
    QGridLayout *m_newBuildsLayout;
    QCheckBox *m_shadowBuildEnabled;
<<<<<<< HEAD
    QLabel *m_buildConfigurationLabel;
    QComboBox *m_buildConfigurationComboBox;
    QLabel *m_versionLabel;
    QComboBox *m_versionComboBox;
    QWidget *m_spacerTopWidget;
    QWidget *m_spacerBottomWidget;
=======
>>>>>>> da0e926a

    // import line widgets
    QHBoxLayout *m_importLineLayout;
    QLabel *m_importLineLabel;
    Utils::PathChooser *m_importLinePath;
    QPushButton *m_importLineButton;

    void setupWidgets();
    void clearWidgets();
    void setupImportWidgets();
    QString displayNameFrom(const BuildConfigurationInfo &info);
    QList<QCheckBox *> m_checkboxes;
    QList<Utils::PathChooser *> m_pathChoosers;
    QList<BuildConfigurationInfo> m_infos;
    QList<bool> m_enabled;
    QList<QCheckBox *> m_importCheckBoxes;
    QList<BuildConfigurationInfo> m_importInfos;
    QList<bool> m_importEnabled;
    QList<QLabel *> m_reportIssuesLabels;
    QList<bool> m_issues;
    bool m_directoriesEnabled;
    bool m_hasInSourceBuild;
    bool m_ignoreChange;
    bool m_showImport;
    bool m_buildConfigurationTemplateUnchanged;
    bool m_shadowBuildCheckBoxVisible;
    int m_selected; // Number of selected buildconfiguartions
    int m_qtVersionId; // version id for "One Qt" entry
};

} // namespace Qt4ProjectManager

#endif // QT4TARGET_H<|MERGE_RESOLUTION|>--- conflicted
+++ resolved
@@ -160,15 +160,10 @@
     QGridLayout *m_importLayout;
     QGridLayout *m_newBuildsLayout;
     QCheckBox *m_shadowBuildEnabled;
-<<<<<<< HEAD
     QLabel *m_buildConfigurationLabel;
     QComboBox *m_buildConfigurationComboBox;
     QLabel *m_versionLabel;
     QComboBox *m_versionComboBox;
-    QWidget *m_spacerTopWidget;
-    QWidget *m_spacerBottomWidget;
-=======
->>>>>>> da0e926a
 
     // import line widgets
     QHBoxLayout *m_importLineLayout;
