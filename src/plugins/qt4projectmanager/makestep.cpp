--- conflicted
+++ resolved
@@ -142,17 +142,6 @@
     ProjectExplorer::ProcessParameters *pp = processParameters();
     pp->setMacroExpander(bc->macroExpander());
 
-<<<<<<< HEAD
-=======
-    Utils::Environment environment = bc->environment();
-
-    // Force output to english for the parsers. Do this here and not in the toolchain's
-    // addToEnvironment() to not screw up the users run environment.
-    environment.set(QLatin1String("LC_ALL"), QLatin1String("C"));
-
-    pp->setEnvironment(environment);
-
->>>>>>> 7ff81c43
     QString workingDirectory;
     if (bc->subNodeBuild())
         workingDirectory = bc->subNodeBuild()->buildDir();
@@ -201,6 +190,9 @@
     }
 
     Utils::Environment env = bc->environment();
+    // Force output to english for the parsers. Do this here and not in the toolchain's
+    // addToEnvironment() to not screw up the users run environment.
+    env.set(QLatin1String("LC_ALL"), QLatin1String("C"));
     // -w option enables "Enter"/"Leaving directory" messages, which we need for detecting the
     // absolute file path
     // FIXME doing this without the user having a way to override this is rather bad
@@ -360,16 +352,6 @@
     ProjectExplorer::ProcessParameters param;
     param.setMacroExpander(bc->macroExpander());
     param.setWorkingDirectory(bc->buildDirectory());
-<<<<<<< HEAD
-=======
-    Utils::Environment environment = bc->environment();
-
-    // Force output to english for the parsers. Do this here and not in the toolchain's
-    // addToEnvironment() to not screw up the users run environment.
-    environment.set(QLatin1String("LC_ALL"), QLatin1String("C"));
-    param.setEnvironment(environment);
-
->>>>>>> 7ff81c43
     QString makeCmd = bc->makeCommand();
     if (!m_makeStep->m_makeCmd.isEmpty())
         makeCmd = m_makeStep->m_makeCmd;
@@ -382,6 +364,9 @@
     }
 
     Utils::Environment env = bc->environment();
+    // Force output to english for the parsers. Do this here and not in the toolchain's
+    // addToEnvironment() to not screw up the users run environment.
+    env.set(QLatin1String("LC_ALL"), QLatin1String("C"));
     // -w option enables "Enter"/"Leaving directory" messages, which we need for detecting the
     // absolute file path
     // FIXME doing this without the user having a way to override this is rather bad
