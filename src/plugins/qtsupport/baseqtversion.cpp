/****************************************************************************
**
** Copyright (C) 2012 Digia Plc and/or its subsidiary(-ies).
** Contact: http://www.qt-project.org/legal
**
** This file is part of Qt Creator.
**
** Commercial License Usage
** Licensees holding valid commercial Qt licenses may use this file in
** accordance with the commercial license agreement provided with the
** Software or, alternatively, in accordance with the terms contained in
** a written agreement between you and Digia.  For licensing terms and
** conditions see http://qt.digia.com/licensing.  For further information
** use the contact form at http://qt.digia.com/contact-us.
**
** GNU Lesser General Public License Usage
** Alternatively, this file may be used under the terms of the GNU Lesser
** General Public License version 2.1 as published by the Free Software
** Foundation and appearing in the file LICENSE.LGPL included in the
** packaging of this file.  Please review the following information to
** ensure the GNU Lesser General Public License version 2.1 requirements
** will be met: http://www.gnu.org/licenses/old-licenses/lgpl-2.1.html.
**
** In addition, as a special exception, Digia gives you certain additional
** rights.  These rights are described in the Digia Qt LGPL Exception
** version 1.1, included in the file LGPL_EXCEPTION.txt in this package.
**
****************************************************************************/

#include "baseqtversion.h"
#include "qmlobservertool.h"
#include "qmldumptool.h"
#include "qmldebugginglibrary.h"
#include "qtkitinformation.h"

#include "qtversionmanager.h"
#include "profilereader.h"
#include <projectexplorer/toolchainmanager.h>
#include <projectexplorer/toolchain.h>
#include <projectexplorer/gnumakeparser.h>
#include <projectexplorer/kitinformation.h>
#include <projectexplorer/projectexplorer.h>
#include <projectexplorer/projectexplorerconstants.h>
#include <projectexplorer/toolchainmanager.h>
#include <qtsupport/debugginghelper.h>
#include <qtsupport/qtsupportconstants.h>

#include <utils/persistentsettings.h>
#include <utils/environment.h>
#include <utils/hostosinfo.h>
#include <utils/synchronousprocess.h>

#include <QDir>
#include <QUrl>
#include <QFileInfo>
#include <QCoreApplication>
#include <QProcess>

using namespace QtSupport;
using namespace QtSupport::Internal;
using namespace Utils;

static const char QTVERSIONID[] = "Id";
static const char QTVERSIONNAME[] = "Name";
static const char QTVERSIONAUTODETECTED[] = "isAutodetected";
static const char QTVERSIONAUTODETECTIONSOURCE []= "autodetectionSource";
static const char QTVERSIONQMAKEPATH[] = "QMakePath";

///////////////
// QtVersionNumber
///////////////
QtVersionNumber::QtVersionNumber(int ma, int mi, int p)
    : majorVersion(ma), minorVersion(mi), patchVersion(p)
{
}

QtVersionNumber::QtVersionNumber(const QString &versionString)
{
    if (!checkVersionString(versionString)) {
        majorVersion = minorVersion = patchVersion = -1;
        return;
    }

    QStringList parts = versionString.split(QLatin1Char('.'));
    majorVersion = parts.at(0).toInt();
    minorVersion = parts.at(1).toInt();
    patchVersion = parts.at(2).toInt();
}

QtVersionNumber::QtVersionNumber()
{
    majorVersion = minorVersion = patchVersion = -1;
}

bool QtVersionNumber::checkVersionString(const QString &version) const
{
    int dots = 0;
    const QString validChars = QLatin1String("0123456789.");
    foreach (const QChar &c, version) {
        if (!validChars.contains(c))
            return false;
        if (c == QLatin1Char('.'))
            ++dots;
    }
    if (dots != 2)
        return false;
    return true;
}

bool QtVersionNumber::operator <(const QtVersionNumber &b) const
{
    if (majorVersion < b.majorVersion)
        return true;
    if (majorVersion > b.majorVersion)
        return false;
    if (minorVersion < b.minorVersion)
        return true;
    if (minorVersion > b.minorVersion)
        return false;
    if (patchVersion < b.patchVersion)
        return true;
    return false;
}

bool QtVersionNumber::operator >(const QtVersionNumber &b) const
{
    return b < *this;
}

bool QtVersionNumber::operator ==(const QtVersionNumber &b) const
{
    return majorVersion == b.majorVersion
            && minorVersion == b.minorVersion
            && patchVersion == b.patchVersion;
}

bool QtVersionNumber::operator !=(const QtVersionNumber &b) const
{
    return !(*this == b);
}

bool QtVersionNumber::operator <=(const QtVersionNumber &b) const
{
    return !(*this > b);
}

bool QtVersionNumber::operator >=(const QtVersionNumber &b) const
{
    return b <= *this;
}

///////////////
// QtConfigWidget
///////////////
QtConfigWidget::QtConfigWidget()
{

}

///////////////
// BaseQtVersion
///////////////
int BaseQtVersion::getUniqueId()
{
    return QtVersionManager::instance()->getUniqueId();
}

BaseQtVersion::BaseQtVersion(const FileName &qmakeCommand, bool isAutodetected, const QString &autodetectionSource)
    : m_id(getUniqueId()),
      m_isAutodetected(isAutodetected),
      m_autodetectionSource(autodetectionSource),
      m_hasDebuggingHelper(false),
      m_hasQmlDump(false),
      m_hasQmlDebuggingLibrary(false),
      m_hasQmlObserver(false),
      m_mkspecUpToDate(false),
      m_mkspecReadUpToDate(false),
      m_defaultConfigIsDebug(true),
      m_defaultConfigIsDebugAndRelease(true),
      m_versionInfoUpToDate(false),
      m_installed(true),
      m_hasExamples(false),
      m_hasDemos(false),
      m_hasDocumentation(false),
      m_qmakeIsExecutable(true)
{
    ctor(qmakeCommand);
    setDisplayName(defaultDisplayName(qtVersionString(), qmakeCommand, false));
}

BaseQtVersion::BaseQtVersion()
    :  m_id(-1), m_isAutodetected(false),
    m_hasDebuggingHelper(false),
    m_hasQmlDump(false),
    m_hasQmlDebuggingLibrary(false),
    m_hasQmlObserver(false),
    m_mkspecUpToDate(false),
    m_mkspecReadUpToDate(false),
    m_defaultConfigIsDebug(true),
    m_defaultConfigIsDebugAndRelease(true),
    m_versionInfoUpToDate(false),
    m_installed(true),
    m_hasExamples(false),
    m_hasDemos(false),
    m_hasDocumentation(false),
    m_qmakeIsExecutable(true)
{
    ctor(FileName());
}

void BaseQtVersion::ctor(const FileName &qmakePath)
{
    m_qmakeCommand = qmakePath;
    m_designerCommand.clear();
    m_linguistCommand.clear();
    m_qmlviewerCommand.clear();
    m_uicCommand.clear();
    m_mkspecUpToDate = false;
    m_mkspecReadUpToDate = false;
    m_versionInfoUpToDate = false;
    m_qtVersionString.clear();
    m_sourcePath.clear();
}

BaseQtVersion::~BaseQtVersion()
{
}

QString BaseQtVersion::defaultDisplayName(const QString &versionString, const FileName &qmakePath,
                                          bool fromPath)
{
    QString location;
    if (qmakePath.isEmpty()) {
        location = QCoreApplication::translate("QtVersion", "<unknown>");
    } else {
        // Deduce a description from '/foo/qt-folder/[qtbase]/bin/qmake' -> '/foo/qt-folder'.
        // '/usr' indicates System Qt 4.X on Linux.
        QDir dir = qmakePath.toFileInfo().absoluteDir();
        do {
            const QString dirName = dir.dirName();
            if (dirName == QLatin1String("usr")) { // System-installed Qt.
                location = QCoreApplication::translate("QtVersion", "System");
                break;
            }
            location = dirName;
            // Also skip default checkouts named 'qt'. Parent dir might have descriptive name.
            if (dirName.compare(QLatin1String("bin"), Qt::CaseInsensitive)
                && dirName.compare(QLatin1String("qtbase"), Qt::CaseInsensitive)
                && dirName.compare(QLatin1String("qt"), Qt::CaseInsensitive)) {
                break;
            }
        } while (dir.cdUp());
    }

    return fromPath ?
        QCoreApplication::translate("QtVersion", "Qt %1 in PATH (%2)").arg(versionString, location) :
        QCoreApplication::translate("QtVersion", "Qt %1 (%2)").arg(versionString, location);
}

Core::FeatureSet BaseQtVersion::availableFeatures() const
{
    Core::FeatureSet features = Core::FeatureSet(QtSupport::Constants::FEATURE_QWIDGETS)
            | Core::FeatureSet(QtSupport::Constants::FEATURE_QT)
            | Core::FeatureSet(QtSupport::Constants::FEATURE_QT_WEBKIT)
            | Core::FeatureSet(QtSupport::Constants::FEATURE_QT_CONSOLE);

     if (qtVersion() >= QtSupport::QtVersionNumber(4, 7, 0)) {
         features |= Core::FeatureSet(QtSupport::Constants::FEATURE_QT_QUICK);
         features |= Core::FeatureSet(QtSupport::Constants::FEATURE_QT_QUICK_1);
     }
     if (qtVersion() >= QtSupport::QtVersionNumber(4, 7, 1)) {
         features |= Core::FeatureSet(QtSupport::Constants::FEATURE_QT_QUICK_1_1);
     }
     if (qtVersion() >= QtSupport::QtVersionNumber(5, 0, 0)) {
         features |= Core::FeatureSet(QtSupport::Constants::FEATURE_QT_QUICK_2);
     }

     return features;
}

QString BaseQtVersion::platformName() const
{
    return QString();
}

QString BaseQtVersion::platformDisplayName() const
{
    return platformName();
}

bool BaseQtVersion::supportsPlatform(const QString &platform) const
{
    if (platform.isEmpty()) // empty target == target independent
        return true;
    return platform == platformName();
}

QList<ProjectExplorer::Task> BaseQtVersion::validateKit(const ProjectExplorer::Kit *k)
{
    QList<ProjectExplorer::Task> result;

    BaseQtVersion *version = QtKitInformation::qtVersion(k);
    Q_ASSERT(version == this);

    ProjectExplorer::ToolChain *tc = ProjectExplorer::ToolChainKitInformation::toolChain(k);

    const QList<ProjectExplorer::Abi> qtAbis = version->qtAbis();
    if (tc && !qtAbis.contains(tc->targetAbi())) {
        QString qtAbiString;
        foreach (const ProjectExplorer::Abi &qtAbi, qtAbis) {
            if (!qtAbiString.isEmpty())
                qtAbiString.append(QLatin1Char(' '));
            qtAbiString.append(qtAbi.toString());
        }
        const QString message = QCoreApplication::translate("BaseQtVersion",
                                                            "The compiler '%1' (%2) cannot produce code for the Qt version '%3' (%4).").
                                                            arg(tc->displayName(),
                                                                tc->targetAbi().toString(),
                                                                version->displayName(),
                                                                qtAbiString);
        result << ProjectExplorer::Task(ProjectExplorer::Task::Error,
                                        message, FileName(), -1,
                                        Core::Id(ProjectExplorer::Constants::TASK_CATEGORY_BUILDSYSTEM));
    } // Abi mismatch
    return result;
}

void BaseQtVersion::setId(int id)
{
    m_id = id;
}

void BaseQtVersion::fromMap(const QVariantMap &map)
{
    m_id = map.value(QLatin1String(QTVERSIONID)).toInt();
    if (m_id == -1) // this happens on adding from installer, see updateFromInstaller => get a new unique id
        m_id = QtVersionManager::instance()->getUniqueId();
    m_displayName = map.value(QLatin1String(QTVERSIONNAME)).toString();
    m_isAutodetected = map.value(QLatin1String(QTVERSIONAUTODETECTED)).toBool();
    if (m_isAutodetected)
        m_autodetectionSource = map.value(QLatin1String(QTVERSIONAUTODETECTIONSOURCE)).toString();
    QString string = map.value(QLatin1String(QTVERSIONQMAKEPATH)).toString();
    if (string.startsWith(QLatin1Char('~')))
        string.remove(0, 1).prepend(QDir::homePath());
    ctor(FileName::fromString(string));
}

QVariantMap BaseQtVersion::toMap() const
{
    QVariantMap result;
    result.insert(QLatin1String(QTVERSIONID), uniqueId());
    result.insert(QLatin1String(QTVERSIONNAME), displayName());
    result.insert(QLatin1String(QTVERSIONAUTODETECTED), isAutodetected());
    if (isAutodetected())
        result.insert(QLatin1String(QTVERSIONAUTODETECTIONSOURCE), autodetectionSource());
    result.insert(QLatin1String(QTVERSIONQMAKEPATH), qmakeCommand().toString());
    return result;
}

bool BaseQtVersion::isValid() const
{
    if (uniqueId() == -1 || displayName().isEmpty())
        return false;
    updateVersionInfo();
    updateMkspec();

    return  !qmakeCommand().isEmpty()
            && m_installed
            && !qmakeProperty("QT_HOST_BINS").isNull()
            && !m_mkspecFullPath.isEmpty()
            && m_qmakeIsExecutable;
}

QString BaseQtVersion::invalidReason() const
{
    if (displayName().isEmpty())
        return QCoreApplication::translate("QtVersion", "Qt version has no name");
    if (qmakeCommand().isEmpty())
        return QCoreApplication::translate("QtVersion", "No qmake path set");
    if (!m_qmakeIsExecutable)
        return QCoreApplication::translate("QtVersion", "qmake does not exist or is not executable");
    if (!m_installed)
        return QCoreApplication::translate("QtVersion", "Qt version is not properly installed, please run make install");
    if (qmakeProperty("QT_HOST_BINS").isNull())
        return QCoreApplication::translate("QtVersion",
                                           "Could not determine the path to the binaries of the Qt installation, maybe the qmake path is wrong?");
    if (m_mkspecUpToDate && m_mkspecFullPath.isEmpty())
        return QCoreApplication::translate("QtVersion", "The default mkspec symlink is broken.");
    return QString();
}

QStringList BaseQtVersion::warningReason() const
{
    QStringList ret;
    if (qtAbis().count() == 1 && qtAbis().first().isNull())
        ret << QCoreApplication::translate("QtVersion", "ABI detection failed: Make sure to use a matching compiler when building.");
    if (m_versionInfo.value(QLatin1String("QT_INSTALL_PREFIX/get"))
        != m_versionInfo.value(QLatin1String("QT_INSTALL_PREFIX"))) {
        ret << QCoreApplication::translate("QtVersion", "Non-installed -prefix build - for internal development only.");
    }
    return ret;
}

ProjectExplorer::ToolChain *BaseQtVersion::preferredToolChain(const FileName &ms) const
{
    const FileName spec = ms.isEmpty() ? mkspec() : ms;
    QList<ProjectExplorer::ToolChain *> tcList = ProjectExplorer::ToolChainManager::instance()->toolChains();
    ProjectExplorer::ToolChain *possibleTc = 0;
    foreach (ProjectExplorer::ToolChain *tc, tcList) {
        if (!qtAbis().contains(tc->targetAbi()))
            continue;
        if (tc->suggestedMkspecList().contains(spec))
            return tc; // perfect match
        if (!possibleTc)
            possibleTc = tc; // first possible match
    }
    return possibleTc;
}

FileName BaseQtVersion::qmakeCommand() const
{
    return m_qmakeCommand;
}

QList<ProjectExplorer::Abi> BaseQtVersion::qtAbis() const
{
    if (m_qtAbis.isEmpty())
        m_qtAbis = detectQtAbis();
    if (m_qtAbis.isEmpty())
        m_qtAbis.append(ProjectExplorer::Abi()); // add empty ABI by default: This is compatible with all TCs.
    return m_qtAbis;
}

bool BaseQtVersion::equals(BaseQtVersion *other)
{
    if (type() != other->type())
        return false;
    if (uniqueId() != other->uniqueId())
        return false;
    if (displayName() != other->displayName())
        return false;

    return true;
}

int BaseQtVersion::uniqueId() const
{
    return m_id;
}

bool BaseQtVersion::isAutodetected() const
{
    return m_isAutodetected;
}

QString BaseQtVersion::autodetectionSource() const
{
    return m_autodetectionSource;
}

void BaseQtVersion::setAutoDetectionSource(const QString &autodetectionSource)
{
    m_autodetectionSource = autodetectionSource;
}

QString BaseQtVersion::displayName() const
{
    return m_displayName;
}

void BaseQtVersion::setDisplayName(const QString &name)
{
    m_displayName = name;
}

QString BaseQtVersion::toHtml(bool verbose) const
{
    QString rc;
    QTextStream str(&rc);
    str << "<html><body><table>";
    str << "<tr><td><b>" << QCoreApplication::translate("BaseQtVersion", "Name:")
        << "</b></td><td>" << displayName() << "</td></tr>";
    if (!isValid()) {
        str << "<tr><td colspan=2><b>"
            << QCoreApplication::translate("BaseQtVersion", "Invalid Qt version")
            << "</b></td></tr>";
    } else {
        str << "<tr><td><b>" << QCoreApplication::translate("BaseQtVersion", "ABI:")
            << "</b></td>";
        const QList<ProjectExplorer::Abi> abis = qtAbis();
        for (int i = 0; i < abis.size(); ++i) {
            if (i)
                str << "<tr><td></td>";
            str << "<td>" << abis.at(i).toString() << "</td></tr>";
        }
        str << "<tr><td><b>" << QCoreApplication::translate("BaseQtVersion", "Source:")
            << "</b></td><td>" << sourcePath().toUserOutput() << "</td></tr>";
        str << "<tr><td><b>" << QCoreApplication::translate("BaseQtVersion", "mkspec:")
            << "</b></td><td>" << mkspec().toUserOutput() << "</td></tr>";
        str << "<tr><td><b>" << QCoreApplication::translate("BaseQtVersion", "qmake:")
            << "</b></td><td>" << m_qmakeCommand.toUserOutput() << "</td></tr>";
        ensureMkSpecParsed();
        if (!mkspecPath().isEmpty()) {
            if (m_defaultConfigIsDebug || m_defaultConfigIsDebugAndRelease) {
                str << "<tr><td><b>" << QCoreApplication::translate("BaseQtVersion", "Default:") << "</b></td><td>"
                    << (m_defaultConfigIsDebug ? "debug" : "release");
                if (m_defaultConfigIsDebugAndRelease)
                    str << " debug_and_release";
                str << "</td></tr>";
            } // default config.
        }
        str << "<tr><td><b>" << QCoreApplication::translate("BaseQtVersion", "Version:")
            << "</b></td><td>" << qtVersionString() << "</td></tr>";
        if (verbose) {
            const QHash<QString,QString> vInfo = versionInfo();
            if (!vInfo.isEmpty()) {
                QStringList keys = vInfo.keys();
                keys.sort();
                foreach (QString variableName, keys) {
                    const QString &value = vInfo.value(variableName);
                    if (variableName != QLatin1String("QMAKE_MKSPECS")
                        && !variableName.endsWith(QLatin1String("/raw"))) {
                        bool isPath = false;
                        if (variableName.contains(QLatin1String("_HOST_"))
                            || variableName.contains(QLatin1String("_INSTALL_"))) {
                            if (!variableName.endsWith(QLatin1String("/get")))
                                continue;
                            variableName.chop(4);
                            isPath = true;
                        } else if (variableName == QLatin1String("QT_SYSROOT")) {
                            isPath = true;
                        }
                        str << "<tr><td><pre>" << variableName <<  "</pre></td><td>";
                        if (value.isEmpty())
                            isPath = false;
                        if (isPath) {
                            str << "<a href=\"" << QUrl::fromLocalFile(value).toString()
                                << "\">" << QDir::toNativeSeparators(value) << "</a>";
                        } else {
                            str << value;
                        }
                        str << "</td></tr>";
                    }
                }
            }
        }
    }
    str << "</table></body></html>";
    return rc;
}

void BaseQtVersion::updateSourcePath() const
{
    if (!m_sourcePath.isEmpty())
        return;
    updateVersionInfo();
    const QString installData = qmakeProperty("QT_INSTALL_PREFIX");
    QString sourcePath = installData;
    QFile qmakeCache(installData + QLatin1String("/.qmake.cache"));
    if (qmakeCache.exists()) {
        qmakeCache.open(QIODevice::ReadOnly | QIODevice::Text);
        QTextStream stream(&qmakeCache);
        while (!stream.atEnd()) {
            QString line = stream.readLine().trimmed();
            if (line.startsWith(QLatin1String("QT_SOURCE_TREE"))) {
                sourcePath = line.split(QLatin1Char('=')).at(1).trimmed();
                if (sourcePath.startsWith(QLatin1String("$$quote("))) {
                    sourcePath.remove(0, 8);
                    sourcePath.chop(1);
                }
                break;
            }
        }
    }
    m_sourcePath = FileName::fromUserInput(sourcePath);
}

FileName BaseQtVersion::sourcePath() const
{
    updateSourcePath();
    return m_sourcePath;
}

QString BaseQtVersion::designerCommand() const
{
    if (!isValid())
        return QString();
    if (m_designerCommand.isNull())
        m_designerCommand = findQtBinary(Designer);
    return m_designerCommand;
}

QString BaseQtVersion::linguistCommand() const
{
    if (!isValid())
        return QString();
    if (m_linguistCommand.isNull())
        m_linguistCommand = findQtBinary(Linguist);
    return m_linguistCommand;
}

QString BaseQtVersion::qmlsceneCommand() const
{
    if (!isValid())
        return QString();

    if (m_qmlsceneCommand.isNull())
        m_qmlsceneCommand = findQtBinary(QmlScene);
    return m_qmlsceneCommand;
}

QString BaseQtVersion::qmlviewerCommand() const
{
    if (!isValid())
        return QString();

    if (m_qmlviewerCommand.isNull())
        m_qmlviewerCommand = findQtBinary(QmlViewer);
    return m_qmlviewerCommand;
}

QString BaseQtVersion::findQtBinary(Binaries binary) const
{
    QString baseDir;
    if (qtVersion() < QtVersionNumber(5, 0, 0)) {
        baseDir = qmakeProperty("QT_HOST_BINS");
    } else {
        ensureMkSpecParsed();
        switch (binary) {
        case QmlScene:
            baseDir = m_mkspecValues.value(QLatin1String("QT.qml.bins"));
            break;
        case QmlViewer:
            baseDir = m_mkspecValues.value(QLatin1String("QT.declarative.bins"));
            break;
        case Designer:
        case Linguist:
            baseDir = m_mkspecValues.value(QLatin1String("QT.designer.bins"));
            break;
        case Uic:
            baseDir = qmakeProperty("QT_HOST_BINS");
            break;
        default:
            // Can't happen
            Q_ASSERT(false);
        }
    }

    if (baseDir.isEmpty())
        return QString();
    if (!baseDir.endsWith(QLatin1Char('/')))
        baseDir += QLatin1Char('/');

    QStringList possibleCommands;
    switch (binary) {
    case QmlScene: {
        if (HostOsInfo::isWindowsHost())
            possibleCommands << QLatin1String("qmlscene.exe");
        else
            possibleCommands << QLatin1String("qmlscene");
    }
    case QmlViewer: {
        if (HostOsInfo::isWindowsHost())
            possibleCommands << QLatin1String("qmlviewer.exe");
        else if (HostOsInfo::isMacHost())
            possibleCommands << QLatin1String("QMLViewer.app/Contents/MacOS/QMLViewer");
        else
            possibleCommands << QLatin1String("qmlviewer");
    }
        break;
    case Designer:
        if (HostOsInfo::isWindowsHost())
            possibleCommands << QLatin1String("designer.exe");
        else if (HostOsInfo::isMacHost())
            possibleCommands << QLatin1String("Designer.app/Contents/MacOS/Designer");
        else
            possibleCommands << QLatin1String("designer");
        break;
    case Linguist:
        if (HostOsInfo::isWindowsHost())
            possibleCommands << QLatin1String("linguist.exe");
        else if (HostOsInfo::isMacHost())
            possibleCommands << QLatin1String("Linguist.app/Contents/MacOS/Linguist");
        else
            possibleCommands << QLatin1String("linguist");
        break;
    case Uic:
        if (HostOsInfo::isWindowsHost()) {
            possibleCommands << QLatin1String("uic.exe");
        } else {
            possibleCommands << QLatin1String("uic-qt4") << QLatin1String("uic4")
                             << QLatin1String("uic");
        }
        break;
    default:
        Q_ASSERT(false);
    }
    foreach (const QString &possibleCommand, possibleCommands) {
        const QString fullPath = baseDir + possibleCommand;
        if (QFileInfo(fullPath).isFile())
            return QDir::cleanPath(fullPath);
    }
    return QString();
}

QString BaseQtVersion::uicCommand() const
{
    if (!isValid())
        return QString();
    if (!m_uicCommand.isNull())
        return m_uicCommand;
    m_uicCommand = findQtBinary(Uic);
    return m_uicCommand;
}

void BaseQtVersion::updateMkspec() const
{
    if (uniqueId() == -1 || m_mkspecUpToDate)
        return;

    m_mkspecUpToDate = true;
    m_mkspecFullPath = mkspecFromVersionInfo(versionInfo());

    m_mkspec = m_mkspecFullPath;
    if (m_mkspecFullPath.isEmpty())
        return;

    FileName baseMkspecDir = mkspecDirectoryFromVersionInfo(versionInfo());

    if (m_mkspec.isChildOf(baseMkspecDir)) {
        m_mkspec = m_mkspec.relativeChildPath(baseMkspecDir);
//        qDebug() << "Setting mkspec to"<<mkspec;
    } else {
        FileName sourceMkSpecPath = sourcePath().appendPath(QLatin1String("mkspecs"));
        if (m_mkspec.isChildOf(sourceMkSpecPath)) {
            m_mkspec = m_mkspec.relativeChildPath(sourceMkSpecPath);
        } else {
            // Do nothing
        }
    }
}

void BaseQtVersion::ensureMkSpecParsed() const
{
    if (m_mkspecReadUpToDate)
        return;
    m_mkspecReadUpToDate = true;

    if (mkspecPath().isEmpty())
        return;

    ProFileGlobals option;
    option.setProperties(versionInfo());
    ProMessageHandler msgHandler(true);
    ProFileCacheManager::instance()->incRefCount();
    QMakeParser parser(ProFileCacheManager::instance()->cache(), &msgHandler);
    ProFileEvaluator evaluator(&option, &parser, &msgHandler);
    evaluator.loadNamedSpec(mkspecPath().toString(), false);

    parseMkSpec(&evaluator);

    ProFileCacheManager::instance()->decRefCount();
}

void BaseQtVersion::parseMkSpec(ProFileEvaluator *evaluator) const
{
    QStringList configValues = evaluator->values(QLatin1String("CONFIG"));
    m_defaultConfigIsDebugAndRelease = false;
    foreach (const QString &value, configValues) {
        if (value == QLatin1String("debug"))
            m_defaultConfigIsDebug = true;
        else if (value == QLatin1String("release"))
            m_defaultConfigIsDebug = false;
        else if (value == QLatin1String("build_all"))
            m_defaultConfigIsDebugAndRelease = true;
    }
    const QString designerBins = QLatin1String("QT.designer.bins");
    const QString qmlBins = QLatin1String("QT.qml.bins");
    const QString declarativeBins = QLatin1String("QT.declarative.bins");
    m_mkspecValues.insert(designerBins, evaluator->value(designerBins));
    m_mkspecValues.insert(qmlBins, evaluator->value(qmlBins));
    m_mkspecValues.insert(declarativeBins, evaluator->value(declarativeBins));
}

FileName BaseQtVersion::mkspec() const
{
    updateMkspec();
    return m_mkspec;
}

FileName BaseQtVersion::mkspecFor(ProjectExplorer::ToolChain *tc) const
{
    Utils::FileName versionSpec = mkspec();
    if (!tc)
        return versionSpec;

    const QList<FileName> tcSpecList = tc->suggestedMkspecList();
    if (tcSpecList.contains(versionSpec))
        return versionSpec;
    foreach (const FileName &tcSpec, tcSpecList) {
        if (hasMkspec(tcSpec))
            return tcSpec;
    }

    return versionSpec;
}

FileName BaseQtVersion::mkspecPath() const
{
    updateMkspec();
    return m_mkspecFullPath;
}

bool BaseQtVersion::hasMkspec(const FileName &spec) const
{
    updateVersionInfo();
    QFileInfo fi;
    fi.setFile(QDir::fromNativeSeparators(qmakeProperty("QT_HOST_DATA"))
               + QLatin1String("/mkspecs/") + spec.toString());
    if (fi.isDir())
        return true;
    fi.setFile(sourcePath().toString() + QLatin1String("/mkspecs/") + spec.toString());
    return fi.isDir();
}

BaseQtVersion::QmakeBuildConfigs BaseQtVersion::defaultBuildConfig() const
{
    ensureMkSpecParsed();
    BaseQtVersion::QmakeBuildConfigs result = BaseQtVersion::QmakeBuildConfig(0);

    if (m_defaultConfigIsDebugAndRelease)
        result = BaseQtVersion::BuildAll;
    if (m_defaultConfigIsDebug)
        result = result | BaseQtVersion::DebugBuild;
    return result;
}

QString BaseQtVersion::qtVersionString() const
{
    updateVersionInfo();
    return m_qtVersionString;
}

QtVersionNumber BaseQtVersion::qtVersion() const
{
    return QtVersionNumber(qtVersionString());
}

void BaseQtVersion::updateVersionInfo() const
{
    if (m_versionInfoUpToDate)
        return;
    if (!m_qmakeIsExecutable) {
        qWarning("Cannot update Qt version information: %s cannot be run.",
                 qPrintable(qmakeCommand().toString()));
        return;
    }

    // extract data from qmake executable
    m_versionInfo.clear();
    m_installed = true;
    m_hasExamples = false;
    m_hasDocumentation = false;
    m_hasDebuggingHelper = false;
    m_hasQmlDump = false;
    m_hasQmlDebuggingLibrary = false;
    m_hasQmlObserver = false;

    if (!queryQMakeVariables(qmakeCommand(), qmakeRunEnvironment(), &m_versionInfo, &m_qmakeIsExecutable))
        return;

    const QString qtInstallData = qmakeProperty("QT_INSTALL_DATA");
    const QString qtInstallBins = qmakeProperty("QT_INSTALL_BINS");
    const QString qtHeaderData = qmakeProperty("QT_INSTALL_HEADERS");
    if (!qtInstallData.isNull()) {
        if (!qtInstallData.isEmpty()) {
            m_hasDebuggingHelper = !QtSupport::DebuggingHelperLibrary::debuggingHelperLibraryByInstallData(qtInstallData).isEmpty();
            m_hasQmlDump
                    = !QmlDumpTool::toolForQtPaths(qtInstallData, qtInstallBins, qtHeaderData, false).isEmpty()
                    || !QmlDumpTool::toolForQtPaths(qtInstallData, qtInstallBins, qtHeaderData, true).isEmpty();
            m_hasQmlDebuggingLibrary
                    = !QmlDebuggingLibrary::libraryByInstallData(qtInstallData, false).isEmpty()
                || !QmlDebuggingLibrary::libraryByInstallData(qtInstallData, true).isEmpty();
            m_hasQmlObserver = !QmlObserverTool::toolByInstallData(qtInstallData).isEmpty();
        }
    }

    // Now check for a qt that is configured with a prefix but not installed
    QString installDir = qmakeProperty("QT_HOST_BINS");
    if (!installDir.isNull()) {
        QFileInfo fi(installDir);
        if (!fi.exists())
            m_installed = false;
    }
    if (!qtHeaderData.isNull()) {
        const QFileInfo fi(qtHeaderData);
        if (!fi.exists())
            m_installed = false;
    }
    const QString qtInstallDocs = qmakeProperty("QT_INSTALL_DOCS");
    if (!qtInstallDocs.isNull()) {
        const QFileInfo fi(qtInstallDocs);
        if (fi.exists())
            m_hasDocumentation = true;
    }
    const QString qtInstallExamples = qmakeProperty("QT_INSTALL_EXAMPLES");
    if (!qtInstallExamples.isNull()) {
        const QFileInfo fi(qtInstallExamples);
        if (fi.exists())
            m_hasExamples = true;
    }
    const QString qtInstallDemos = qmakeProperty("QT_INSTALL_DEMOS");
    if (!qtInstallDemos.isNull()) {
        const QFileInfo fi(qtInstallDemos);
        if (fi.exists())
            m_hasDemos = true;
    }
    m_qtVersionString = qmakeProperty("QT_VERSION");

    m_versionInfoUpToDate = true;
}

QHash<QString,QString> BaseQtVersion::versionInfo() const
{
    updateVersionInfo();
    return m_versionInfo;
}

QString BaseQtVersion::qmakeProperty(const QHash<QString,QString> &versionInfo, const QByteArray &name)
{
    QString val = versionInfo.value(QString::fromLatin1(name + "/get"));
    if (!val.isNull())
        return val;
    return versionInfo.value(QString::fromLatin1(name));
}

QString BaseQtVersion::qmakeProperty(const QByteArray &name) const
{
    return qmakeProperty(m_versionInfo, name);
}

bool BaseQtVersion::hasDocumentation() const
{
    updateVersionInfo();
    return m_hasDocumentation;
}

QString BaseQtVersion::documentationPath() const
{
    updateVersionInfo();
    return qmakeProperty("QT_INSTALL_DOCS");
}

bool BaseQtVersion::hasDemos() const
{
    updateVersionInfo();
    return m_hasDemos;
}

QString BaseQtVersion::demosPath() const
{
    updateVersionInfo();
    return qmakeProperty("QT_INSTALL_DEMOS");
}

QString BaseQtVersion::frameworkInstallPath() const
{
    if (HostOsInfo::isMacHost()) {
        updateVersionInfo();
        return m_versionInfo.value(QLatin1String("QT_INSTALL_LIBS"));
    }
    return QString();
}

bool BaseQtVersion::hasExamples() const
{
    updateVersionInfo();
    return m_hasExamples;
}

QString BaseQtVersion::examplesPath() const
{
    updateVersionInfo();
    return qmakeProperty("QT_INSTALL_EXAMPLES");
}

QList<ProjectExplorer::HeaderPath> BaseQtVersion::systemHeaderPathes(const ProjectExplorer::Kit *k) const
{
    Q_UNUSED(k);
    QList<ProjectExplorer::HeaderPath> result;
    result.append(ProjectExplorer::HeaderPath(mkspecPath().toString(), ProjectExplorer::HeaderPath::GlobalHeaderPath));
    return result;
}

void BaseQtVersion::addToEnvironment(const ProjectExplorer::Kit *k, Environment &env) const
{
    Q_UNUSED(k);
    env.set(QLatin1String("QTDIR"), QDir::toNativeSeparators(qmakeProperty("QT_HOST_DATA")));
    env.prependOrSetPath(qmakeProperty("QT_HOST_BINS"));
}

// Some Qt versions may require environment settings for qmake to work
//
// One such example is Blackberry which for some reason decided to always use the same
// qmake and use environment variables embedded in their mkspecs to make that point to
// the different Qt installations.
Utils::Environment BaseQtVersion::qmakeRunEnvironment() const
{
    return Utils::Environment::systemEnvironment();
}

bool BaseQtVersion::hasGdbDebuggingHelper() const
{
    updateVersionInfo();
    return m_hasDebuggingHelper;
}


bool BaseQtVersion::hasQmlDump() const
{
    updateVersionInfo();
    return m_hasQmlDump;
}

bool BaseQtVersion::needsQmlDump() const
{
    updateVersionInfo();
    return qtVersion() < QtVersionNumber(4, 8, 0);
}

bool BaseQtVersion::hasQmlDebuggingLibrary() const
{
    updateVersionInfo();
    return m_hasQmlDebuggingLibrary;
}

bool BaseQtVersion::needsQmlDebuggingLibrary() const
{
    updateVersionInfo();
    return qtVersion() < QtVersionNumber(4, 8, 0);
}

bool BaseQtVersion::hasQmlObserver() const
{
    updateVersionInfo();
    return m_hasQmlObserver;
}

Environment BaseQtVersion::qmlToolsEnvironment() const
{
    // FIXME: This seems broken!
    Environment environment = Environment::systemEnvironment();
#if 0 // FIXME: Fix this!
    addToEnvironment(environment);
#endif

    // add preferred tool chain, as that is how the tools are built, compare QtVersion::buildDebuggingHelperLibrary
    if (!qtAbis().isEmpty()) {
        QList<ProjectExplorer::ToolChain *> alltc =
                ProjectExplorer::ToolChainManager::instance()->findToolChains(qtAbis().at(0));
        if (!alltc.isEmpty())
            alltc.first()->addToEnvironment(environment);
    }

    return environment;
}

QString BaseQtVersion::gdbDebuggingHelperLibrary() const
{
    QString qtInstallData = qmakeProperty("QT_INSTALL_DATA");
    if (qtInstallData.isEmpty())
        return QString();
    return QtSupport::DebuggingHelperLibrary::debuggingHelperLibraryByInstallData(qtInstallData);
}

QString BaseQtVersion::qmlDumpTool(bool debugVersion) const
{
    const QString qtInstallData = qmakeProperty("QT_INSTALL_DATA");
    if (qtInstallData.isEmpty())
        return QString();
    const QString qtInstallBins = qmakeProperty("QT_INSTALL_BINS");
    const QString qtHeaderData = qmakeProperty("QT_INSTALL_HEADERS");
    return QmlDumpTool::toolForQtPaths(qtInstallData, qtInstallBins, qtHeaderData, debugVersion);
}

QString BaseQtVersion::qmlDebuggingHelperLibrary(bool debugVersion) const
{
    QString qtInstallData = qmakeProperty("QT_INSTALL_DATA");
    if (qtInstallData.isEmpty())
        return QString();
    return QmlDebuggingLibrary::libraryByInstallData(qtInstallData, debugVersion);
}

QString BaseQtVersion::qmlObserverTool() const
{
    QString qtInstallData = qmakeProperty("QT_INSTALL_DATA");
    if (qtInstallData.isEmpty())
        return QString();
    return QmlObserverTool::toolByInstallData(qtInstallData);
}

QStringList BaseQtVersion::debuggingHelperLibraryLocations() const
{
    QString qtInstallData = qmakeProperty("QT_INSTALL_DATA");
    if (qtInstallData.isEmpty())
        return QStringList();
    return QtSupport::DebuggingHelperLibrary::debuggingHelperLibraryDirectories(qtInstallData);
}

bool BaseQtVersion::supportsBinaryDebuggingHelper() const
{
    if (!isValid())
        return false;
    return true;
}

void BaseQtVersion::recheckDumper()
{
    m_versionInfoUpToDate = false;
}

bool BaseQtVersion::supportsShadowBuilds() const
{
    return true;
}

QList<ProjectExplorer::Task> BaseQtVersion::reportIssuesImpl(const QString &proFile, const QString &buildDir) const
{
    QList<ProjectExplorer::Task> results;

    QString tmpBuildDir = QDir(buildDir).absolutePath();
    if (!tmpBuildDir.endsWith(QLatin1Char('/')))
        tmpBuildDir.append(QLatin1Char('/'));

    if (!isValid()) {
        //: %1: Reason for being invalid
        const QString msg = QCoreApplication::translate("Qt4ProjectManager::QtVersion", "The Qt version is invalid: %1").arg(invalidReason());
        results.append(ProjectExplorer::Task(ProjectExplorer::Task::Error, msg, FileName(), -1,
                                             Core::Id(ProjectExplorer::Constants::TASK_CATEGORY_BUILDSYSTEM)));
    }

    QFileInfo qmakeInfo = qmakeCommand().toFileInfo();
    if (!qmakeInfo.exists() ||
        !qmakeInfo.isExecutable()) {
        //: %1: Path to qmake executable
        const QString msg = QCoreApplication::translate("Qt4ProjectManager::QtVersion",
                                                        "The qmake command \"%1\" was not found or is not executable.").arg(qmakeCommand().toUserOutput());
        results.append(ProjectExplorer::Task(ProjectExplorer::Task::Error, msg, FileName(), -1,
                                             Core::Id(ProjectExplorer::Constants::TASK_CATEGORY_BUILDSYSTEM)));
    }

    QString sourcePath = QFileInfo(proFile).absolutePath();
    const QChar slash = QLatin1Char('/');
    if (!sourcePath.endsWith(slash))
        sourcePath.append(slash);
    if ((tmpBuildDir.startsWith(sourcePath)) && (tmpBuildDir != sourcePath)) {
        const QString msg = QCoreApplication::translate("Qt4ProjectManager::QtVersion",
                                                        "Qmake does not support build directories below the source directory.");
        results.append(ProjectExplorer::Task(ProjectExplorer::Task::Warning, msg, FileName(), -1,
                                             Core::Id(ProjectExplorer::Constants::TASK_CATEGORY_BUILDSYSTEM)));
    } else if (tmpBuildDir.count(slash) != sourcePath.count(slash) && qtVersion() < QtVersionNumber(4,8, 0)) {
        const QString msg = QCoreApplication::translate("Qt4ProjectManager::QtVersion",
                                                        "The build directory needs to be at the same level as the source directory.");

        results.append(ProjectExplorer::Task(ProjectExplorer::Task::Warning, msg, FileName(), -1,
                                             Core::Id(ProjectExplorer::Constants::TASK_CATEGORY_BUILDSYSTEM)));
    }

    return results;
}

QList<ProjectExplorer::Task>
BaseQtVersion::reportIssues(const QString &proFile, const QString &buildDir) const
{
    QList<ProjectExplorer::Task> results = reportIssuesImpl(proFile, buildDir);
    qSort(results);
    return results;
}

QtConfigWidget *BaseQtVersion::createConfigurationWidget() const
{
    return 0;
}

bool BaseQtVersion::queryQMakeVariables(const FileName &binary, const Utils::Environment &env,
                                        QHash<QString, QString> *versionInfo)
{
    bool qmakeIsExecutable;
    return BaseQtVersion::queryQMakeVariables(binary, env, versionInfo, &qmakeIsExecutable);
}

<<<<<<< HEAD
bool BaseQtVersion::queryQMakeVariables(const FileName &binary, const Utils::Environment &env,
                                        QHash<QString, QString> *versionInfo, bool *qmakeIsExecutable)
=======
static QByteArray runQmakeQuery(const Utils::FileName &binary, const Utils::Environment &env,
                                bool *isExecutable)
>>>>>>> 9820278a
{
    const int timeOutMS = 30000; // Might be slow on some machines.

    QProcess process;
<<<<<<< HEAD
    Environment qmakeEnv = env;

    if (HostOsInfo::isWindowsHost()) {
        // Add tool chain environment. This is necessary for non-static qmakes e.g. using mingw on windows
        // We can not just add all the environments of all tool chains since that will make PATH too long
        // which in turn will trigger a crash when parsing the results of vcvars.bat of MSVC.
        QList<ProjectExplorer::Abi> abiList = ProjectExplorer::Abi::abisOfBinary(binary);
        QList<ProjectExplorer::ToolChain *> tcList = ProjectExplorer::ToolChainManager::instance()->toolChains();
        foreach (ProjectExplorer::ToolChain *tc, tcList) {
            if (abiList.contains(tc->targetAbi()))
                tc->addToEnvironment(qmakeEnv);
        }
    }

    process.setEnvironment(qmakeEnv.toStringList());
    process.start(qmake.absoluteFilePath(), QStringList(QLatin1String("-query")), QIODevice::ReadOnly);
=======
    process.setEnvironment(env.toStringList());
    process.start(binary.toString(), QStringList(QLatin1String("-query")), QIODevice::ReadOnly);
>>>>>>> 9820278a

    if (!process.waitForStarted()) {
        qWarning("Cannot start '%s': %s", qPrintable(binary.toUserOutput()), qPrintable(process.errorString()));
        *isExecutable = false;
        return QByteArray();
    }
    if (!process.waitForFinished(timeOutMS)) {
<<<<<<< HEAD
        SynchronousProcess::stopProcess(process);
=======
        Utils::SynchronousProcess::stopProcess(process);
        *isExecutable = true;
>>>>>>> 9820278a
        qWarning("Timeout running '%s' (%dms).", qPrintable(binary.toUserOutput()), timeOutMS);
        return QByteArray();
    }
    if (process.exitStatus() != QProcess::NormalExit) {
        qWarning("'%s' crashed.", qPrintable(binary.toUserOutput()));
        *isExecutable = false;
        return QByteArray();
    }

    *isExecutable = true;
    return process.readAllStandardOutput();
}

bool BaseQtVersion::queryQMakeVariables(const Utils::FileName &binary, QHash<QString, QString> *versionInfo,
                                        bool *qmakeIsExecutable)
{
    const QFileInfo qmake = binary.toFileInfo();
    *qmakeIsExecutable = qmake.exists() && qmake.isExecutable() && !qmake.isDir();
    if (!*qmakeIsExecutable)
        return false;

    QByteArray output;
    output = runQmakeQuery(binary, Utils::Environment::systemEnvironment(), qmakeIsExecutable);

    if (output.isNull() && !qmakeIsExecutable) {
        // Note: Don't rerun if we were able to execute the binary before.

        // Try running qmake with all kinds of tool chains set up in the environment.
        // This is required to make non-static qmakes work on windows where every tool chain
        // tries to be incompatible with any other.
        QList<ProjectExplorer::Abi> abiList = ProjectExplorer::Abi::abisOfBinary(binary);
        QList<ProjectExplorer::ToolChain *> tcList = ProjectExplorer::ToolChainManager::instance()->toolChains();
        foreach (ProjectExplorer::ToolChain *tc, tcList) {
            if (!abiList.contains(tc->targetAbi()))
                continue;
            Utils::Environment env = Utils::Environment::systemEnvironment();
            tc->addToEnvironment(env);
            output = runQmakeQuery(binary, env, qmakeIsExecutable);
            if (qmakeIsExecutable)
                break;
        }
    }

    if (output.isNull())
        return false;

    QTextStream stream(&output);
    while (!stream.atEnd()) {
        const QString line = stream.readLine();
        const int index = line.indexOf(QLatin1Char(':'));
        if (index != -1) {
            QString name = line.left(index);
            QString value = QDir::fromNativeSeparators(line.mid(index+1));
            if (value.isNull())
                value = QLatin1String(""); // Make sure it is not null, to discern from missing keys
            versionInfo->insert(name, value);
            if (name.startsWith(QLatin1String("QT_")) && !name.contains(QLatin1Char('/'))) {
                if (name.startsWith(QLatin1String("QT_INSTALL_"))) {
                    versionInfo->insert(name + QLatin1String("/raw"), value);
                    versionInfo->insert(name + QLatin1String("/get"), value);
                    if (name == QLatin1String("QT_INSTALL_PREFIX")
                        || name == QLatin1String("QT_INSTALL_DATA")
                        || name == QLatin1String("QT_INSTALL_BINS")) {
                        name.replace(3, 7, QLatin1String("HOST"));
                        versionInfo->insert(name, value);
                        versionInfo->insert(name + QLatin1String("/get"), value);
                    }
                } else if (name.startsWith(QLatin1String("QT_HOST_"))) {
                    versionInfo->insert(name + QLatin1String("/get"), value);
                }
            }
        }
    }
    return true;
}

FileName BaseQtVersion::mkspecDirectoryFromVersionInfo(const QHash<QString, QString> &versionInfo)
{
    QString dataDir = qmakeProperty(versionInfo, "QT_HOST_DATA");
    if (dataDir.isEmpty())
        return FileName();
    return FileName::fromUserInput(dataDir + QLatin1String("/mkspecs"));
}

FileName BaseQtVersion::mkspecFromVersionInfo(const QHash<QString, QString> &versionInfo)
{
    FileName baseMkspecDir = mkspecDirectoryFromVersionInfo(versionInfo);
    if (baseMkspecDir.isEmpty())
        return FileName();

    bool qt5 = false;
    QString theSpec = qmakeProperty(versionInfo, "QMAKE_XSPEC");
    if (theSpec.isEmpty())
        theSpec = QLatin1String("default");
    else
        qt5 = true;

    FileName mkspecFullPath = baseMkspecDir;
    mkspecFullPath.appendPath(theSpec);

    // qDebug() << "default mkspec is located at" << mkspecFullPath;

    if (HostOsInfo::isWindowsHost()) {
        if (!qt5) {
            QFile f2(mkspecFullPath.toString() + QLatin1String("/qmake.conf"));
            if (f2.exists() && f2.open(QIODevice::ReadOnly)) {
                while (!f2.atEnd()) {
                    QByteArray line = f2.readLine();
                    if (line.startsWith("QMAKESPEC_ORIGINAL")) {
                        const QList<QByteArray> &temp = line.split('=');
                        if (temp.size() == 2) {
                            QString possibleFullPath = QString::fromLocal8Bit(temp.at(1).trimmed().constData());
                            // We sometimes get a mix of different slash styles here...
                            possibleFullPath = possibleFullPath.replace(QLatin1Char('\\'), QLatin1Char('/'));
                            if (QFileInfo(possibleFullPath).exists()) // Only if the path exists
                                mkspecFullPath = FileName::fromUserInput(possibleFullPath);
                        }
                        break;
                    }
                }
                f2.close();
            }
        }
    } else {
        if (HostOsInfo::isMacHost()) {
            QFile f2(mkspecFullPath.toString() + QLatin1String("/qmake.conf"));
            if (f2.exists() && f2.open(QIODevice::ReadOnly)) {
                while (!f2.atEnd()) {
                    QByteArray line = f2.readLine();
                    if (line.startsWith("MAKEFILE_GENERATOR")) {
                        const QList<QByteArray> &temp = line.split('=');
                        if (temp.size() == 2) {
                            const QByteArray &value = temp.at(1);
                            if (value.contains("XCODE")) {
                                // we don't want to generate xcode projects...
                                // qDebug() << "default mkspec is xcode, falling back to g++";
                                return baseMkspecDir.appendPath(QLatin1String("macx-g++"));
                            }
                        }
                        break;
                    }
                }
                f2.close();
            }
        }
        if (!qt5) {
            //resolve mkspec link
            QString rspec = mkspecFullPath.toFileInfo().readLink();
            if (!rspec.isEmpty())
                mkspecFullPath = FileName::fromUserInput(
                            QDir(baseMkspecDir.toString()).absoluteFilePath(rspec));
        }
    }
    return mkspecFullPath;
}

FileName BaseQtVersion::qtCorePath(const QHash<QString,QString> &versionInfo, const QString &versionString)
{
    QStringList dirs;
    dirs << qmakeProperty(versionInfo, "QT_INSTALL_LIBS")
         << qmakeProperty(versionInfo, "QT_INSTALL_BINS");

    QFileInfoList staticLibs;
    foreach (const QString &dir, dirs) {
        if (dir.isEmpty())
            continue;
        QDir d(dir);
        QFileInfoList infoList = d.entryInfoList();
        foreach (const QFileInfo &info, infoList) {
            const QString file = info.fileName();
            if (info.isDir()
                    && file.startsWith(QLatin1String("QtCore"))
                    && file.endsWith(QLatin1String(".framework"))) {
                // handle Framework
                FileName lib(info);
                lib.appendPath(file.left(file.lastIndexOf(QLatin1Char('.'))));
                return lib;
            }
            if (info.isReadable()) {
                if (file.startsWith(QLatin1String("libQtCore"))
                        || file.startsWith(QLatin1String("libQt5Core"))
                        || file.startsWith(QLatin1String("QtCore"))
                        || file.startsWith(QLatin1String("Qt5Core"))) {
                    // Only handle static libs if we can not find dynamic ones:
                    if (file.endsWith(QLatin1String(".a")) || file.endsWith(QLatin1String(".lib")))
                        staticLibs.append(info);
                    else if (file.endsWith(QLatin1String(".dll"))
                             || file.endsWith(QString::fromLatin1(".so.") + versionString)
                             || file.endsWith(QLatin1String(".so"))
                             || file.endsWith(QLatin1Char('.') + versionString + QLatin1String(".dylib")))
                        return FileName(info);
                }
            }
        }
    }
    // Return path to first static library found:
    if (!staticLibs.isEmpty())
        return FileName(staticLibs.at(0));
    return FileName();
}

QList<ProjectExplorer::Abi> BaseQtVersion::qtAbisFromLibrary(const FileName &coreLibrary)
{
    return ProjectExplorer::Abi::abisOfBinary(coreLibrary);
}<|MERGE_RESOLUTION|>--- conflicted
+++ resolved
@@ -1189,38 +1189,14 @@
     return BaseQtVersion::queryQMakeVariables(binary, env, versionInfo, &qmakeIsExecutable);
 }
 
-<<<<<<< HEAD
-bool BaseQtVersion::queryQMakeVariables(const FileName &binary, const Utils::Environment &env,
-                                        QHash<QString, QString> *versionInfo, bool *qmakeIsExecutable)
-=======
-static QByteArray runQmakeQuery(const Utils::FileName &binary, const Utils::Environment &env,
+static QByteArray runQmakeQuery(const FileName &binary, const Environment &env,
                                 bool *isExecutable)
->>>>>>> 9820278a
 {
     const int timeOutMS = 30000; // Might be slow on some machines.
 
     QProcess process;
-<<<<<<< HEAD
-    Environment qmakeEnv = env;
-
-    if (HostOsInfo::isWindowsHost()) {
-        // Add tool chain environment. This is necessary for non-static qmakes e.g. using mingw on windows
-        // We can not just add all the environments of all tool chains since that will make PATH too long
-        // which in turn will trigger a crash when parsing the results of vcvars.bat of MSVC.
-        QList<ProjectExplorer::Abi> abiList = ProjectExplorer::Abi::abisOfBinary(binary);
-        QList<ProjectExplorer::ToolChain *> tcList = ProjectExplorer::ToolChainManager::instance()->toolChains();
-        foreach (ProjectExplorer::ToolChain *tc, tcList) {
-            if (abiList.contains(tc->targetAbi()))
-                tc->addToEnvironment(qmakeEnv);
-        }
-    }
-
-    process.setEnvironment(qmakeEnv.toStringList());
-    process.start(qmake.absoluteFilePath(), QStringList(QLatin1String("-query")), QIODevice::ReadOnly);
-=======
     process.setEnvironment(env.toStringList());
     process.start(binary.toString(), QStringList(QLatin1String("-query")), QIODevice::ReadOnly);
->>>>>>> 9820278a
 
     if (!process.waitForStarted()) {
         qWarning("Cannot start '%s': %s", qPrintable(binary.toUserOutput()), qPrintable(process.errorString()));
@@ -1228,12 +1204,8 @@
         return QByteArray();
     }
     if (!process.waitForFinished(timeOutMS)) {
-<<<<<<< HEAD
         SynchronousProcess::stopProcess(process);
-=======
-        Utils::SynchronousProcess::stopProcess(process);
         *isExecutable = true;
->>>>>>> 9820278a
         qWarning("Timeout running '%s' (%dms).", qPrintable(binary.toUserOutput()), timeOutMS);
         return QByteArray();
     }
@@ -1247,8 +1219,8 @@
     return process.readAllStandardOutput();
 }
 
-bool BaseQtVersion::queryQMakeVariables(const Utils::FileName &binary, QHash<QString, QString> *versionInfo,
-                                        bool *qmakeIsExecutable)
+bool BaseQtVersion::queryQMakeVariables(const FileName &binary, const Environment &env,
+                                        QHash<QString, QString> *versionInfo, bool *qmakeIsExecutable)
 {
     const QFileInfo qmake = binary.toFileInfo();
     *qmakeIsExecutable = qmake.exists() && qmake.isExecutable() && !qmake.isDir();
@@ -1256,7 +1228,7 @@
         return false;
 
     QByteArray output;
-    output = runQmakeQuery(binary, Utils::Environment::systemEnvironment(), qmakeIsExecutable);
+    output = runQmakeQuery(binary, env, qmakeIsExecutable);
 
     if (output.isNull() && !qmakeIsExecutable) {
         // Note: Don't rerun if we were able to execute the binary before.
@@ -1269,9 +1241,9 @@
         foreach (ProjectExplorer::ToolChain *tc, tcList) {
             if (!abiList.contains(tc->targetAbi()))
                 continue;
-            Utils::Environment env = Utils::Environment::systemEnvironment();
-            tc->addToEnvironment(env);
-            output = runQmakeQuery(binary, env, qmakeIsExecutable);
+            Environment realEnv = env;
+            tc->addToEnvironment(realEnv);
+            output = runQmakeQuery(binary, realEnv, qmakeIsExecutable);
             if (qmakeIsExecutable)
                 break;
         }
