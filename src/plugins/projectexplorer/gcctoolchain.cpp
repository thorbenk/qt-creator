/**************************************************************************
**
** This file is part of Qt Creator
**
** Copyright (c) 2012 Nokia Corporation and/or its subsidiary(-ies).
**
** Contact: Nokia Corporation (qt-info@nokia.com)
**
**
** GNU Lesser General Public License Usage
**
** This file may be used under the terms of the GNU Lesser General Public
** License version 2.1 as published by the Free Software Foundation and
** appearing in the file LICENSE.LGPL included in the packaging of this file.
** Please review the following information to ensure the GNU Lesser General
** Public License version 2.1 requirements will be met:
** http://www.gnu.org/licenses/old-licenses/lgpl-2.1.html.
**
** In addition, as a special exception, Nokia gives you certain additional
** rights. These rights are described in the Nokia Qt LGPL Exception
** version 1.1, included in the file LGPL_EXCEPTION.txt in this package.
**
** Other Usage
**
** Alternatively, this file may be used in accordance with the terms and
** conditions contained in a signed written agreement between you and Nokia.
**
** If you have questions regarding the use of this file, please contact
** Nokia at qt-info@nokia.com.
**
**************************************************************************/

#include "gcctoolchain.h"
#include "clangparser.h"
#include "gcctoolchainfactories.h"
#include "gccparser.h"
#include "linuxiccparser.h"
#include "projectexplorerconstants.h"
#include "toolchainmanager.h"

#include <utils/environment.h>
#include <utils/synchronousprocess.h>
#include <utils/qtcassert.h>
#include <utils/pathchooser.h>

#include <QtCore/QBuffer>
#include <QtCore/QCoreApplication>
#include <QtCore/QFileInfo>
#include <QtCore/QProcess>
#include <QtCore/QScopedPointer>

#include <QtGui/QComboBox>
#include <QtGui/QFormLayout>
#include <QtGui/QLabel>

namespace ProjectExplorer {

// --------------------------------------------------------------------------
// Helpers:
// --------------------------------------------------------------------------

static const char compilerCommandKeyC[] = "ProjectExplorer.GccToolChain.Path";
static const char targetAbiKeyC[] = "ProjectExplorer.GccToolChain.TargetAbi";
static const char supportedAbisKeyC[] = "ProjectExplorer.GccToolChain.SupportedAbis";
static const char debuggerCommandKeyC[] = "ProjectExplorer.GccToolChain.Debugger";

static QByteArray runGcc(const Utils::FileName &gcc, const QStringList &arguments, const QStringList &env)
{
    if (gcc.isEmpty() || !gcc.toFileInfo().isExecutable())
        return QByteArray();

    QProcess cpp;
    // Force locale: This function is used only to detect settings inside the tool chain, so this is save.
    QStringList environment(env);
    environment.append(QLatin1String("LC_ALL=C"));

    cpp.setEnvironment(environment);
    cpp.start(gcc.toString(), arguments);
    if (!cpp.waitForStarted()) {
        qWarning("%s: Cannot start '%s': %s", Q_FUNC_INFO, qPrintable(gcc.toUserOutput()),
            qPrintable(cpp.errorString()));
        return QByteArray();
    }
    cpp.closeWriteChannel();
    if (!cpp.waitForFinished()) {
        Utils::SynchronousProcess::stopProcess(cpp);
        qWarning("%s: Timeout running '%s'.", Q_FUNC_INFO, qPrintable(gcc.toUserOutput()));
        return QByteArray();
    }
    if (cpp.exitStatus() != QProcess::NormalExit) {
        qWarning("%s: '%s' crashed.", Q_FUNC_INFO, qPrintable(gcc.toUserOutput()));
        return QByteArray();
    }

    return cpp.readAllStandardOutput() + '\n' + cpp.readAllStandardError();
}

<<<<<<< HEAD
static QByteArray gccPredefinedMacros(const QString &gcc, const QStringList &args, const QStringList &env)
=======
static QByteArray gccPredefinedMacros(const Utils::FileName &gcc, const QStringList &env)
>>>>>>> 1d3dc301
{
    QStringList arguments;
    arguments << QLatin1String("-xc++")
              << QLatin1String("-E")
              << QLatin1String("-dM");
    foreach (const QString &a, args) {
        if (a == QLatin1String("-m128bit-long-double") || a == QLatin1String("-m32")
                || a == QLatin1String("-m3dnow") || a == QLatin1String("-m3dnowa")
                || a == QLatin1String("-m64") || a == QLatin1String("-m96bit-long-double")
                || a == QLatin1String("-mabm") || a == QLatin1String("-maes")
                || a.startsWith(QLatin1String("-march=")) || a == QLatin1String("-mavx")
                || a.startsWith(QLatin1String("-masm=")) || a == QLatin1String("-mcx16")
                || a == QLatin1String("-mfma") || a == QLatin1String("-mfma4")
                || a == QLatin1String("-mlwp") || a == QLatin1String("-mpclmul")
                || a == QLatin1String("-mpopcnt") || a == QLatin1String("-msse")
                || a == QLatin1String("-msse2") || a == QLatin1String("-msse2avx")
                || a == QLatin1String("-msse3") || a == QLatin1String("-msse4")
                || a == QLatin1String("-msse4.1") || a == QLatin1String("-msse4.2")
                || a == QLatin1String("-msse4a") || a == QLatin1String("-mssse3")
                || a.startsWith(QLatin1String("-mtune=")) || a == QLatin1String("-mxop")
                || a == QLatin1String("-Os") || a == QLatin1String("-O0") || a == QLatin1String("-O1")
                || a == QLatin1String("-O2") || a == QLatin1String("-O3")
                || a == QLatin1String("-ffinite-math-only") || a == QLatin1String("-fshort-double")
                || a == QLatin1String("-fshort-wchar") || a == QLatin1String("-fsignaling-nans")
                || a.startsWith(QLatin1String("-std=")) || a.startsWith(QLatin1String("-specs="))
                || a == QLatin1String("-ansi")
                || a.startsWith(QLatin1String("-D")) || a.startsWith(QLatin1String("-U"))
                || a == QLatin1String("-undef"))
            arguments << a;
    }

    arguments << QLatin1String("-");

    QByteArray predefinedMacros = runGcc(gcc, arguments, env);
#ifdef Q_OS_MAC
    // Turn off flag indicating Apple's blocks support
    const QByteArray blocksDefine("#define __BLOCKS__ 1");
    const QByteArray blocksUndefine("#undef __BLOCKS__");
    const int idx = predefinedMacros.indexOf(blocksDefine);
    if (idx != -1) {
        predefinedMacros.replace(idx, blocksDefine.length(), blocksUndefine);
    }

    // Define __strong and __weak (used for Apple's GC extension of C) to be empty
    predefinedMacros.append("#define __strong\n");
    predefinedMacros.append("#define __weak\n");
#endif // Q_OS_MAC
    return predefinedMacros;
}

static QList<HeaderPath> gccHeaderPathes(const Utils::FileName &gcc, const QStringList &env)
{
    QList<HeaderPath> systemHeaderPaths;
    QStringList arguments;
    arguments << QLatin1String("-xc++")
              << QLatin1String("-E")
              << QLatin1String("-v")
              << QLatin1String("-");

    QByteArray line;
    QByteArray data = runGcc(gcc, arguments, env);
    QBuffer cpp(&data);
    cpp.open(QIODevice::ReadOnly);
    while (cpp.canReadLine()) {
        line = cpp.readLine();
        if (line.startsWith("#include"))
            break;
    }

    if (!line.isEmpty() && line.startsWith("#include")) {
        HeaderPath::Kind kind = HeaderPath::UserHeaderPath;
        while (cpp.canReadLine()) {
            line = cpp.readLine();
            if (line.startsWith("#include")) {
                kind = HeaderPath::GlobalHeaderPath;
            } else if (! line.isEmpty() && QChar(QLatin1Char(line.at(0))).isSpace()) {
                HeaderPath::Kind thisHeaderKind = kind;

                line = line.trimmed();

                const int index = line.indexOf(" (framework directory)");
                if (index != -1) {
                    line.truncate(index);
                    thisHeaderKind = HeaderPath::FrameworkHeaderPath;
                }

                systemHeaderPaths.append(HeaderPath(QFile::decodeName(line), thisHeaderKind));
            } else if (line.startsWith("End of search list.")) {
                break;
            } else {
                qWarning("%s: Ignoring line: %s", __FUNCTION__, line.constData());
            }
        }
    }
    return systemHeaderPaths;
}

static QList<ProjectExplorer::Abi> guessGccAbi(const QString &m)
{
    QList<ProjectExplorer::Abi> abiList;

    QString machine = m.toLower();
    if (machine.isEmpty())
        return abiList;

    QStringList parts = machine.split(QRegExp(QLatin1String("[ /-]")));

    ProjectExplorer::Abi::Architecture arch = ProjectExplorer::Abi::UnknownArchitecture;
    ProjectExplorer::Abi::OS os = ProjectExplorer::Abi::UnknownOS;
    ProjectExplorer::Abi::OSFlavor flavor = ProjectExplorer::Abi::UnknownFlavor;
    ProjectExplorer::Abi::BinaryFormat format = ProjectExplorer::Abi::UnknownFormat;
    int width = 0;
    int unknownCount = 0;

    foreach (const QString &p, parts) {
        if (p == QLatin1String("unknown") || p == QLatin1String("pc") || p == QLatin1String("none")
            || p == QLatin1String("gnu") || p == QLatin1String("uclibc")
            || p == QLatin1String("86_64") || p == QLatin1String("redhat") || p == QLatin1String("gnueabi")) {
            continue;
        } else if (p == QLatin1String("i386") || p == QLatin1String("i486") || p == QLatin1String("i586")
                   || p == QLatin1String("i686") || p == QLatin1String("x86")) {
            arch = ProjectExplorer::Abi::X86Architecture;
            width = 32;
        } else if (p.startsWith(QLatin1String("arm"))) {
            arch = ProjectExplorer::Abi::ArmArchitecture;
            width = 32;
        } else if (p == QLatin1String("mipsel")) {
            arch = ProjectExplorer::Abi::MipsArchitecture;
            width = 32;
        } else if (p == QLatin1String("x86_64") || p == QLatin1String("amd64")) {
            arch = ProjectExplorer::Abi::X86Architecture;
            width = 64;
        } else if (p == QLatin1String("powerpc")) {
            arch = ProjectExplorer::Abi::PowerPCArchitecture;
        } else if (p == QLatin1String("w64")) {
            width = 64;
        } else if (p == QLatin1String("linux") || p == QLatin1String("linux6e")) {
            os = ProjectExplorer::Abi::LinuxOS;
            if (flavor == Abi::UnknownFlavor)
                flavor = ProjectExplorer::Abi::GenericLinuxFlavor;
            format = ProjectExplorer::Abi::ElfFormat;
        } else if (p.startsWith(QLatin1String("freebsd"))) {
            os = ProjectExplorer::Abi::BsdOS;
            if (flavor == Abi::UnknownFlavor)
                flavor = ProjectExplorer::Abi::FreeBsdFlavor;
            format = ProjectExplorer::Abi::ElfFormat;
        } else if (p == QLatin1String("meego")) {
            os = ProjectExplorer::Abi::LinuxOS;
            flavor = ProjectExplorer::Abi::MeegoLinuxFlavor;
            format = ProjectExplorer::Abi::ElfFormat;
        } else if (p == QLatin1String("symbianelf")) {
            os = ProjectExplorer::Abi::SymbianOS;
            flavor = ProjectExplorer::Abi::SymbianDeviceFlavor;
            format = ProjectExplorer::Abi::ElfFormat;
            width = 32;
        } else if (p == QLatin1String("mingw32") || p == QLatin1String("win32") || p == QLatin1String("mingw32msvc")) {
            arch = ProjectExplorer::Abi::X86Architecture;
            os = ProjectExplorer::Abi::WindowsOS;
            flavor = ProjectExplorer::Abi::WindowsMSysFlavor;
            format = ProjectExplorer::Abi::PEFormat;
            if (width == 0)
                width = 32;
        } else if (p == QLatin1String("apple")) {
            os = ProjectExplorer::Abi::MacOS;
            flavor = ProjectExplorer::Abi::GenericMacFlavor;
            format = ProjectExplorer::Abi::MachOFormat;
        } else if (p == QLatin1String("darwin10")) {
            width = 64;
        } else if (p == QLatin1String("darwin9")) {
            width = 32;
        } else if (p == QLatin1String("gnueabi")) {
            format = ProjectExplorer::Abi::ElfFormat;
        } else {
            ++unknownCount;
        }
    }

    if (unknownCount == parts.count())
        return abiList;

    if (os == Abi::MacOS && arch != Abi::ArmArchitecture) {
        // Apple does PPC and x86!
        abiList << ProjectExplorer::Abi(arch, os, flavor, format, width);
        abiList << ProjectExplorer::Abi(arch, os, flavor, format, width == 64 ? 32 : 64);
        abiList << ProjectExplorer::Abi(arch == Abi::X86Architecture ? Abi::PowerPCArchitecture : Abi::X86Architecture, os, flavor, format, width);
        abiList << ProjectExplorer::Abi(arch == Abi::X86Architecture ? Abi::PowerPCArchitecture : Abi::X86Architecture, os, flavor, format, width == 64 ? 32 : 64);
    } else if (width == 64) {
        abiList << ProjectExplorer::Abi(arch, os, flavor, format, width);
        abiList << ProjectExplorer::Abi(arch, os, flavor, format, 32);
    } else {
        abiList << ProjectExplorer::Abi(arch, os, flavor, format, width);
    }
    return abiList;
}

static QList<ProjectExplorer::Abi> guessGccAbi(const Utils::FileName &path, const QStringList &env)
{
    QStringList arguments(QLatin1String("-dumpmachine"));
    QString machine = QString::fromLocal8Bit(runGcc(path, arguments, env)).trimmed();
    return guessGccAbi(machine);
}

static QString gccVersion(const Utils::FileName &path, const QStringList &env)
{
    QStringList arguments(QLatin1String("-dumpversion"));
    return QString::fromLocal8Bit(runGcc(path, arguments, env)).trimmed();
}

// --------------------------------------------------------------------------
// GccToolChain
// --------------------------------------------------------------------------

GccToolChain::GccToolChain(bool autodetect) :
    ToolChain(QLatin1String(Constants::GCC_TOOLCHAIN_ID), autodetect)
{ }

GccToolChain::GccToolChain(const QString &id, bool autodetect) :
    ToolChain(id, autodetect)
{ }

GccToolChain::GccToolChain(const GccToolChain &tc) :
    ToolChain(tc),
    m_predefinedMacros(tc.predefinedMacros()),
    m_compilerCommand(tc.compilerCommand()),
    m_debuggerCommand(tc.debuggerCommand()),
    m_targetAbi(tc.m_targetAbi),
    m_supportedAbis(tc.m_supportedAbis),
    m_headerPathes(tc.m_headerPathes),
    m_version(tc.m_version)
{ }

QString GccToolChain::defaultDisplayName() const
{
    if (!m_targetAbi.isValid())
        return typeDisplayName();
    return QString::fromLatin1("%1 (%2 %3)").arg(typeDisplayName(),
                                                 ProjectExplorer::Abi::toString(m_targetAbi.architecture()),
                                                 ProjectExplorer::Abi::toString(m_targetAbi.wordWidth()));
}

QList<Abi> GccToolChain::findAbiForCompilerPath(const QString &path)
{
    if (path.isEmpty())
        return QList<Abi>();

    return detectSupportedAbis();
}

QString GccToolChain::legacyId() const
{
    QString i = id();
    i = i.left(i.indexOf(QLatin1Char(':')));
    return QString::fromLatin1("%1:%2.%3.%4")
               .arg(i).arg(m_compilerCommand.toString())
               .arg(m_targetAbi.toString()).arg(m_debuggerCommand.toString());
}

QString GccToolChain::type() const
{
    return QLatin1String("gcc");
}

QString GccToolChain::typeDisplayName() const
{
    return Internal::GccToolChainFactory::tr("GCC");
}

Abi GccToolChain::targetAbi() const
{
    return m_targetAbi;
}

QString GccToolChain::version() const
{
    if (m_version.isEmpty())
        m_version = detectVersion();
    return m_version;
}

void GccToolChain::setTargetAbi(const Abi &abi)
{
    if (abi == m_targetAbi)
        return;

    m_targetAbi = abi;
    toolChainUpdated();
}

QList<Abi> GccToolChain::supportedAbis() const
{
    return m_supportedAbis;
}

bool GccToolChain::isValid() const
{
    return !m_compilerCommand.isNull();
}

QByteArray GccToolChain::predefinedMacros(const QStringList &cxxflags) const
{
    if (m_predefinedMacros.isEmpty()) {
        // Using a clean environment breaks ccache/distcc/etc.
        Utils::Environment env = Utils::Environment::systemEnvironment();
        addToEnvironment(env);
<<<<<<< HEAD
        m_predefinedMacros = gccPredefinedMacros(m_compilerPath, cxxflags, env.toStringList());
=======
        m_predefinedMacros = gccPredefinedMacros(m_compilerCommand, env.toStringList());
>>>>>>> 1d3dc301
    }
    return m_predefinedMacros;
}

ProjectExplorer::ToolChain::CompilerFlags GccToolChain::compilerFlags(const QStringList &cxxflags) const
{
    if (cxxflags.contains("-std=c++0x") || cxxflags.contains("-std=gnu++0x"))
        return STD_CXX11;
    return NO_FLAGS;
}

QList<HeaderPath> GccToolChain::systemHeaderPaths() const
{
    if (m_headerPathes.isEmpty()) {
        // Using a clean environment breaks ccache/distcc/etc.
        Utils::Environment env = Utils::Environment::systemEnvironment();
        addToEnvironment(env);
        m_headerPathes = gccHeaderPathes(m_compilerCommand, env.toStringList());
    }
    return m_headerPathes;
}

void GccToolChain::addToEnvironment(Utils::Environment &env) const
{
    if (!m_compilerCommand.isEmpty()) {
        Utils::FileName path = m_compilerCommand.parentDir();
        env.prependOrSetPath(path.toString());
    }
}

void GccToolChain::setDebuggerCommand(const Utils::FileName &d)
{
    if (m_debuggerCommand == d)
        return;
    m_debuggerCommand = d;
    toolChainUpdated();
}

Utils::FileName GccToolChain::debuggerCommand() const
{
    return m_debuggerCommand;
}

Utils::FileName GccToolChain::mkspec() const
{
    Abi abi = targetAbi();
    Abi host = Abi::hostAbi();

    // Cross compile: Leave the mkspec alone!
    if (abi.architecture() != host.architecture()
            || abi.os() != host.os()
            || abi.osFlavor() != host.osFlavor()) // Note: This can fail:-(
        return Utils::FileName();

    if (abi.os() == Abi::MacOS) {
        QString v = version();
        // prefer versioned g++ on mac. This is required to enable building for older Mac OS versions
        if (v.startsWith(QLatin1String("4.0")) && m_compilerCommand.endsWith(QLatin1String("-4.0")))
            return Utils::FileName::fromString(QLatin1String("macx-g++40"));
        if (v.startsWith(QLatin1String("4.2")) && m_compilerCommand.endsWith(QLatin1String("-4.2")))
            return Utils::FileName::fromString(QLatin1String("macx-g++42"));
        return Utils::FileName::fromString(QLatin1String("macx-g++"));
    }

    if (abi.os() == Abi::LinuxOS) {
        if (abi.osFlavor() != Abi::GenericLinuxFlavor)
            return Utils::FileName(); // most likely not a desktop, so leave the mkspec alone.
        if (abi.wordWidth() == host.wordWidth())
            return Utils::FileName::fromString(QLatin1String("linux-g++")); // no need to explicitly set the word width
        return Utils::FileName::fromString(QLatin1String("linux-g++-") + QString::number(m_targetAbi.wordWidth()));
    }

    if (abi.os() == Abi::BsdOS && abi.osFlavor() == Abi::FreeBsdFlavor)
        return Utils::FileName::fromString(QLatin1String("freebsd-g++"));

    return Utils::FileName();
}

QString GccToolChain::makeCommand() const
{
    return QLatin1String("make");
}

IOutputParser *GccToolChain::outputParser() const
{
    return new GccParser;
}

void GccToolChain::setCompilerCommand(const Utils::FileName &path)
{
    if (path == m_compilerCommand)
        return;

    bool resetDisplayName = displayName() == defaultDisplayName();

    m_compilerCommand = path;

    Abi currentAbi = m_targetAbi;
    m_supportedAbis = findAbiForCompilerPath(m_compilerCommand.toString());

    m_targetAbi = Abi();
    if (!m_supportedAbis.isEmpty()) {
        if (m_supportedAbis.contains(currentAbi))
            m_targetAbi = currentAbi;
        else
            m_targetAbi = m_supportedAbis.at(0);
    }

    if (resetDisplayName)
        setDisplayName(defaultDisplayName()); // calls toolChainUpdated()!
    else
        toolChainUpdated();
}

Utils::FileName GccToolChain::compilerCommand() const
{
    return m_compilerCommand;
}

ToolChain *GccToolChain::clone() const
{
    return new GccToolChain(*this);
}

QVariantMap GccToolChain::toMap() const
{
    QVariantMap data = ToolChain::toMap();
    data.insert(QLatin1String(compilerCommandKeyC), m_compilerCommand.toString());
    data.insert(QLatin1String(targetAbiKeyC), m_targetAbi.toString());
    QStringList abiList;
    foreach (const ProjectExplorer::Abi &a, m_supportedAbis)
        abiList.append(a.toString());
    data.insert(QLatin1String(supportedAbisKeyC), abiList);
    data.insert(QLatin1String(debuggerCommandKeyC), m_debuggerCommand.toString());
    return data;
}

bool GccToolChain::fromMap(const QVariantMap &data)
{
    if (!ToolChain::fromMap(data))
        return false;

    m_compilerCommand = Utils::FileName::fromString(data.value(QLatin1String(compilerCommandKeyC)).toString());
    m_targetAbi = Abi(data.value(QLatin1String(targetAbiKeyC)).toString());
    QStringList abiList = data.value(QLatin1String(supportedAbisKeyC)).toStringList();
    m_supportedAbis.clear();
    foreach (const QString &a, abiList) {
        ProjectExplorer::Abi abi(a);
        if (!abi.isValid())
            continue;
        m_supportedAbis.append(abi);
    }
    m_debuggerCommand = Utils::FileName::fromString(data.value(QLatin1String(debuggerCommandKeyC)).toString());
    return true;
}

bool GccToolChain::operator ==(const ToolChain &other) const
{
    if (!ToolChain::operator ==(other))
        return false;

    const GccToolChain *gccTc = static_cast<const GccToolChain *>(&other);
    return m_compilerCommand == gccTc->m_compilerCommand && m_targetAbi == gccTc->m_targetAbi
            && m_debuggerCommand == gccTc->m_debuggerCommand;
}

ToolChainConfigWidget *GccToolChain::configurationWidget()
{
    return new Internal::GccToolChainConfigWidget(this);
}

void GccToolChain::updateSupportedAbis() const
{
    if (m_supportedAbis.isEmpty())
        m_supportedAbis = detectSupportedAbis();
}

QList<Abi> GccToolChain::detectSupportedAbis() const
{
    Utils::Environment env = Utils::Environment::systemEnvironment();
    addToEnvironment(env);
    return guessGccAbi(m_compilerCommand, env.toStringList());
}

QString GccToolChain::detectVersion() const
{
    Utils::Environment env = Utils::Environment::systemEnvironment();
    addToEnvironment(env);
    return gccVersion(m_compilerCommand, env.toStringList());
}

// --------------------------------------------------------------------------
// GccToolChainFactory
// --------------------------------------------------------------------------

QString Internal::GccToolChainFactory::displayName() const
{
    return tr("GCC");
}

QString Internal::GccToolChainFactory::id() const
{
    return QLatin1String(Constants::GCC_TOOLCHAIN_ID);
}

bool Internal::GccToolChainFactory::canCreate()
{
    return true;
}

ToolChain *Internal::GccToolChainFactory::create()
{
    return createToolChain(false);
}

QList<ToolChain *> Internal::GccToolChainFactory::autoDetect()
{
    QStringList debuggers;
#ifdef Q_OS_MAC
    // Fixme Prefer lldb once it is implemented: debuggers.push_back(QLatin1String("lldb"));
#endif
    debuggers.push_back(QLatin1String("gdb"));
    QList<ToolChain *> tcs = autoDetectToolchains(QLatin1String("g++"), debuggers, Abi::hostAbi());

    // Old mac compilers needed to support macx-gccXY mkspecs:
    tcs.append(autoDetectToolchains(QLatin1String("g++-4.0"), debuggers, Abi::hostAbi()));
    tcs.append(autoDetectToolchains(QLatin1String("g++-4.2"), debuggers, Abi::hostAbi()));

    return tcs;
}

// Used by the ToolChainManager to restore user-generated tool chains
bool Internal::GccToolChainFactory::canRestore(const QVariantMap &data)
{
    return idFromMap(data).startsWith(QLatin1String(Constants::GCC_TOOLCHAIN_ID) + QLatin1Char(':'));
}

ToolChain *Internal::GccToolChainFactory::restore(const QVariantMap &data)
{
    GccToolChain *tc = new GccToolChain(false);
    if (tc->fromMap(data))
        return tc;

    delete tc;
    return 0;
}

GccToolChain *Internal::GccToolChainFactory::createToolChain(bool autoDetect)
{
    return new GccToolChain(autoDetect);
}

QList<ToolChain *> Internal::GccToolChainFactory::autoDetectToolchains(const QString &compiler,
                                                                       const QStringList &debuggers,
                                                                       const Abi &requiredAbi)
{
    QList<ToolChain *> result;

    const Utils::Environment systemEnvironment = Utils::Environment::systemEnvironment();
    const Utils::FileName compilerPath = Utils::FileName::fromString(systemEnvironment.searchInPath(compiler));
    if (compilerPath.isEmpty())
        return result;

    QList<Abi> abiList = guessGccAbi(compilerPath, systemEnvironment.toStringList());
    if (!abiList.contains(requiredAbi)) {
        if (requiredAbi.wordWidth() != 64
                || !abiList.contains(Abi(requiredAbi.architecture(), requiredAbi.os(), requiredAbi.osFlavor(),
                                         requiredAbi.binaryFormat(), 32)))
            return result;
    }

    Utils::FileName debuggerPath = ToolChainManager::instance()->defaultDebugger(requiredAbi);
    if (debuggerPath.isEmpty()) {
        foreach (const QString &debugger, debuggers) {
            debuggerPath = Utils::FileName::fromString(systemEnvironment.searchInPath(debugger));
            if (!debuggerPath.isEmpty())
                break;
        }
    }

    foreach (const Abi &abi, abiList) {
        QScopedPointer<GccToolChain> tc(createToolChain(true));
        if (tc.isNull())
            return result;

        tc->setCompilerCommand(compilerPath);
        tc->setDebuggerCommand(debuggerPath);
        tc->setTargetAbi(abi);
        tc->setDisplayName(tc->defaultDisplayName()); // reset displayname

        result.append(tc.take());
    }

    return result;
}

// --------------------------------------------------------------------------
// GccToolChainConfigWidget
// --------------------------------------------------------------------------

Internal::GccToolChainConfigWidget::GccToolChainConfigWidget(GccToolChain *tc) :
    ToolChainConfigWidget(tc),
    m_compilerCommand(new Utils::PathChooser),
    m_abiWidget(new AbiWidget),
    m_isReadOnly(false)
{
    Q_ASSERT(tc);

    QFormLayout *layout = new QFormLayout(this);

    const QStringList gnuVersionArgs = QStringList(QLatin1String("--version"));
    m_compilerCommand->setExpectedKind(Utils::PathChooser::ExistingCommand);
    m_compilerCommand->setCommandVersionArguments(gnuVersionArgs);
    layout->addRow(tr("&Compiler path:"), m_compilerCommand);
    layout->addRow(tr("&ABI:"), m_abiWidget);
    m_abiWidget->setEnabled(false);

    addDebuggerCommandControls(layout, gnuVersionArgs);
    addErrorLabel(layout);

    setFromToolchain();

    connect(m_compilerCommand, SIGNAL(changed(QString)), this, SLOT(handleCompilerCommandChange()));
    connect(m_abiWidget, SIGNAL(abiChanged()), this, SLOT(handleAbiChange()));
}

void Internal::GccToolChainConfigWidget::apply()
{
    if (toolChain()->isAutoDetected())
        return;

    GccToolChain *tc = static_cast<GccToolChain *>(toolChain());
    Q_ASSERT(tc);
    QString displayName = tc->displayName();
    tc->setCompilerCommand(m_compilerCommand->fileName());
    tc->setTargetAbi(m_abiWidget->currentAbi());
    tc->setDisplayName(displayName); // reset display name
    tc->setDebuggerCommand(debuggerCommand());
    m_autoDebuggerCommand = Utils::FileName::fromString(QLatin1String("<manually set>"));
}

void Internal::GccToolChainConfigWidget::setFromToolchain()
{
    // subwidgets are not yet connected!
    bool blocked = blockSignals(true);
    GccToolChain *tc = static_cast<GccToolChain *>(toolChain());
    m_compilerCommand->setFileName(tc->compilerCommand());
    m_abiWidget->setAbis(tc->supportedAbis(), tc->targetAbi());
    if (!m_isReadOnly && !m_compilerCommand->path().isEmpty())
        m_abiWidget->setEnabled(true);
    setDebuggerCommand(tc->debuggerCommand());
    blockSignals(blocked);
}

bool Internal::GccToolChainConfigWidget::isDirty() const
{
    GccToolChain *tc = static_cast<GccToolChain *>(toolChain());
    Q_ASSERT(tc);
    return m_compilerCommand->fileName() != tc->compilerCommand()
            || m_abiWidget->currentAbi() != tc->targetAbi();
}

void Internal::GccToolChainConfigWidget::makeReadOnly()
{
    m_compilerCommand->setEnabled(false);
    m_abiWidget->setEnabled(false);
    m_isReadOnly = true;
    ToolChainConfigWidget::makeReadOnly();
}

void Internal::GccToolChainConfigWidget::handleCompilerCommandChange()
{
    Utils::FileName path = m_compilerCommand->fileName();
    QList<Abi> abiList;
    bool haveCompiler = false;
    if (!path.isEmpty()) {
        QFileInfo fi(path.toFileInfo());
        haveCompiler = fi.isExecutable() && fi.isFile();
    }
    if (haveCompiler)
        abiList = guessGccAbi(path, Utils::Environment::systemEnvironment().toStringList());
    m_abiWidget->setEnabled(haveCompiler);
    Abi currentAbi = m_abiWidget->currentAbi();
    m_abiWidget->setAbis(abiList, abiList.contains(currentAbi) ? currentAbi : Abi());
    handleAbiChange();
}

void Internal::GccToolChainConfigWidget::handleAbiChange()
{
    if (m_autoDebuggerCommand == debuggerCommand()) {
        ProjectExplorer::Abi abi = m_abiWidget->currentAbi();
        m_autoDebuggerCommand = ToolChainManager::instance()->defaultDebugger(abi);
        setDebuggerCommand(m_autoDebuggerCommand);
    }
    emit dirty(toolChain());
}

// --------------------------------------------------------------------------
// ClangToolChain
// --------------------------------------------------------------------------

ClangToolChain::ClangToolChain(bool autodetect) :
    GccToolChain(QLatin1String(Constants::CLANG_TOOLCHAIN_ID), autodetect)
{ }

QString ClangToolChain::type() const
{
    return QLatin1String("clang");
}

QString ClangToolChain::typeDisplayName() const
{
    return Internal::ClangToolChainFactory::tr("Clang");
}

QString ClangToolChain::makeCommand() const
{
#if defined(Q_OS_WIN)
    return QLatin1String("mingw32-make.exe");
#else
    return QLatin1String("make");
#endif
}

Utils::FileName ClangToolChain::mkspec() const
{
    Abi abi = targetAbi();
    if (abi.os() == Abi::MacOS)
        return Utils::FileName::fromString(QLatin1String("unsupported/macx-clang"));
    else if (abi.os() == Abi::LinuxOS)
        return Utils::FileName::fromString(QLatin1String("unsupported/linux-clang"));
    return Utils::FileName(); // Note: Not supported by Qt yet, so default to the mkspec the Qt was build with
}

IOutputParser *ClangToolChain::outputParser() const
{
    return new ClangParser;
}

ToolChain *ClangToolChain::clone() const
{
    return new ClangToolChain(*this);
}

// --------------------------------------------------------------------------
// ClangToolChainFactory
// --------------------------------------------------------------------------

QString Internal::ClangToolChainFactory::displayName() const
{
    return tr("Clang");
}

QString Internal::ClangToolChainFactory::id() const
{
    return QLatin1String(Constants::CLANG_TOOLCHAIN_ID);
}

QList<ToolChain *> Internal::ClangToolChainFactory::autoDetect()
{
    Abi ha = Abi::hostAbi();
    return autoDetectToolchains(QLatin1String("clang++"), QStringList(), ha);
}

bool Internal::ClangToolChainFactory::canCreate()
{
    return true;
}

ToolChain *Internal::ClangToolChainFactory::create()
{
    return createToolChain(false);
}

bool Internal::ClangToolChainFactory::canRestore(const QVariantMap &data)
{
    return idFromMap(data).startsWith(QLatin1String(Constants::CLANG_TOOLCHAIN_ID) + QLatin1Char(':'));
}

ToolChain *Internal::ClangToolChainFactory::restore(const QVariantMap &data)
{
    ClangToolChain *tc = new ClangToolChain(false);
    if (tc->fromMap(data))
        return tc;

    delete tc;
    return 0;
}

GccToolChain *Internal::ClangToolChainFactory::createToolChain(bool autoDetect)
{
    return new ClangToolChain(autoDetect);
}

// --------------------------------------------------------------------------
// MingwToolChain
// --------------------------------------------------------------------------

MingwToolChain::MingwToolChain(bool autodetect) :
    GccToolChain(QLatin1String(Constants::MINGW_TOOLCHAIN_ID), autodetect)
{ }

QString MingwToolChain::type() const
{
    return QLatin1String("mingw");
}

QString MingwToolChain::typeDisplayName() const
{
    return Internal::MingwToolChainFactory::tr("MinGW");
}

Utils::FileName MingwToolChain::mkspec() const
{
#if defined(Q_OS_WIN)
    return Utils::FileName::fromString(QLatin1String("win32-g++"));
#elif defined(Q_OS_LINUX)
    if (version().startsWith("4.6."))
        return Utils::FileName::fromString(QLatin1String("unsupported/win32-g++-4.6-cross"));
    else
        return Utils::FileName::fromString(QLatin1String("unsupported/win32-g++-cross"));
#endif
}

QString MingwToolChain::makeCommand() const
{
#ifdef Q_OS_WIN
    return QLatin1String("mingw32-make.exe");
#else
    return QLatin1String("make");
#endif
}

ToolChain *MingwToolChain::clone() const
{
    return new MingwToolChain(*this);
}

// --------------------------------------------------------------------------
// MingwToolChainFactory
// --------------------------------------------------------------------------

QString Internal::MingwToolChainFactory::displayName() const
{
    return tr("MinGW");
}

QString Internal::MingwToolChainFactory::id() const
{
    return QLatin1String(Constants::MINGW_TOOLCHAIN_ID);
}

QList<ToolChain *> Internal::MingwToolChainFactory::autoDetect()
{
    // Compatibility to pre-2.2:
    // All Mingw toolchains that exist so far are either installed by the SDK itself (in
    // which case they most likely have debuggers set up) or were created when updating
    // from a previous Qt version. Add debugger in that case.
    foreach (ToolChain *tc, ToolChainManager::instance()->toolChains()) {
        if (tc->debuggerCommand().isEmpty() && tc->id().startsWith(QLatin1String(Constants::MINGW_TOOLCHAIN_ID)))
            static_cast<MingwToolChain *>(tc)
                ->setDebuggerCommand(ToolChainManager::instance()->defaultDebugger(tc->targetAbi()));
    }

    Abi ha = Abi::hostAbi();
    return autoDetectToolchains(QLatin1String("g++"), QStringList(),
                                Abi(ha.architecture(), Abi::WindowsOS, Abi::WindowsMSysFlavor, Abi::PEFormat, ha.wordWidth()));
}

bool Internal::MingwToolChainFactory::canCreate()
{
    return true;
}

ToolChain *Internal::MingwToolChainFactory::create()
{
    return createToolChain(false);
}

bool Internal::MingwToolChainFactory::canRestore(const QVariantMap &data)
{
    return idFromMap(data).startsWith(QLatin1String(Constants::MINGW_TOOLCHAIN_ID) + QLatin1Char(':'));
}

ToolChain *Internal::MingwToolChainFactory::restore(const QVariantMap &data)
{
    MingwToolChain *tc = new MingwToolChain(false);
    if (tc->fromMap(data))
        return tc;

    delete tc;
    return 0;
}

GccToolChain *Internal::MingwToolChainFactory::createToolChain(bool autoDetect)
{
    return new MingwToolChain(autoDetect);
}

// --------------------------------------------------------------------------
// LinuxIccToolChain
// --------------------------------------------------------------------------

LinuxIccToolChain::LinuxIccToolChain(bool autodetect) :
    GccToolChain(QLatin1String(Constants::LINUXICC_TOOLCHAIN_ID), autodetect)
{ }

QString LinuxIccToolChain::type() const
{
    return QLatin1String("icc");
}

QString LinuxIccToolChain::typeDisplayName() const
{
    return Internal::LinuxIccToolChainFactory::tr("Linux ICC");
}

IOutputParser *LinuxIccToolChain::outputParser() const
{
    return new LinuxIccParser;
}

Utils::FileName LinuxIccToolChain::mkspec() const
{
    return Utils::FileName::fromString(QLatin1String("linux-icc-") + QString::number(targetAbi().wordWidth()));
}

ToolChain *LinuxIccToolChain::clone() const
{
    return new LinuxIccToolChain(*this);
}

// --------------------------------------------------------------------------
// LinuxIccToolChainFactory
// --------------------------------------------------------------------------

QString Internal::LinuxIccToolChainFactory::displayName() const
{
    return tr("Linux ICC");
}

QString Internal::LinuxIccToolChainFactory::id() const
{
    return QLatin1String(Constants::LINUXICC_TOOLCHAIN_ID);
}

QList<ToolChain *> Internal::LinuxIccToolChainFactory::autoDetect()
{
    return autoDetectToolchains(QLatin1String("icpc"),
                                QStringList(QLatin1String("gdb")),
                                Abi::hostAbi());
}

ToolChain *Internal::LinuxIccToolChainFactory::create()
{
    return createToolChain(false);
}

bool Internal::LinuxIccToolChainFactory::canRestore(const QVariantMap &data)
{
    return idFromMap(data).startsWith(QLatin1String(Constants::LINUXICC_TOOLCHAIN_ID) + QLatin1Char(':'));
}

ToolChain *Internal::LinuxIccToolChainFactory::restore(const QVariantMap &data)
{
    LinuxIccToolChain *tc = new LinuxIccToolChain(false);
    if (tc->fromMap(data))
        return tc;

    delete tc;
    return 0;
}

GccToolChain *Internal::LinuxIccToolChainFactory::createToolChain(bool autoDetect)
{
    return new LinuxIccToolChain(autoDetect);
}

} // namespace ProjectExplorer

// Unit tests:

#ifdef WITH_TESTS
#   include "projectexplorer.h"

#   include <QTest>
#   include <QtCore/QUrl>

namespace ProjectExplorer {
void ProjectExplorerPlugin::testGccAbiGuessing_data()
{
    QTest::addColumn<QString>("input");
    QTest::addColumn<QStringList>("abiList");

    QTest::newRow("invalid input")
            << QString::fromLatin1("Some text")
            << (QStringList());
    QTest::newRow("empty input")
            << QString::fromLatin1("")
            << (QStringList());
    QTest::newRow("broken input")
            << QString::fromLatin1("arm-none-foo-gnueabi")
            << (QStringList() << QLatin1String("arm-unknown-unknown-unknown-32bit"));
    QTest::newRow("totally broken input")
            << QString::fromLatin1("foo-bar-foo")
            << (QStringList());

    QTest::newRow("Maemo 1")
            << QString::fromLatin1("arm-none-linux-gnueabi")
            << (QStringList() << QLatin1String("arm-linux-generic-elf-32bit"));
    QTest::newRow("Linux 1")
            << QString::fromLatin1("i686-linux-gnu")
            << (QStringList() << QLatin1String("x86-linux-generic-elf-32bit"));
    QTest::newRow("Linux 2")
            << QString::fromLatin1("i486-linux-gnu")
            << (QStringList() << QLatin1String("x86-linux-generic-elf-32bit"));
    QTest::newRow("Linux 3")
            << QString::fromLatin1("x86_64-linux-gnu")
            << (QStringList() << QLatin1String("x86-linux-generic-elf-64bit")
                              << QLatin1String("x86-linux-generic-elf-32bit"));
    QTest::newRow("Linux 4")
            << QString::fromLatin1("mipsel-linux-uclibc")
            << (QStringList() << QLatin1String("mips-linux-generic-elf-32bit"));
    QTest::newRow("Linux 5") // from QTCREATORBUG-4690
            << QString::fromLatin1("x86_64-redhat-linux6E")
            << (QStringList() << QLatin1String("x86-linux-generic-elf-64bit")
                              << QLatin1String("x86-linux-generic-elf-32bit"));
    QTest::newRow("Linux 6") // from QTCREATORBUG-4690
            << QString::fromLatin1("x86_64-redhat-linux")
            << (QStringList() << QLatin1String("x86-linux-generic-elf-64bit")
                              << QLatin1String("x86-linux-generic-elf-32bit"));
    QTest::newRow("Linux 7") // Meego
                << QString::fromLatin1("armv5tel-meego-linux-gnueabi")
                << (QStringList() << QLatin1String("arm-linux-meego-elf-32bit"));
    QTest::newRow("Linux 8")
                << QString::fromLatin1("armv5tl-montavista-linux-gnueabi")
                << (QStringList() << QLatin1String("arm-linux-generic-elf-32bit"));
    QTest::newRow("Linux 9")
                << QString::fromLatin1("arm-angstrom-linux-gnueabi")
                << (QStringList() << QLatin1String("arm-linux-generic-elf-32bit"));

    QTest::newRow("Mingw 1")
            << QString::fromLatin1("i686-w64-mingw32")
            << (QStringList() << QLatin1String("x86-windows-msys-pe-64bit")
                              << QLatin1String("x86-windows-msys-pe-32bit"));
    QTest::newRow("Mingw 2")
            << QString::fromLatin1("mingw32")
            << (QStringList() << QLatin1String("x86-windows-msys-pe-32bit"));
    QTest::newRow("Cross Mingw 1")
            << QString::fromLatin1("amd64-mingw32msvc")
            << (QStringList() << QLatin1String("x86-windows-msys-pe-64bit")
                              << QLatin1String("x86-windows-msys-pe-32bit"));
    QTest::newRow("Cross Mingw 2")
            << QString::fromLatin1("i586-mingw32msvc")
            << (QStringList() << QLatin1String("x86-windows-msys-pe-32bit"));
    QTest::newRow("Clang 1: windows")
            << QString::fromLatin1("x86_64-pc-win32")
            << (QStringList() << QLatin1String("x86-windows-msys-pe-64bit")
                              << QLatin1String("x86-windows-msys-pe-32bit"));
    QTest::newRow("Clang 1: linux")
            << QString::fromLatin1("x86_64-unknown-linux-gnu")
            << (QStringList() << QLatin1String("x86-linux-generic-elf-64bit")
                              << QLatin1String("x86-linux-generic-elf-32bit"));
    QTest::newRow("Mac 1")
            << QString::fromLatin1("i686-apple-darwin10")
            << (QStringList() << QLatin1String("x86-macos-generic-mach_o-64bit")
                              << QLatin1String("x86-macos-generic-mach_o-32bit")
                              << QLatin1String("ppc-macos-generic-mach_o-64bit")
                              << QLatin1String("ppc-macos-generic-mach_o-32bit"));
    QTest::newRow("Mac 2")
            << QString::fromLatin1("powerpc-apple-darwin10")
            << (QStringList() << QLatin1String("ppc-macos-generic-mach_o-64bit")
                              << QLatin1String("ppc-macos-generic-mach_o-32bit")
                              << QLatin1String("x86-macos-generic-mach_o-64bit")
                              << QLatin1String("x86-macos-generic-mach_o-32bit"));
    QTest::newRow("Mac 3")
            << QString::fromLatin1("i686-apple-darwin9")
            << (QStringList() << QLatin1String("x86-macos-generic-mach_o-32bit")
                              << QLatin1String("x86-macos-generic-mach_o-64bit")
                              << QLatin1String("ppc-macos-generic-mach_o-32bit")
                              << QLatin1String("ppc-macos-generic-mach_o-64bit"));
    QTest::newRow("Mac IOS")
            << QString::fromLatin1("arm-apple-darwin9")
            << (QStringList() << QLatin1String("arm-macos-generic-mach_o-32bit"));
    QTest::newRow("Intel 1")
            << QString::fromLatin1("86_64 x86_64 GNU/Linux")
            << (QStringList() << QLatin1String("x86-linux-generic-elf-64bit")
                              << QLatin1String("x86-linux-generic-elf-32bit"));
    QTest::newRow("Symbian 1")
            << QString::fromLatin1("arm-none-symbianelf")
            << (QStringList() << QLatin1String("arm-symbian-device-elf-32bit"));
    QTest::newRow("FreeBSD 1")
            << QString::fromLatin1("i386-portbld-freebsd9.0")
            << (QStringList() << QLatin1String("x86-bsd-freebsd-elf-32bit"));
    QTest::newRow("FreeBSD 2")
            << QString::fromLatin1("i386-undermydesk-freebsd")
            << (QStringList() << QLatin1String("x86-bsd-freebsd-elf-32bit"));
}

void ProjectExplorerPlugin::testGccAbiGuessing()
{
    QFETCH(QString, input);
    QFETCH(QStringList, abiList);

    QList<ProjectExplorer::Abi> al = guessGccAbi(input);
    QCOMPARE(al.count(), abiList.count());
    for (int i = 0; i < al.count(); ++i) {
        QCOMPARE(al.at(i).toString(), abiList.at(i));
    }
}

} // namespace ProjectExplorer

#endif<|MERGE_RESOLUTION|>--- conflicted
+++ resolved
@@ -95,11 +95,7 @@
     return cpp.readAllStandardOutput() + '\n' + cpp.readAllStandardError();
 }
 
-<<<<<<< HEAD
-static QByteArray gccPredefinedMacros(const QString &gcc, const QStringList &args, const QStringList &env)
-=======
-static QByteArray gccPredefinedMacros(const Utils::FileName &gcc, const QStringList &env)
->>>>>>> 1d3dc301
+static QByteArray gccPredefinedMacros(const Utils::FileName &gcc, const QStringList &args, const QStringList &env)
 {
     QStringList arguments;
     arguments << QLatin1String("-xc++")
@@ -322,7 +318,7 @@
 
 GccToolChain::GccToolChain(const GccToolChain &tc) :
     ToolChain(tc),
-    m_predefinedMacros(tc.predefinedMacros()),
+    m_predefinedMacros(tc.predefinedMacros(QStringList())),
     m_compilerCommand(tc.compilerCommand()),
     m_debuggerCommand(tc.debuggerCommand()),
     m_targetAbi(tc.m_targetAbi),
@@ -404,11 +400,7 @@
         // Using a clean environment breaks ccache/distcc/etc.
         Utils::Environment env = Utils::Environment::systemEnvironment();
         addToEnvironment(env);
-<<<<<<< HEAD
-        m_predefinedMacros = gccPredefinedMacros(m_compilerPath, cxxflags, env.toStringList());
-=======
-        m_predefinedMacros = gccPredefinedMacros(m_compilerCommand, env.toStringList());
->>>>>>> 1d3dc301
+        m_predefinedMacros = gccPredefinedMacros(m_compilerCommand, cxxflags, env.toStringList());
     }
     return m_predefinedMacros;
 }
