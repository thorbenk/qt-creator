--- conflicted
+++ resolved
@@ -160,13 +160,9 @@
 QByteArray AbstractMsvcToolChain::msvcPredefinedMacros(const QStringList cxxflags,
                                                        const Utils::Environment& env) const
 {
-<<<<<<< HEAD
     Q_UNUSED(cxxflags);
     Q_UNUSED(env);
 
-=======
-    Q_UNUSED(env);
->>>>>>> eed531ff
     QByteArray predefinedMacros = "#define __MSVCRT__\n"
             "#define __w64\n"
             "#define __int64 long long\n"
