--- conflicted
+++ resolved
@@ -268,16 +268,10 @@
         // Windows PE: values are LE (except for a few exceptions which we will not use here).
 
         // MZ header first (ZM is also allowed, but rarely used)
-<<<<<<< HEAD
-        if (!getUint8(data, 0) == 'M' || !getUint8(data, 1) == 'Z')
-            if (!getUint8(data, 0) == 'Z' || !getUint8(data, 1) == 'M')
-                return result;
-=======
         const quint8 firstChar = getUint8(data, 0);
         const quint8 secondChar = getUint8(data, 1);
         if ((firstChar != 'M' || secondChar != 'Z') && (firstChar != 'Z' || secondChar != 'M'))
             return result;
->>>>>>> 226a11db
 
         // Get PE/COFF header position from MZ header:
         qint32 pePos = getLEUint32(data, 60);
