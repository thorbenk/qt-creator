/**************************************************************************
**
** This file is part of Qt Creator
**
** Copyright (c) 2011 Nokia Corporation and/or its subsidiary(-ies).
**
** Contact: Nokia Corporation (qt-info@nokia.com)
**
**
** GNU Lesser General Public License Usage
**
** This file may be used under the terms of the GNU Lesser General Public
** License version 2.1 as published by the Free Software Foundation and
** appearing in the file LICENSE.LGPL included in the packaging of this file.
** Please review the following information to ensure the GNU Lesser General
** Public License version 2.1 requirements will be met:
** http://www.gnu.org/licenses/old-licenses/lgpl-2.1.html.
**
** In addition, as a special exception, Nokia gives you certain additional
** rights. These rights are described in the Nokia Qt LGPL Exception
** version 1.1, included in the file LGPL_EXCEPTION.txt in this package.
**
** Other Usage
**
** Alternatively, this file may be used in accordance with the terms and
** conditions contained in a signed written agreement between you and Nokia.
**
** If you have questions regarding the use of this file, please contact
** Nokia at qt-info@nokia.com.
**
**************************************************************************/

#ifndef MSVCTOOLCHAIN_H
#define MSVCTOOLCHAIN_H

#include "abstractmsvctoolchain.h"
#include "abi.h"
#include "toolchainconfigwidget.h"

#include <utils/environment.h>

#include <QtGui/QLabel>

namespace ProjectExplorer {
namespace Internal {

// --------------------------------------------------------------------------
// MsvcToolChain
// --------------------------------------------------------------------------

class MsvcToolChain : public AbstractMsvcToolChain
{
public:
    enum Type { WindowsSDK, VS };
    enum Platform { s32, s64, ia64, amd64 };

    MsvcToolChain(const QString &name, const Abi &abi,
                  const QString &varsBat, const QString &varsBatArg, bool autodetect = false);

    static MsvcToolChain *readFromMap(const QVariantMap &data);

    QString typeName() const;

<<<<<<< HEAD
    bool isValid() const;

    QByteArray predefinedMacros(const QStringList &cxxflags) const;
    CompilerFlags compilerFlags(const QStringList &cxxflags) const;
    QList<HeaderPath> systemHeaderPaths() const;
    void addToEnvironment(Utils::Environment &env) const;
=======
>>>>>>> 6d365772
    QString mkspec() const;

    QVariantMap toMap() const;
    bool fromMap(const QVariantMap &data);

    ToolChainConfigWidget *configurationWidget();

    ToolChain *clone() const;

    QString varsBatArg() const { return m_varsBatArg; }

    static QPair<QString, QString> autoDetectCdbDebugger();

protected:
    Utils::Environment readEnvironmentSetting(Utils::Environment& env) const;
    QByteArray msvcPredefinedMacros(const Utils::Environment &env) const;

private:
    MsvcToolChain();
    void updateId();

    QString m_varsBatArg; // Argument
};

// --------------------------------------------------------------------------
// MsvcToolChainFactory
// --------------------------------------------------------------------------

class MsvcToolChainFactory : public ToolChainFactory
{
    Q_OBJECT

public:
    QString displayName() const;
    QString id() const;

    QList<ToolChain *> autoDetect();

    virtual bool canRestore(const QVariantMap &data);
    virtual ToolChain *restore(const QVariantMap &data)
        { return MsvcToolChain::readFromMap(data); }

    ToolChainConfigWidget *configurationWidget(ToolChain *);
};

// --------------------------------------------------------------------------
// MsvcDebuggerConfigLabel: Label displaying debugging tools download info.
// --------------------------------------------------------------------------

class MsvcDebuggerConfigLabel : public QLabel
{
    Q_OBJECT
public:
    explicit MsvcDebuggerConfigLabel(QWidget *parent = 0);

private slots:
    void slotLinkActivated(const QString &l);

private:
    static QString labelText();
};

// --------------------------------------------------------------------------
// MsvcToolChainConfigWidget
// --------------------------------------------------------------------------

class MsvcToolChainConfigWidget : public ToolChainConfigWidget
{
    Q_OBJECT

public:
    MsvcToolChainConfigWidget(ToolChain *);

    void apply();
    void discard() { setFromToolChain(); }
    bool isDirty() const;

private slots:
    void autoDetectDebugger();

private:
    void setFromToolChain();

    QLabel *m_varsBatDisplayLabel;
};

} // namespace Internal
} // namespace ProjectExplorer

#endif // MSVCTOOLCHAIN_H<|MERGE_RESOLUTION|>--- conflicted
+++ resolved
@@ -61,15 +61,6 @@
 
     QString typeName() const;
 
-<<<<<<< HEAD
-    bool isValid() const;
-
-    QByteArray predefinedMacros(const QStringList &cxxflags) const;
-    CompilerFlags compilerFlags(const QStringList &cxxflags) const;
-    QList<HeaderPath> systemHeaderPaths() const;
-    void addToEnvironment(Utils::Environment &env) const;
-=======
->>>>>>> 6d365772
     QString mkspec() const;
 
     QVariantMap toMap() const;
@@ -85,7 +76,8 @@
 
 protected:
     Utils::Environment readEnvironmentSetting(Utils::Environment& env) const;
-    QByteArray msvcPredefinedMacros(const Utils::Environment &env) const;
+    QByteArray msvcPredefinedMacros(const QStringList cxxflags,
+                                    const Utils::Environment &env) const;
 
 private:
     MsvcToolChain();
