--- conflicted
+++ resolved
@@ -166,11 +166,8 @@
 }
 
 // Run MSVC 'cl' compiler to obtain #defines.
-<<<<<<< HEAD
-static QByteArray msvcPredefinedMacros(const QStringList cxxflags, const Utils::Environment &env)
-=======
-QByteArray MsvcToolChain::msvcPredefinedMacros(const Utils::Environment &env) const
->>>>>>> 6d365772
+QByteArray MsvcToolChain::msvcPredefinedMacros(const QStringList cxxflags,
+                                               const Utils::Environment &env) const
 {
     QByteArray predefinedMacros = AbstractMsvcToolChain::msvcPredefinedMacros(env);
 
@@ -353,58 +350,6 @@
     return MsvcToolChainFactory::tr("MSVC");
 }
 
-<<<<<<< HEAD
-Abi MsvcToolChain::targetAbi() const
-{
-    return m_abi;
-}
-
-bool MsvcToolChain::isValid() const
-{
-    return !m_varsBat.isEmpty();
-}
-
-QByteArray MsvcToolChain::predefinedMacros(const QStringList &cxxflags) const
-{
-    if (m_predefinedMacros.isEmpty()) {
-        Utils::Environment env(m_lastEnvironment);
-        addToEnvironment(env);
-        m_predefinedMacros = msvcPredefinedMacros(cxxflags, env);
-    }
-    return m_predefinedMacros;
-}
-
-ToolChain::CompilerFlags MsvcToolChain::compilerFlags(const QStringList &cxxflags) const
-{
-    Q_UNUSED(cxxflags);
-    return NO_FLAGS;
-}
-
-QList<HeaderPath> MsvcToolChain::systemHeaderPaths() const
-{
-    if (m_headerPaths.isEmpty()) {
-        Utils::Environment env(m_lastEnvironment);
-        addToEnvironment(env);
-        foreach (const QString &path, env.value("INCLUDE").split(QLatin1Char(';')))
-            m_headerPaths.append(HeaderPath(path, HeaderPath::GlobalHeaderPath));
-    }
-    return m_headerPaths;
-}
-
-void MsvcToolChain::addToEnvironment(Utils::Environment &env) const
-{
-    // We cache the full environment (incoming + modifications by setup script).
-    if (!m_resultEnvironment.size() || env != m_lastEnvironment) {
-        if (debug)
-            qDebug() << "addToEnvironment: " << displayName();
-        m_lastEnvironment = env;
-        m_resultEnvironment = msvcReadEnvironmentSetting(m_varsBat, m_varsBatArg, env);
-    }
-    env = m_resultEnvironment;
-}
-
-=======
->>>>>>> 6d365772
 QString MsvcToolChain::mkspec() const
 {
     if (m_abi.osFlavor() == Abi::WindowsMsvc2005Flavor)
