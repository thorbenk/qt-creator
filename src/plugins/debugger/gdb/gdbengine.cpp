--- conflicted
+++ resolved
@@ -3644,44 +3644,10 @@
     // 24^done,register-values=[{number="0",value="0xf423f"},...]
     const GdbMi values = response.data.findChild("register-values");
     QTC_ASSERT(registerCount == values.children().size(), return);
-<<<<<<< HEAD
-    for (int i = 0; i != registerCount; ++i) {
-        const GdbMi &item =  values.children().at(i);
-        Register &reg = registers[i];
-        GdbMi val = item.findChild("value");
-        QByteArray ba;
-        if (val.data().startsWith('{')) {
-            int pos1 = val.data().indexOf("v2_int32");
-            if (pos1 == -1)
-                pos1 = val.data().indexOf("v4_int32");
-            if (pos1 == -1)
-                pos1 = val.data().indexOf("u32 = {");
-            if (pos1 != -1) {
-                // FIXME: This block wastes cycles.
-                pos1 = val.data().indexOf('{', pos1 + 1) + 1;
-                int pos2 = val.data().indexOf('}', pos1);
-                QByteArray ba2 = val.data().mid(pos1, pos2 - pos1);
-                foreach (QByteArray ba3, ba2.split(',')) {
-                    ba3 = ba3.trimmed();
-                    QTC_ASSERT(ba3.size() >= 3, continue);
-                    QTC_ASSERT(ba3.size() <= 10, continue);
-                    ba.prepend(QByteArray(10 - ba3.size(), '0'));
-                    ba.prepend(ba3.mid(2));
-                }
-                ba.prepend("0x");
-                reg.value = _(ba);
-            } else {
-                reg.value = _(val.data());
-            }
-        } else {
-            reg.value = _(val.data());
-        }
-=======
     foreach (const GdbMi &item, values.children()) {
         const int number = item.findChild("number").data().toInt();
         if (number >= 0 && number < registerCount)
             registers[number].value = item.findChild("value").data();
->>>>>>> 226a11db
     }
     registerHandler()->setAndMarkRegisters(registers);
 }
