--- conflicted
+++ resolved
@@ -106,11 +106,7 @@
         m_manager->showMessageBox(QMessageBox::Warning,
             tr("No memory viewer available"),
             tr("The memory contents cannot be shown as no viewer plugin "
-<<<<<<< HEAD
-                "for binary data has been loaded."));
-=======
                "for binary data has been loaded."));
->>>>>>> e28968bf
         deleteLater();
     }
 }
