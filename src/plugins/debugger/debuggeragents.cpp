/**************************************************************************
**
** This file is part of Qt Creator
**
** Copyright (c) 2009 Nokia Corporation and/or its subsidiary(-ies).
**
** Contact: Nokia Corporation (qt-info@nokia.com)
**
** Commercial Usage
**
** Licensees holding valid Qt Commercial licenses may use this file in
** accordance with the Qt Commercial License Agreement provided with the
** Software or, alternatively, in accordance with the terms contained in
** a written agreement between you and Nokia.
**
** GNU Lesser General Public License Usage
**
** Alternatively, this file may be used under the terms of the GNU Lesser
** General Public License version 2.1 as published by the Free Software
** Foundation and appearing in the file LICENSE.LGPL included in the
** packaging of this file.  Please review the following information to
** ensure the GNU Lesser General Public License version 2.1 requirements
** will be met: http://www.gnu.org/licenses/old-licenses/lgpl-2.1.html.
**
** If you are unsure which license is appropriate for your use, please
** contact the sales department at http://qt.nokia.com/contact.
**
**************************************************************************/

#include "debuggeragents.h"
#include "debuggerstringutils.h"
#include "idebuggerengine.h"

#include <coreplugin/coreconstants.h>
#include <coreplugin/editormanager/editormanager.h>
#include <coreplugin/editormanager/ieditor.h>
#include <coreplugin/icore.h>

#include <texteditor/basetexteditor.h>
#include <texteditor/basetextmark.h>
#include <texteditor/itexteditor.h>
#include <texteditor/texteditorconstants.h>

#include <utils/qtcassert.h>

#include <QtCore/QDebug>
#include <QtGui/QPlainTextEdit>
#include <QtGui/QTextCursor>
#include <QtGui/QSyntaxHighlighter>

#include <limits.h>

namespace Debugger {
namespace Internal {

///////////////////////////////////////////////////////////////////////
//
// MemoryViewAgent
//
///////////////////////////////////////////////////////////////////////

/*!
    \class MemoryViewAgent

    Objects form this class are created in response to user actions in
    the Gui for showing raw memory from the inferior. After creation
    it handles communication between the engine and the bineditor.
*/

MemoryViewAgent::MemoryViewAgent(DebuggerManager *manager, quint64 addr)
    : QObject(manager), m_engine(manager->currentEngine())
{
    init(addr);
}

MemoryViewAgent::MemoryViewAgent(DebuggerManager *manager, const QString &addr)
    : QObject(manager), m_engine(manager->currentEngine())
{
    bool ok = true;
    init(addr.toULongLong(&ok, 0));
    //qDebug() <<  " ADDRESS: " << addr <<  addr.toUInt(&ok, 0);
}

MemoryViewAgent::~MemoryViewAgent()
{
    if (m_editor)
        m_editor->deleteLater();
}

void MemoryViewAgent::init(quint64 addr)
{
    Core::EditorManager *editorManager = Core::EditorManager::instance();
    QString titlePattern = tr("Memory $");
    m_editor = editorManager->openEditorWithContents(
        Core::Constants::K_DEFAULT_BINARY_EDITOR,
        &titlePattern);
    connect(m_editor->widget(), SIGNAL(lazyDataRequested(quint64,bool)),
        this, SLOT(fetchLazyData(quint64,bool)));
    editorManager->activateEditor(m_editor);
    QMetaObject::invokeMethod(m_editor->widget(), "setLazyData",
        Q_ARG(quint64, addr), Q_ARG(int, 1024 * 1024), Q_ARG(int, BinBlockSize));
}

void MemoryViewAgent::fetchLazyData(quint64 block, bool sync)
{
    Q_UNUSED(sync); // FIXME: needed support for incremental searching
    if (m_engine)
        m_engine->fetchMemory(this, BinBlockSize * block, BinBlockSize);
}

void MemoryViewAgent::addLazyData(quint64 addr, const QByteArray &ba)
{
    if (m_editor && m_editor->widget())
        QMetaObject::invokeMethod(m_editor->widget(), "addLazyData",
            Q_ARG(quint64, addr / BinBlockSize), Q_ARG(QByteArray, ba));
}


///////////////////////////////////////////////////////////////////////
//
// DisassemblerViewAgent
//
///////////////////////////////////////////////////////////////////////

static QIcon locationMarkIcon()
{
    static const QIcon icon(":/debugger/images/location.svg");
    return icon;
}

// Used for the disassembler view
class LocationMark2 : public TextEditor::ITextMark
{
public:
    LocationMark2() {}

    QIcon icon() const { return locationMarkIcon(); }
    void updateLineNumber(int /*lineNumber*/) {}
    void updateBlock(const QTextBlock & /*block*/) {}
    void removedFromEditor() {}
    void documentClosing() {}
};

struct DisassemblerViewAgentPrivate
{
    QPointer<TextEditor::ITextEditor> editor;
    StackFrame frame;
    QPointer<DebuggerManager> manager;
    LocationMark2 *locationMark;
    QHash<QString, QString> cache;
};

/*!
    \class DisassemblerSyntaxHighlighter

     Simple syntax highlighter to make the disassembler text less prominent.
*/

class DisassemblerHighlighter : public QSyntaxHighlighter
{
public:
    DisassemblerHighlighter(QPlainTextEdit *parent)
        : QSyntaxHighlighter(parent->document())
    {}

private:
    void highlightBlock(const QString &text)
    {
        if (!text.isEmpty() && text.at(0) != ' ') {
            QTextCharFormat format;
            format.setForeground(QColor(128, 128, 128));
            setFormat(0, text.size(), format);
        }
    }
};

/*!
    \class DisassemblerViewAgent

     Objects from this class are created in response to user actions in
     the Gui for showing disassembled memory from the inferior. After creation
     it handles communication between the engine and the editor.
*/

DisassemblerViewAgent::DisassemblerViewAgent(DebuggerManager *manager)
    : QObject(0), d(new DisassemblerViewAgentPrivate)
{
    d->editor = 0;
    d->locationMark = new LocationMark2();
    d->manager = manager;
}

DisassemblerViewAgent::~DisassemblerViewAgent()
{
    if (d->editor)
        d->editor->deleteLater();
    d->editor = 0;
    delete d;
    d = 0;
}

void DisassemblerViewAgent::cleanup()
{
    d->cache.clear();
    //if (d->editor)
    //    d->editor->deleteLater();
    //d->editor = 0;
}

void DisassemblerViewAgent::resetLocation()
{
    if (d->editor)
        d->editor->markableInterface()->removeMark(d->locationMark);
}

QString frameKey(const StackFrame &frame)
{
    return _("%1:%2:%3").arg(frame.function).arg(frame.file).arg(frame.from);
}

void DisassemblerViewAgent::setFrame(const StackFrame &frame)
{
    d->frame = frame;
    if (!frame.function.isEmpty() && frame.function != _("??")) {
        QHash<QString, QString>::ConstIterator it = d->cache.find(frameKey(frame));
        if (it != d->cache.end()) {
            QString msg = _("Use cache dissassembler for '%1' in '%2'")
                .arg(frame.function).arg(frame.file);
<<<<<<< HEAD
            m_manager->showDebuggerOutput(msg);
=======
            d->manager->showDebuggerOutput(msg);
>>>>>>> debe1808
            setContents(*it);
            return;
        }
    } 
    IDebuggerEngine *engine = d->manager->currentEngine();
    QTC_ASSERT(engine, return);
    engine->fetchDisassembler(this, frame);
}

void DisassemblerViewAgent::setContents(const QString &contents)
{
    QTC_ASSERT(d, return);
    using namespace Core;
    using namespace TextEditor;

    d->cache.insert(frameKey(d->frame), contents);
    QPlainTextEdit *plainTextEdit = 0;
    EditorManager *editorManager = EditorManager::instance();
    if (!d->editor) {
        QString titlePattern = "Disassembler";
        d->editor = qobject_cast<ITextEditor *>(
            editorManager->openEditorWithContents(
                Core::Constants::K_DEFAULT_TEXT_EDITOR,
                &titlePattern));
        QTC_ASSERT(d->editor, return);
        if ((plainTextEdit = qobject_cast<QPlainTextEdit *>(d->editor->widget())))
            (void) new DisassemblerHighlighter(plainTextEdit);
    }

    editorManager->activateEditor(d->editor);

    plainTextEdit = qobject_cast<QPlainTextEdit *>(d->editor->widget());
    if (plainTextEdit)
        plainTextEdit->setPlainText(contents);

    d->editor->markableInterface()->removeMark(d->locationMark);
    d->editor->setDisplayName(_("Disassembler (%1)").arg(d->frame.function));

    for (int pos = 0, line = 0; ; ++line, ++pos) {
        if (contents.midRef(pos, d->frame.address.size()) == d->frame.address) {
            d->editor->markableInterface()->addMark(d->locationMark, line + 1);
            if (plainTextEdit) {
                QTextCursor tc = plainTextEdit->textCursor();
                tc.setPosition(pos);
                plainTextEdit->setTextCursor(tc);
            }
            break;
        }
        pos = contents.indexOf('\n', pos + 1);
        if (pos == -1)
            break;
    }
}

bool DisassemblerViewAgent::contentsCoversAddress(const QString &contents) const
{
    QTC_ASSERT(d, return false);
    for (int pos = 0, line = 0; ; ++line, ++pos) { 
        if (contents.midRef(pos, d->frame.address.size()) == d->frame.address)
            return true;
        pos = contents.indexOf('\n', pos + 1);
        if (pos == -1)
            break;
    }
    return false;
}

QString DisassemblerViewAgent::address() const
{
    return d->frame.address;
}

} // namespace Internal
} // namespace Debugger<|MERGE_RESOLUTION|>--- conflicted
+++ resolved
@@ -226,11 +226,7 @@
         if (it != d->cache.end()) {
             QString msg = _("Use cache dissassembler for '%1' in '%2'")
                 .arg(frame.function).arg(frame.file);
-<<<<<<< HEAD
-            m_manager->showDebuggerOutput(msg);
-=======
             d->manager->showDebuggerOutput(msg);
->>>>>>> debe1808
             setContents(*it);
             return;
         }
