/**************************************************************************
**
** This file is part of Qt Creator
**
** Copyright (c) 2011 Nokia Corporation and/or its subsidiary(-ies).
**
** Contact: Nokia Corporation (info@qt.nokia.com)
**
**
** GNU Lesser General Public License Usage
**
** This file may be used under the terms of the GNU Lesser General Public
** License version 2.1 as published by the Free Software Foundation and
** appearing in the file LICENSE.LGPL included in the packaging of this file.
** Please review the following information to ensure the GNU Lesser General
** Public License version 2.1 requirements will be met:
** http://www.gnu.org/licenses/old-licenses/lgpl-2.1.html.
**
** In addition, as a special exception, Nokia gives you certain additional
** rights. These rights are described in the Nokia Qt LGPL Exception
** version 1.1, included in the file LGPL_EXCEPTION.txt in this package.
**
** Other Usage
**
** Alternatively, this file may be used in accordance with the terms and
** conditions contained in a signed written agreement between you and Nokia.
**
** If you have questions regarding the use of this file, please contact
** Nokia at info@qt.nokia.com.
**
**************************************************************************/

#include "disassemblerlines.h"
#include "debuggerstringutils.h"

#include <QtCore/QDebug>
#include <QtCore/QRegExp>
#include <QtCore/QFile>
#include <QtCore/QTextStream>

namespace Debugger {
namespace Internal {

void DisassemblerLine::fromString(const QString &unparsed)
{
    int pos = -1;
    for (int i = 0; i != unparsed.size(); ++i) {
        const uint c = unparsed.at(i).unicode();
        if (c == ' ' || c == ':' || c == '\t') {
            pos = i;
            break;
        }
    }

    // Mac gdb has an overflow reporting 64bit addresses causing the instruction
    // to follow the last digit "0x000000013fff4810mov 1,1". Truncate here.
    if (pos > 19 && unparsed.mid(3, 16).toULongLong())
        pos = 19;

    QString addr = unparsed.left(pos);
    // MSVC 64bit: Remove 64bit separator 00000000`00a45000'.
    if (addr.size() >= 9 && addr.at(8) == QLatin1Char('`'))
        addr.remove(8, 1);

    if (addr.endsWith(':')) // clang
        addr.chop(1);
    if (addr.startsWith(QLatin1String("0x")))
        addr.remove(0, 2);
    bool ok = false;
    address = addr.toULongLong(&ok, 16);
    if (ok)
        data = unparsed.mid(pos + 1);
    else
        data = unparsed;
}

quint64 DisassemblerLine::addressFromDisassemblyLine(const QString &line)
{
    DisassemblerLine l;
    l.fromString(line);
    return l.address;
}

quint64 DisassemblerLines::startAddress() const
{
    for (int i = 0; i < m_data.size(); ++i)
        if (m_data.at(i).address)
            return m_data.at(i).address;
    return 0;
}

quint64 DisassemblerLines::endAddress() const
{
    for (int i = m_data.size()- 1; i >= 0; --i)
        if (m_data.at(i).address)
            return m_data.at(i).address;
    return 0;
}

int DisassemblerLines::lineForAddress(quint64 address) const
{
    return m_rowCache.value(address);
}

bool DisassemblerLines::coversAddress(quint64 address) const
{
    return m_rowCache.value(address) != 0;
}

void DisassemblerLines::appendLine(const DisassemblerLine &dl)
{
    m_data.append(dl);
    m_rowCache[dl.address] = m_data.size();
}

// Append source line: Cache current file.
struct SourceFileCache
{
    QString fileName;
    QStringList lines;
};

Q_GLOBAL_STATIC(SourceFileCache, sourceFileCache)

void DisassemblerLines::appendSourceLine(const QString &fileName, uint lineNumber)
{

    if (fileName.isEmpty() || lineNumber == 0)
        return;
    lineNumber--; // Fix 1..n range.
    SourceFileCache *cache = sourceFileCache();
    if (fileName != cache->fileName) {
        cache->fileName = fileName;
        cache->lines.clear();
        QFile file(fileName);
        if (file.open(QIODevice::ReadOnly)) {
            QTextStream ts(&file);
            cache->lines = ts.readAll().split(QLatin1Char('\n'));
        }
    }
    if (lineNumber >= uint(cache->lines.size()))
        return;
    DisassemblerLine dl;
    dl.lineNumber = lineNumber;
    dl.data = cache->lines.at(lineNumber);
    appendLine(dl);
}

void DisassemblerLines::appendUnparsed(const QString &unparsed)
{
    QString line = unparsed.trimmed();
    if (line.isEmpty())
        return;
    if (line.startsWith("Current language:"))
        return;
    if (line.startsWith("Dump of assembler")) {
        m_lastFunction.clear();
        return;
    }
    if (line.startsWith("The current source"))
        return;
    if (line.startsWith("End of assembler")) {
        m_lastFunction.clear();
        return;
    }
    if (line.startsWith("=> "))
        line = line.mid(3);
    if (line.startsWith("0x")) {
        // Address line.
        int pos1 = line.indexOf('<') + 1;
        int posc = line.indexOf(':');
        DisassemblerLine dl;
        if (pos1 && line.indexOf("<UNDEFINED> instruction:") == -1) {
            int pos2 = line.indexOf('+', pos1);
            int pos3 = line.indexOf('>', pos1);
            if (pos1 < pos2 && pos2 < pos3) {
                QString function = line.mid(pos1, pos2 - pos1);
                if (function != m_lastFunction) {
                    DisassemblerLine dl;
                    dl.data = _("Function: ") + function;
                    m_data.append(dl);
                    m_lastFunction = function;
                }
            }
<<<<<<< HEAD
=======
            dl.address = line.left(pos1 - 1).toULongLong(0, 0);
            dl.function = m_lastFunction;
            dl.offset = line.mid(pos2, pos3 - pos2).toUInt();
            dl.data = line.mid(pos3 + 3).trimmed();
        } else {
            // Plain data like "0x0000cd64:\tadd\tlr, pc, lr\n"
            dl.address = line.left(posc).toULongLong(0, 0);
            dl.function = m_lastFunction;
            dl.offset = 0;
            dl.data = line.mid(posc + 1).trimmed();
>>>>>>> 226a11db
        }
        m_rowCache[dl.address] = m_data.size() + 1;
        m_data.append(dl);
    } else {
        // Comment line.
        DisassemblerLine dl;
        dl.data = line;
        m_data.append(dl);
    }
}

QString DisassemblerLine::toString() const
{
    const QString someSpace = _("        ");
    QString str;
    if (isAssembler()) {
        if (address)
            str += _("0x%1  <+0x%2> ").arg(address, 0, 16)
                .arg(offset, 4, 16, QLatin1Char('0'));
        str += _("        ");
        str += data;
    } else if (isCode()) {
        str += someSpace;
        str += data;
    } else {
        str += someSpace;
        str += data;
    }
    return str;
}

} // namespace Internal
} // namespace Debugger<|MERGE_RESOLUTION|>--- conflicted
+++ resolved
@@ -182,8 +182,6 @@
                     m_lastFunction = function;
                 }
             }
-<<<<<<< HEAD
-=======
             dl.address = line.left(pos1 - 1).toULongLong(0, 0);
             dl.function = m_lastFunction;
             dl.offset = line.mid(pos2, pos3 - pos2).toUInt();
@@ -194,7 +192,6 @@
             dl.function = m_lastFunction;
             dl.offset = 0;
             dl.data = line.mid(posc + 1).trimmed();
->>>>>>> 226a11db
         }
         m_rowCache[dl.address] = m_data.size() + 1;
         m_data.append(dl);
