--- conflicted
+++ resolved
@@ -19,13 +19,8 @@
     <description>Editor for QML.</description>
     <url>http://qt.nokia.com</url>
     <dependencyList>
-<<<<<<< HEAD
         <dependency name="Core" version="1.3.80"/>
         <dependency name="TextEditor" version="1.3.80"/>
-=======
-        <dependency name="Core" version="1.2.93"/>
-        <dependency name="TextEditor" version="1.2.93"/>
-        <dependency name="Help" version="1.2.93"/>
->>>>>>> 3c0ca8c1
+        <dependency name="Help" version="1.3.80"/>
     </dependencyList>
 </plugin>