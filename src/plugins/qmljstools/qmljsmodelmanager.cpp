/**************************************************************************
**
** This file is part of Qt Creator
**
** Copyright (c) 2011 Nokia Corporation and/or its subsidiary(-ies).
**
** Contact: Nokia Corporation (info@qt.nokia.com)
**
**
** GNU Lesser General Public License Usage
**
** This file may be used under the terms of the GNU Lesser General Public
** License version 2.1 as published by the Free Software Foundation and
** appearing in the file LICENSE.LGPL included in the packaging of this file.
** Please review the following information to ensure the GNU Lesser General
** Public License version 2.1 requirements will be met:
** http://www.gnu.org/licenses/old-licenses/lgpl-2.1.html.
**
** In addition, as a special exception, Nokia gives you certain additional
** rights. These rights are described in the Nokia Qt LGPL Exception
** version 1.1, included in the file LGPL_EXCEPTION.txt in this package.
**
** Other Usage
**
** Alternatively, this file may be used in accordance with the terms and
** conditions contained in a signed written agreement between you and Nokia.
**
** If you have questions regarding the use of this file, please contact
** Nokia at info@qt.nokia.com.
**
**************************************************************************/

#include "qmljsmodelmanager.h"
#include "qmljstoolsconstants.h"
#include "qmljsplugindumper.h"
#include "qmljsfindexportedcpptypes.h"

#include <coreplugin/icore.h>
#include <coreplugin/editormanager/editormanager.h>
#include <coreplugin/progressmanager/progressmanager.h>
#include <coreplugin/mimedatabase.h>
#include <coreplugin/messagemanager.h>
#include <cplusplus/ModelManagerInterface.h>
#include <cplusplus/CppDocument.h>
#include <qmljs/qmljscontext.h>
#include <qmljs/qmljsbind.h>
#include <qmljs/parser/qmldirparser_p.h>
#include <texteditor/itexteditor.h>
#include <texteditor/basetexteditor.h>
#include <projectexplorer/project.h>
#include <projectexplorer/projectexplorer.h>
#include <projectexplorer/projectexplorerconstants.h>
#include <projectexplorer/session.h>
#include <qtsupport/baseqtversion.h>

#include <QtCore/QDir>
#include <QtCore/QFile>
#include <QtCore/QFileInfo>
#include <QtCore/QLibraryInfo>
#include <QtCore/QtConcurrentRun>
#include <qtconcurrent/runextensions.h>
#include <QtCore/QTextStream>
#include <QtCore/QCoreApplication>
#include <QtCore/QTimer>

#include <QtCore/QDebug>

using namespace QmlJS;
using namespace QmlJSTools;
using namespace QmlJSTools::Internal;

static QStringList environmentImportPaths();

QmlJS::Document::Language QmlJSTools::languageOfFile(const QString &fileName)
{
    QStringList jsSuffixes("js");
    QStringList qmlSuffixes("qml");

    if (Core::ICore::instance()) {
        Core::MimeDatabase *db = Core::ICore::instance()->mimeDatabase();
        Core::MimeType jsSourceTy = db->findByType(Constants::JS_MIMETYPE);
        jsSuffixes = jsSourceTy.suffixes();
        Core::MimeType qmlSourceTy = db->findByType(Constants::QML_MIMETYPE);
        qmlSuffixes = qmlSourceTy.suffixes();
    }

    const QFileInfo info(fileName);
    const QString fileSuffix = info.suffix();
    if (jsSuffixes.contains(fileSuffix))
        return QmlJS::Document::JavaScriptLanguage;
    if (qmlSuffixes.contains(fileSuffix))
        return QmlJS::Document::QmlLanguage;
    return QmlJS::Document::UnknownLanguage;
}

QStringList QmlJSTools::qmlAndJsGlobPatterns()
{
    QStringList pattern;
    if (Core::ICore::instance()) {
        Core::MimeDatabase *db = Core::ICore::instance()->mimeDatabase();
        Core::MimeType jsSourceTy = db->findByType(Constants::JS_MIMETYPE);
        Core::MimeType qmlSourceTy = db->findByType(Constants::QML_MIMETYPE);

        QStringList pattern;
        foreach (const Core::MimeGlobPattern &glob, jsSourceTy.globPatterns())
            pattern << glob.regExp().pattern();
        foreach (const Core::MimeGlobPattern &glob, qmlSourceTy.globPatterns())
            pattern << glob.regExp().pattern();
    } else {
        pattern << "*.qml" << "*.js";
    }
    return pattern;
}

ModelManager::ModelManager(QObject *parent):
        ModelManagerInterface(parent),
        m_core(Core::ICore::instance()),
        m_pluginDumper(new PluginDumper(this))
{
    m_synchronizer.setCancelOnWait(true);

    m_updateCppQmlTypesTimer = new QTimer(this);
    m_updateCppQmlTypesTimer->setInterval(1000);
    m_updateCppQmlTypesTimer->setSingleShot(true);
    connect(m_updateCppQmlTypesTimer, SIGNAL(timeout()), SLOT(startCppQmlTypeUpdate()));

    qRegisterMetaType<QmlJS::Document::Ptr>("QmlJS::Document::Ptr");
    qRegisterMetaType<QmlJS::LibraryInfo>("QmlJS::LibraryInfo");

    loadQmlTypeDescriptions();

    m_defaultImportPaths << environmentImportPaths();
    updateImportPaths();
}

void ModelManager::delayedInitialization()
{
    CPlusPlus::CppModelManagerInterface *cppModelManager =
            CPlusPlus::CppModelManagerInterface::instance();
    if (cppModelManager) {
        // It's important to have a direct connection here so we can prevent
        // the source and AST of the cpp document being cleaned away.
        connect(cppModelManager, SIGNAL(documentUpdated(CPlusPlus::Document::Ptr)),
                this, SLOT(maybeQueueCppQmlTypeUpdate(CPlusPlus::Document::Ptr)), Qt::DirectConnection);
    }

    ProjectExplorer::SessionManager *sessionManager = ProjectExplorer::ProjectExplorerPlugin::instance()->session();
    if (sessionManager) {
        connect(sessionManager, SIGNAL(projectRemoved(ProjectExplorer::Project*)),
                this, SLOT(removeProjectInfo(ProjectExplorer::Project*)));
    }
}

void ModelManager::loadQmlTypeDescriptions()
{
    if (Core::ICore::instance()) {
        loadQmlTypeDescriptions(Core::ICore::instance()->resourcePath());
        loadQmlTypeDescriptions(Core::ICore::instance()->userResourcePath());
    }
}

void ModelManager::loadQmlTypeDescriptions(const QString &resourcePath)
{
    const QDir typeFileDir(resourcePath + QLatin1String("/qml-type-descriptions"));
    const QStringList qmlTypesExtensions = QStringList() << QLatin1String("*.qmltypes");
    QFileInfoList qmlTypesFiles = typeFileDir.entryInfoList(
                qmlTypesExtensions,
                QDir::Files,
                QDir::Name);

    QStringList errors;
    QStringList warnings;

    // filter out the actual Qt builtins
    for (int i = 0; i < qmlTypesFiles.size(); ++i) {
        if (qmlTypesFiles.at(i).baseName() == QLatin1String("builtins")) {
            QFileInfoList list;
            list.append(qmlTypesFiles.at(i));
            CppQmlTypesLoader::defaultQtObjects =
                    CppQmlTypesLoader::loadQmlTypes(list, &errors, &warnings);
            qmlTypesFiles.removeAt(i);
            break;
        }
    }

    // load the fallbacks for libraries
    CppQmlTypesLoader::defaultLibraryObjects.unite(
                CppQmlTypesLoader::loadQmlTypes(qmlTypesFiles, &errors, &warnings));

    Core::MessageManager *messageManager = Core::MessageManager::instance();
    foreach (const QString &error, errors)
        messageManager->printToOutputPane(error);
    foreach (const QString &warning, warnings)
        messageManager->printToOutputPane(warning);
}

ModelManagerInterface::WorkingCopy ModelManager::workingCopy() const
{
    WorkingCopy workingCopy;
    if (!m_core)
        return workingCopy;

    Core::EditorManager *editorManager = m_core->editorManager();

    foreach (Core::IEditor *editor, editorManager->openedEditors()) {
        const QString key = editor->file()->fileName();

        if (TextEditor::ITextEditor *textEditor = qobject_cast<TextEditor::ITextEditor*>(editor)) {
            if (textEditor->context().contains(ProjectExplorer::Constants::LANG_QMLJS)) {
                if (TextEditor::BaseTextEditorWidget *ed = qobject_cast<TextEditor::BaseTextEditorWidget *>(textEditor->widget())) {
                    workingCopy.insert(key, ed->toPlainText(), ed->document()->revision());
                }
            }
        }
    }

    return workingCopy;
}

Snapshot ModelManager::snapshot() const
{
    QMutexLocker locker(&m_mutex);
    return _validSnapshot;
}

Snapshot ModelManager::newestSnapshot() const
{
    QMutexLocker locker(&m_mutex);
    return _newestSnapshot;
}

void ModelManager::updateSourceFiles(const QStringList &files,
                                     bool emitDocumentOnDiskChanged)
{
    refreshSourceFiles(files, emitDocumentOnDiskChanged);
}

QFuture<void> ModelManager::refreshSourceFiles(const QStringList &sourceFiles,
                                               bool emitDocumentOnDiskChanged)
{
    if (sourceFiles.isEmpty()) {
        return QFuture<void>();
    }

    QFuture<void> result = QtConcurrent::run(&ModelManager::parse,
                                              workingCopy(), sourceFiles,
                                              this,
                                              emitDocumentOnDiskChanged);

    if (m_synchronizer.futures().size() > 10) {
        QList<QFuture<void> > futures = m_synchronizer.futures();

        m_synchronizer.clearFutures();

        foreach (const QFuture<void> &future, futures) {
            if (! (future.isFinished() || future.isCanceled()))
                m_synchronizer.addFuture(future);
        }
    }

    m_synchronizer.addFuture(result);

    if (sourceFiles.count() > 1) {
        m_core->progressManager()->addTask(result, tr("Indexing"),
                        Constants::TASK_INDEX);
    }

    return result;
}

void ModelManager::fileChangedOnDisk(const QString &path)
{
    QtConcurrent::run(&ModelManager::parse,
                      workingCopy(), QStringList() << path,
                      this, true);
}

void ModelManager::removeFiles(const QStringList &files)
{
    emit aboutToRemoveFiles(files);

    QMutexLocker locker(&m_mutex);

    foreach (const QString &file, files) {
        _validSnapshot.remove(file);
        _newestSnapshot.remove(file);
    }
}

QList<ModelManager::ProjectInfo> ModelManager::projectInfos() const
{
    QMutexLocker locker(&m_mutex);

    return m_projects.values();
}

ModelManager::ProjectInfo ModelManager::projectInfo(ProjectExplorer::Project *project) const
{
    QMutexLocker locker(&m_mutex);

    return m_projects.value(project, ProjectInfo(project));
}

void ModelManager::updateProjectInfo(const ProjectInfo &pinfo)
{
    if (! pinfo.isValid())
        return;

    Snapshot snapshot;
    ProjectInfo oldInfo;
    {
        QMutexLocker locker(&m_mutex);
        oldInfo = m_projects.value(pinfo.project);
        m_projects.insert(pinfo.project, pinfo);
        snapshot = _validSnapshot;
    }

    if (oldInfo.qmlDumpPath != pinfo.qmlDumpPath
            || oldInfo.qmlDumpEnvironment != pinfo.qmlDumpEnvironment) {
        m_pluginDumper->scheduleRedumpPlugins();
        m_pluginDumper->scheduleMaybeRedumpBuiltins(pinfo);
    }


    updateImportPaths();

    // remove files that are no longer in the project and have been deleted
    QStringList deletedFiles;
    foreach (const QString &oldFile, oldInfo.sourceFiles) {
        if (snapshot.document(oldFile)
                && !pinfo.sourceFiles.contains(oldFile)
                && !QFile::exists(oldFile)) {
            deletedFiles += oldFile;
        }
    }
    removeFiles(deletedFiles);

    // parse any files not yet in the snapshot
    QStringList newFiles;
    foreach (const QString &file, pinfo.sourceFiles) {
        if (!snapshot.document(file))
            newFiles += file;
    }
    updateSourceFiles(newFiles, false);

    // dump builtin types if the shipped definitions are probably outdated
    if (QtSupport::QtVersionNumber(pinfo.qtVersionString) > QtSupport::QtVersionNumber(4, 7, 3))
        m_pluginDumper->loadBuiltinTypes(pinfo);

    emit projectInfoUpdated(pinfo);
}


void ModelManager::removeProjectInfo(ProjectExplorer::Project *project)
{
    ProjectInfo info(project);
    // update with an empty project info to clear data
    updateProjectInfo(info);

    {
        QMutexLocker locker(&m_mutex);
        m_projects.remove(project);
    }
}

void ModelManager::emitDocumentChangedOnDisk(Document::Ptr doc)
{ emit documentChangedOnDisk(doc); }

void ModelManager::updateDocument(Document::Ptr doc)
{
    {
        QMutexLocker locker(&m_mutex);
        _validSnapshot.insert(doc);
        _newestSnapshot.insert(doc, true);
    }
    emit documentUpdated(doc);
}

void ModelManager::updateLibraryInfo(const QString &path, const LibraryInfo &info)
{
    {
        QMutexLocker locker(&m_mutex);
        _validSnapshot.insertLibraryInfo(path, info);
        _newestSnapshot.insertLibraryInfo(path, info);
    }
    // only emit if we got new useful information
    if (info.isValid())
        emit libraryInfoUpdated(path, info);
}

static QStringList qmlFilesInDirectory(const QString &path)
{
    const QStringList pattern = qmlAndJsGlobPatterns();
    QStringList files;

    const QDir dir(path);
    foreach (const QFileInfo &fi, dir.entryInfoList(pattern, QDir::Files))
        files += fi.absoluteFilePath();

    return files;
}

static void findNewImplicitImports(const Document::Ptr &doc, const Snapshot &snapshot,
                            QStringList *importedFiles, QSet<QString> *scannedPaths)
{
    // scan files that could be implicitly imported
    // it's important we also do this for JS files, otherwise the isEmpty check will fail
    if (snapshot.documentsInDirectory(doc->path()).isEmpty()) {
        if (! scannedPaths->contains(doc->path())) {
            *importedFiles += qmlFilesInDirectory(doc->path());
            scannedPaths->insert(doc->path());
        }
    }
}

static void findNewFileImports(const Document::Ptr &doc, const Snapshot &snapshot,
                        QStringList *importedFiles, QSet<QString> *scannedPaths)
{
    // scan files and directories that are explicitly imported
    foreach (const ImportInfo &import, doc->bind()->imports()) {
        const QString &importName = import.name();
        if (import.type() == ImportInfo::FileImport) {
            if (! snapshot.document(importName))
                *importedFiles += importName;
        } else if (import.type() == ImportInfo::DirectoryImport) {
            if (snapshot.documentsInDirectory(importName).isEmpty()) {
                if (! scannedPaths->contains(importName)) {
                    *importedFiles += qmlFilesInDirectory(importName);
                    scannedPaths->insert(importName);
                }
            }
        }
    }
}

static bool findNewQmlLibraryInPath(const QString &path,
                                    const Snapshot &snapshot,
                                    ModelManager *modelManager,
                                    QStringList *importedFiles,
                                    QSet<QString> *scannedPaths,
                                    QSet<QString> *newLibraries)
{
    // if we know there is a library, done
    const LibraryInfo &existingInfo = snapshot.libraryInfo(path);
    if (existingInfo.isValid())
        return true;
    if (newLibraries->contains(path))
        return true;
    // if we looked at the path before, done
    if (existingInfo.wasScanned())
        return false;

    const QDir dir(path);
    QFile qmldirFile(dir.filePath(QLatin1String("qmldir")));
    if (!qmldirFile.exists()) {
        LibraryInfo libraryInfo(LibraryInfo::NotFound);
        modelManager->updateLibraryInfo(path, libraryInfo);
        return false;
    }

#ifdef Q_OS_WIN
    // QTCREATORBUG-3402 - be case sensitive even here?
#endif

    // found a new library!
    qmldirFile.open(QFile::ReadOnly);
    QString qmldirData = QString::fromUtf8(qmldirFile.readAll());

    QmlDirParser qmldirParser;
    qmldirParser.setSource(qmldirData);
    qmldirParser.parse();

    const QString libraryPath = QFileInfo(qmldirFile).absolutePath();
    newLibraries->insert(libraryPath);
    modelManager->updateLibraryInfo(libraryPath, LibraryInfo(qmldirParser));

    // scan the qml files in the library
    foreach (const QmlDirParser::Component &component, qmldirParser.components()) {
        if (! component.fileName.isEmpty()) {
            const QFileInfo componentFileInfo(dir.filePath(component.fileName));
            const QString path = QDir::cleanPath(componentFileInfo.absolutePath());
            if (! scannedPaths->contains(path)) {
                *importedFiles += qmlFilesInDirectory(path);
                scannedPaths->insert(path);
            }
        }
    }

    return true;
}

static void findNewQmlLibrary(
    const QString &path,
    const LanguageUtils::ComponentVersion &version,
    const Snapshot &snapshot,
    ModelManager *modelManager,
    QStringList *importedFiles,
    QSet<QString> *scannedPaths,
    QSet<QString> *newLibraries)
{
    QString libraryPath = QString("%1.%2.%3").arg(
                path,
                QString::number(version.majorVersion()),
                QString::number(version.minorVersion()));
    findNewQmlLibraryInPath(
                libraryPath, snapshot, modelManager,
                importedFiles, scannedPaths, newLibraries);

    libraryPath = QString("%1.%2").arg(
                path,
                QString::number(version.majorVersion()));
    findNewQmlLibraryInPath(
                libraryPath, snapshot, modelManager,
                importedFiles, scannedPaths, newLibraries);

    findNewQmlLibraryInPath(
                path, snapshot, modelManager,
                importedFiles, scannedPaths, newLibraries);
}

static void findNewLibraryImports(const Document::Ptr &doc, const Snapshot &snapshot,
                           ModelManager *modelManager,
                           QStringList *importedFiles, QSet<QString> *scannedPaths, QSet<QString> *newLibraries)
{
    // scan current dir
    findNewQmlLibraryInPath(doc->path(), snapshot, modelManager,
                            importedFiles, scannedPaths, newLibraries);

    // scan dir and lib imports
    const QStringList importPaths = modelManager->importPaths();
    foreach (const ImportInfo &import, doc->bind()->imports()) {
        if (import.type() == ImportInfo::DirectoryImport) {
            const QString targetPath = import.name();
            findNewQmlLibraryInPath(targetPath, snapshot, modelManager,
                                    importedFiles, scannedPaths, newLibraries);
        }

        if (import.type() == ImportInfo::LibraryImport) {
            if (!import.version().isValid())
                continue;
            foreach (const QString &importPath, importPaths) {
                const QString targetPath = QDir(importPath).filePath(import.name());
                findNewQmlLibrary(targetPath, import.version(), snapshot, modelManager,
                                  importedFiles, scannedPaths, newLibraries);
            }
        }
    }
}

void ModelManager::parse(QFutureInterface<void> &future,
                            WorkingCopy workingCopy,
                            QStringList files,
                            ModelManager *modelManager,
                            bool emitDocChangedOnDisk)
{
    int progressRange = files.size();
    future.setProgressRange(0, progressRange);

    // paths we have scanned for files and added to the files list
    QSet<QString> scannedPaths;
    // libraries we've found while scanning imports
    QSet<QString> newLibraries;

    for (int i = 0; i < files.size(); ++i) {
        future.setProgressValue(qreal(i) / files.size() * progressRange);

        const QString fileName = files.at(i);

<<<<<<< HEAD
=======
        Document::Language language = languageOfFile(fileName);
        if (language == Document::UnknownLanguage)
            continue;

>>>>>>> 226a11db
        QString contents;
        int documentRevision = 0;

        if (workingCopy.contains(fileName)) {
            QPair<QString, int> entry = workingCopy.get(fileName);
            contents = entry.first;
            documentRevision = entry.second;
        } else {
            QFile inFile(fileName);

            if (inFile.open(QIODevice::ReadOnly)) {
                QTextStream ins(&inFile);
                contents = ins.readAll();
                inFile.close();
            }
        }

        Document::Ptr doc = Document::create(fileName, language);
        doc->setEditorRevision(documentRevision);
        doc->setSource(contents);
        doc->parse();

        // update snapshot. requires synchronization, but significantly reduces amount of file
        // system queries for library imports because queries are cached in libraryInfo
        const Snapshot snapshot = modelManager->snapshot();

        // get list of referenced files not yet in snapshot or in directories already scanned
        QStringList importedFiles;
        findNewImplicitImports(doc, snapshot, &importedFiles, &scannedPaths);
        findNewFileImports(doc, snapshot, &importedFiles, &scannedPaths);
        findNewLibraryImports(doc, snapshot, modelManager, &importedFiles, &scannedPaths, &newLibraries);

        // add new files to parse list
        foreach (const QString &file, importedFiles) {
            if (! files.contains(file))
                files.append(file);
        }

        modelManager->updateDocument(doc);
        if (emitDocChangedOnDisk)
            modelManager->emitDocumentChangedOnDisk(doc);
    }

    future.setProgressValue(progressRange);
}

// Check whether fileMimeType is the same or extends knownMimeType
bool ModelManager::matchesMimeType(const Core::MimeType &fileMimeType, const Core::MimeType &knownMimeType)
{
    Core::MimeDatabase *db = Core::ICore::instance()->mimeDatabase();

    const QStringList knownTypeNames = QStringList(knownMimeType.type()) + knownMimeType.aliases();

    foreach (const QString &knownTypeName, knownTypeNames)
        if (fileMimeType.matchesType(knownTypeName))
            return true;

    // recursion to parent types of fileMimeType
    foreach (const QString &parentMimeType, fileMimeType.subClassesOf()) {
        if (matchesMimeType(db->findByType(parentMimeType), knownMimeType))
            return true;
    }

    return false;
}

QStringList ModelManager::importPaths() const
{
    return m_allImportPaths;
}

static QStringList environmentImportPaths()
{
    QStringList paths;

    QByteArray envImportPath = qgetenv("QML_IMPORT_PATH");

#if defined(Q_OS_WIN)
    QLatin1Char pathSep(';');
#else
    QLatin1Char pathSep(':');
#endif
    foreach (const QString &path, QString::fromLatin1(envImportPath).split(pathSep, QString::SkipEmptyParts)) {
        QString canonicalPath = QDir(path).canonicalPath();
        if (!canonicalPath.isEmpty() && !paths.contains(canonicalPath))
            paths.append(canonicalPath);
    }

    return paths;
}

void ModelManager::updateImportPaths()
{
    m_allImportPaths.clear();
    QMapIterator<ProjectExplorer::Project *, ProjectInfo> it(m_projects);
    while (it.hasNext()) {
        it.next();
        foreach (const QString &path, it.value().importPaths) {
            const QString canonicalPath = QFileInfo(path).canonicalFilePath();
            if (!canonicalPath.isEmpty())
                m_allImportPaths += canonicalPath;
        }
    }
    m_allImportPaths += m_defaultImportPaths;
    m_allImportPaths.removeDuplicates();

    // check if any file in the snapshot imports something new in the new paths
    Snapshot snapshot = _validSnapshot;
    QStringList importedFiles;
    QSet<QString> scannedPaths;
    QSet<QString> newLibraries;
    foreach (const Document::Ptr &doc, snapshot)
        findNewLibraryImports(doc, snapshot, this, &importedFiles, &scannedPaths, &newLibraries);

    updateSourceFiles(importedFiles, true);
}

void ModelManager::loadPluginTypes(const QString &libraryPath, const QString &importPath,
                                   const QString &importUri, const QString &importVersion)
{
    m_pluginDumper->loadPluginTypes(libraryPath, importPath, importUri, importVersion);
}

// is called *inside a c++ parsing thread*, to allow hanging on to source and ast
void ModelManager::maybeQueueCppQmlTypeUpdate(const CPlusPlus::Document::Ptr &doc)
{
    // avoid scanning documents without source code available
    doc->keepSourceAndAST();
    if (doc->source().isEmpty()) {
        doc->releaseSourceAndAST();
        return;
    }

    // keep source and AST alive if we want to scan for register calls
    const bool scan = FindExportedCppTypes::maybeExportsTypes(doc);
    if (!scan)
        doc->releaseSourceAndAST();

    // delegate actual queuing to the gui thread
    QMetaObject::invokeMethod(this, "queueCppQmlTypeUpdate",
                              Q_ARG(CPlusPlus::Document::Ptr, doc), Q_ARG(bool, scan));
}

void ModelManager::queueCppQmlTypeUpdate(const CPlusPlus::Document::Ptr &doc, bool scan)
{
    QPair<CPlusPlus::Document::Ptr, bool> prev = m_queuedCppDocuments.value(doc->fileName());
    if (prev.first && prev.second)
        prev.first->releaseSourceAndAST();
    m_queuedCppDocuments.insert(doc->fileName(), qMakePair(doc, scan));
    m_updateCppQmlTypesTimer->start();
}

void ModelManager::startCppQmlTypeUpdate()
{
    CPlusPlus::CppModelManagerInterface *cppModelManager =
            CPlusPlus::CppModelManagerInterface::instance();
    if (!cppModelManager)
        return;

    QtConcurrent::run(&ModelManager::updateCppQmlTypes,
                      this, cppModelManager, m_queuedCppDocuments);
    m_queuedCppDocuments.clear();
}

void ModelManager::updateCppQmlTypes(ModelManager *qmlModelManager,
                                     CPlusPlus::CppModelManagerInterface *cppModelManager,
                                     QHash<QString, QPair<CPlusPlus::Document::Ptr, bool> > documents)
{
    CppDataHash newData = qmlModelManager->cppData();

    CPlusPlus::Snapshot snapshot = cppModelManager->snapshot();
    FindExportedCppTypes finder(snapshot);

    typedef QPair<CPlusPlus::Document::Ptr, bool> DocScanPair;
    foreach (const DocScanPair &pair, documents) {
        CPlusPlus::Document::Ptr doc = pair.first;
        const bool scan = pair.second;
        const QString fileName = doc->fileName();
        if (!scan) {
            newData.remove(fileName);
            continue;
        }

        finder(doc);

        QList<LanguageUtils::FakeMetaObject::ConstPtr> exported = finder.exportedTypes();
        QHash<QString, QString> contextProperties = finder.contextProperties();
        if (exported.isEmpty() && contextProperties.isEmpty()) {
            newData.remove(fileName);
        } else {
            CppData &data = newData[fileName];
            data.exportedTypes = exported;
            data.contextProperties = contextProperties;
        }

        doc->releaseSourceAndAST();
    }

    QMutexLocker locker(&qmlModelManager->m_cppDataMutex);
    qmlModelManager->m_cppDataHash = newData;
}

ModelManager::CppDataHash ModelManager::cppData() const
{
    QMutexLocker locker(&m_cppDataMutex);
    return m_cppDataHash;
}

LibraryInfo ModelManager::builtins(const Document::Ptr &doc) const
{
    ProjectExplorer::SessionManager *sessionManager = ProjectExplorer::ProjectExplorerPlugin::instance()->session();
    if (!sessionManager)
        return LibraryInfo();
    ProjectExplorer::Project *project = sessionManager->projectForFile(doc->fileName());
    if (!project)
        return LibraryInfo();

    QMutexLocker locker(&m_mutex);
    ProjectInfo info = m_projects.value(project);
    if (!info.isValid())
        return LibraryInfo();

    return _validSnapshot.libraryInfo(info.qtImportsPath);
}

void ModelManager::joinAllThreads()
{
    foreach (QFuture<void> future, m_synchronizer.futures())
        future.waitForFinished();
}

void ModelManager::resetCodeModel()
{
    QStringList documents;

    {
        QMutexLocker locker(&m_mutex);

        // find all documents currently in the code model
        foreach (Document::Ptr doc, _validSnapshot)
            documents.append(doc->fileName());

        // reset the snapshot
        _validSnapshot = Snapshot();
        _newestSnapshot = Snapshot();
    }

    // start a reparse thread
    updateSourceFiles(documents, false);
}<|MERGE_RESOLUTION|>--- conflicted
+++ resolved
@@ -566,13 +566,10 @@
 
         const QString fileName = files.at(i);
 
-<<<<<<< HEAD
-=======
         Document::Language language = languageOfFile(fileName);
         if (language == Document::UnknownLanguage)
             continue;
 
->>>>>>> 226a11db
         QString contents;
         int documentRevision = 0;
 
