/**************************************************************************
**
** This file is part of Qt Creator
**
** Copyright (c) 2011 Nokia Corporation and/or its subsidiary(-ies).
**
** Contact: Nokia Corporation (qt-info@nokia.com)
**
**
** GNU Lesser General Public License Usage
**
** This file may be used under the terms of the GNU Lesser General Public
** License version 2.1 as published by the Free Software Foundation and
** appearing in the file LICENSE.LGPL included in the packaging of this file.
** Please review the following information to ensure the GNU Lesser General
** Public License version 2.1 requirements will be met:
** http://www.gnu.org/licenses/old-licenses/lgpl-2.1.html.
**
** In addition, as a special exception, Nokia gives you certain additional
** rights. These rights are described in the Nokia Qt LGPL Exception
** version 1.1, included in the file LGPL_EXCEPTION.txt in this package.
**
** Other Usage
**
** Alternatively, this file may be used in accordance with the terms and
** conditions contained in a signed written agreement between you and Nokia.
**
** If you have questions regarding the use of this file, please contact
** Nokia at qt-info@nokia.com.
**
**************************************************************************/

#ifndef CPPEDITOR_H
#define CPPEDITOR_H

#include "cppeditorenums.h"
#include "cppsemanticinfo.h"
#include "cppfunctiondecldeflink.h"

#include <clangwrapper/clangcompleter.h>
#include <clangwrapper/semanticmarker.h>
#include <clangwrapper/sourcemarker.h>
#include <clangwrapper/codenavigator.h>

#include <cplusplus/ModelManagerInterface.h>
#include <cplusplus/CppDocument.h>
#include <cplusplus/LookupContext.h>
#include <texteditor/basetexteditor.h>
#include <texteditor/quickfix.h>
#include <cpptools/commentssettings.h>

#include <QtCore/QThread>
#include <QtCore/QMutex>
#include <QtCore/QWaitCondition>
#include <QtCore/QFutureWatcher>
#include <QtCore/QModelIndex>
#include <QtCore/QVector>

QT_BEGIN_NAMESPACE
class QComboBox;
class QSortFilterProxyModel;
QT_END_NAMESPACE

namespace CPlusPlus {
class OverviewModel;
class Symbol;
class CppModelManagerInterface;
}

namespace CppTools {
class CppCodeStyleSettings;
class CppRefactoringFile;
}

namespace TextEditor {
class FontSettings;
}

namespace CppEditor {
namespace Internal {

class CPPEditorWidget;

class SemanticHighlighter: public QThread, CPlusPlus::TopLevelDeclarationProcessor
{
    Q_OBJECT

public:
    SemanticHighlighter(QObject *parent = 0);
    virtual ~SemanticHighlighter();

    virtual bool processDeclaration(CPlusPlus::DeclarationAST *) { return m_done; }

    void abort();

    struct Source
    {
        CPlusPlus::Snapshot snapshot;
        QString fileName;
        QString code;
        int line;
        int column;
        unsigned revision;
        bool force;

        Source()
            : line(0), column(0), revision(0), force(false)
        { }

        Source(const CPlusPlus::Snapshot &snapshot,
               const QString &fileName,
               const QString &code,
               int line, int column,
               unsigned revision)
            : snapshot(snapshot), fileName(fileName),
              code(code), line(line), column(column),
              revision(revision), force(false)
        { }

        void clear()
        {
            snapshot = CPlusPlus::Snapshot();
            fileName.clear();
            code.clear();
            line = 0;
            column = 0;
            revision = 0;
            force = false;
        }
    };

    SemanticInfo semanticInfo(const Source &source);

    void rehighlight(const Source &source);

Q_SIGNALS:
    void changed(const CppEditor::Internal::SemanticInfo &semanticInfo);

protected:
    virtual void run();

private:
    bool isOutdated();

private:
    QMutex m_mutex;
    QWaitCondition m_condition;
    bool m_done;
    Source m_source;
    SemanticInfo m_lastSemanticInfo;
};

class CPPEditor : public TextEditor::BaseTextEditor
{
    Q_OBJECT
public:
    CPPEditor(CPPEditorWidget *);

    bool duplicateSupported() const { return true; }
    Core::IEditor *duplicate(QWidget *parent);
    Core::Id id() const;

    bool isTemporary() const { return false; }
    bool open(QString *errorString, const QString &fileName, const QString &realFileName);
};

class CPPEditorWidget : public TextEditor::BaseTextEditorWidget
{
    Q_OBJECT

public:
    typedef TextEditor::TabSettings TabSettings;

    CPPEditorWidget(QWidget *parent);
    ~CPPEditorWidget();
    void unCommentSelection();

    unsigned editorRevision() const;
    bool isOutdated() const;
    SemanticInfo semanticInfo() const;

    CPlusPlus::OverviewModel *outlineModel() const;
    QModelIndex outlineModelIndex();

    virtual void paste(); // reimplemented from BaseTextEditorWidget
    virtual void cut(); // reimplemented from BaseTextEditorWidget

    CPlusPlus::CppModelManagerInterface *modelManager() const;

    virtual void setMimeType(const QString &mt);

    void setObjCEnabled(bool onoff);
    bool isObjCEnabled() const;

    bool openLink(const Link &link) { return openCppEditorAt(link); }

    static Link linkToSymbol(CPlusPlus::Symbol *symbol);

    static QVector<QString> highlighterFormatCategories();

    virtual TextEditor::IAssistInterface *createAssistInterface(TextEditor::AssistKind kind,
                                                                TextEditor::AssistReason reason) const;

    QSharedPointer<FunctionDeclDefLink> declDefLink() const;
    void applyDeclDefLinkChanges(bool jumpToMatch);

Q_SIGNALS:
    void outlineModelIndexChanged(const QModelIndex &index);

public Q_SLOTS:
    virtual void setFontSettings(const TextEditor::FontSettings &);
    virtual void setTabSettings(const TextEditor::TabSettings &);
    void setSortedOutline(bool sort);
    void switchDeclarationDefinition();
    void jumpToDefinition();
    void renameSymbolUnderCursor();
    void renameUsages();
    void findUsages();
    void renameUsagesNow(const QString &replacement = QString());
    void semanticRehighlight(bool force = false);

protected:
    bool event(QEvent *e);
    void contextMenuEvent(QContextMenuEvent *);
    void keyPressEvent(QKeyEvent *e);

    TextEditor::BaseTextEditor *createEditor();

    const CPlusPlus::Macro *findCanonicalMacro(const QTextCursor &cursor,
                                               CPlusPlus::Document::Ptr doc) const;
protected Q_SLOTS:
    void slotCodeStyleSettingsChanged(const QVariant &);

private Q_SLOTS:
    void updateFileName();
    void jumpToOutlineElement(int index);
    void updateOutlineNow();
    void updateOutlineIndex();
    void updateOutlineIndexNow();
    void updateOutlineToolTip();
    void updateUses();
    void updateUsesNow();
    void updateFunctionDeclDefLink();
    void updateFunctionDeclDefLinkNow();
    void onFunctionDeclDefLinkFound(QSharedPointer<FunctionDeclDefLink> link);
    void onDocumentUpdated(CPlusPlus::Document::Ptr doc);
    void onContentsChanged(int position, int charsRemoved, int charsAdded);

    void updateSemanticInfo(const CppEditor::Internal::SemanticInfo &semanticInfo);
    void highlightSymbolUsages(int from, int to);
    void finishHighlightSymbolUsages();

    void markSymbolsNow();

    void performQuickFix(int index);

    void onRefactorMarkerClicked(const TextEditor::RefactorMarker &marker);

<<<<<<< HEAD
    void setDiagnostics(const QList<Clang::Diagnostic> &diagnostics);
=======
    void onCommentsSettingsChanged(const CppTools::CommentsSettings &settings);
>>>>>>> eed531ff

private:
    void markSymbols(const QTextCursor &tc, const SemanticInfo &info);
    bool sortedOutline() const;
    void codeNavigate(bool jump);
    CPlusPlus::Symbol *findDefinition(CPlusPlus::Symbol *symbol, const CPlusPlus::Snapshot &snapshot) const;

    TextEditor::ITextEditor *openCppEditorAt(const QString &fileName, int line,
                                             int column = 0);

    SemanticHighlighter::Source currentSource(bool force = false);

    void highlightUses(const QList<SemanticInfo::Use> &uses,
                       const SemanticInfo &semanticInfo,
                       QList<QTextEdit::ExtraSelection> *selections);

    void createToolBar(CPPEditor *editable);

    void startRename();
    void finishRename();
    void abortRename();

    Q_SLOT void abortDeclDefLink();

    Link attemptFuncDeclDef(const QTextCursor &cursor,
                            const CPlusPlus::Document::Ptr &doc,
                            CPlusPlus::Snapshot snapshot) const;
    Link findLinkAt(const QTextCursor &, bool resolveTarget = true);
    Link findMacroLink(const QByteArray &name) const;
    Link findMacroLink(const QByteArray &name, CPlusPlus::Document::Ptr doc, const CPlusPlus::Snapshot &snapshot,
                       QSet<QString> *processed) const;
    QString identifierUnderCursor(QTextCursor *macroCursor) const;
    bool openCppEditorAt(const Link &);

    QModelIndex indexForPosition(int line, int column, const QModelIndex &rootIndex = QModelIndex()) const;

    bool handleDocumentationComment(QKeyEvent *e);

    CPlusPlus::CppModelManagerInterface *m_modelManager;

    QComboBox *m_outlineCombo;
    CPlusPlus::OverviewModel *m_outlineModel;
    QModelIndex m_outlineModelIndex;
    QSortFilterProxyModel *m_proxyModel;
    QAction *m_sortAction;
    QTimer *m_updateOutlineTimer;
    QTimer *m_updateOutlineIndexTimer;
    QTimer *m_updateUsesTimer;
    QTimer *m_updateFunctionDeclDefLinkTimer;
    QTextCharFormat m_occurrencesFormat;
    QTextCharFormat m_occurrencesUnusedFormat;
    QTextCharFormat m_occurrenceRenameFormat;
    QHash<int, QTextCharFormat> m_semanticHighlightFormatMap;
    QTextCharFormat m_keywordFormat;

    QList<QTextEdit::ExtraSelection> m_renameSelections;
    int m_currentRenameSelection;
    static const int NoCurrentRenameSelection = -1;
    bool m_inRename, m_inRenameChanged, m_firstRenameChange;
    QTextCursor m_currentRenameSelectionBegin;
    QTextCursor m_currentRenameSelectionEnd;

    SemanticHighlighter *m_semanticHighlighter;
    SemanticInfo m_lastSemanticInfo;
    QList<TextEditor::QuickFixOperation::Ptr> m_quickFixes;
    bool m_objcEnabled;
    bool m_initialized;

    QFuture<TextEditor::SemanticHighlighter::Result> m_highlighter;
    QFutureWatcher<TextEditor::SemanticHighlighter::Result> m_highlightWatcher;
    unsigned m_highlightRevision; // the editor revision that requested the highlight

    QFuture<QList<int> > m_references;
    QFutureWatcher<QList<int> > m_referencesWatcher;
    unsigned m_referencesRevision;
    int m_referencesCursorPosition;

    FunctionDeclDefLinkFinder *m_declDefLinkFinder;
    QSharedPointer<FunctionDeclDefLink> m_declDefLink;

<<<<<<< HEAD
    Clang::ClangCompleter::Ptr m_clangCompletionWrapper;
    Clang::CodeNavigator m_codeNavigator;
    Clang::SemanticMarker::Ptr m_semanticMarker;
=======
    CppTools::CommentsSettings m_commentsSettings;
>>>>>>> eed531ff
};


} // namespace Internal
} // namespace CppEditor

#endif // CPPEDITOR_H<|MERGE_RESOLUTION|>--- conflicted
+++ resolved
@@ -256,11 +256,9 @@
 
     void onRefactorMarkerClicked(const TextEditor::RefactorMarker &marker);
 
-<<<<<<< HEAD
     void setDiagnostics(const QList<Clang::Diagnostic> &diagnostics);
-=======
+
     void onCommentsSettingsChanged(const CppTools::CommentsSettings &settings);
->>>>>>> eed531ff
 
 private:
     void markSymbols(const QTextCursor &tc, const SemanticInfo &info);
@@ -341,13 +339,11 @@
     FunctionDeclDefLinkFinder *m_declDefLinkFinder;
     QSharedPointer<FunctionDeclDefLink> m_declDefLink;
 
-<<<<<<< HEAD
     Clang::ClangCompleter::Ptr m_clangCompletionWrapper;
     Clang::CodeNavigator m_codeNavigator;
     Clang::SemanticMarker::Ptr m_semanticMarker;
-=======
+
     CppTools::CommentsSettings m_commentsSettings;
->>>>>>> eed531ff
 };
 
 
