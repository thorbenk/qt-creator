--- conflicted
+++ resolved
@@ -440,8 +440,6 @@
     return commentArgNameRegexp()->indexIn(text) != -1;
 }
 
-<<<<<<< HEAD
-=======
 static bool canReplaceSpecifier(TranslationUnit *translationUnit, SpecifierAST *specifier)
 {
     if (SimpleSpecifierAST *simple = specifier->asSimpleSpecifier()) {
@@ -481,7 +479,6 @@
     return 0;
 }
 
->>>>>>> 226a11db
 Utils::ChangeSet FunctionDeclDefLink::changes(const Snapshot &snapshot, int targetOffset)
 {
     Utils::ChangeSet changes;
