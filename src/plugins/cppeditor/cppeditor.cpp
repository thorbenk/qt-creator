/**************************************************************************
**
** This file is part of Qt Creator
**
** Copyright (c) 2012 Nokia Corporation and/or its subsidiary(-ies).
**
** Contact: Nokia Corporation (qt-info@nokia.com)
**
**
** GNU Lesser General Public License Usage
**
** This file may be used under the terms of the GNU Lesser General Public
** License version 2.1 as published by the Free Software Foundation and
** appearing in the file LICENSE.LGPL included in the packaging of this file.
** Please review the following information to ensure the GNU Lesser General
** Public License version 2.1 requirements will be met:
** http://www.gnu.org/licenses/old-licenses/lgpl-2.1.html.
**
** In addition, as a special exception, Nokia gives you certain additional
** rights. These rights are described in the Nokia Qt LGPL Exception
** version 1.1, included in the file LGPL_EXCEPTION.txt in this package.
**
** Other Usage
**
** Alternatively, this file may be used in accordance with the terms and
** conditions contained in a signed written agreement between you and Nokia.
**
** If you have questions regarding the use of this file, please contact
** Nokia at qt-info@nokia.com.
**
**************************************************************************/

#include "cppeditor.h"
#include "cppeditorconstants.h"
#include "cppplugin.h"
#include "cpphighlighter.h"
#include "cppautocompleter.h"
#include "cppquickfixassistant.h"

#include <AST.h>
#include <Control.h>
#include <Token.h>
#include <Scope.h>
#include <Symbols.h>
#include <Names.h>
#include <CoreTypes.h>
#include <Literals.h>
#include <ASTVisitor.h>
#include <SymbolVisitor.h>
#include <TranslationUnit.h>
#include <cplusplus/ASTPath.h>
#include <cplusplus/ModelManagerInterface.h>
#include <cplusplus/ExpressionUnderCursor.h>
#include <cplusplus/TypeOfExpression.h>
#include <cplusplus/Overview.h>
#include <cplusplus/OverviewModel.h>
#include <cplusplus/SimpleLexer.h>
#include <cplusplus/MatchingText.h>
#include <cplusplus/BackwardsScanner.h>
#include <cplusplus/FastPreprocessor.h>

#ifdef CLANG_INDEXING
#  include <clangwrapper/sourcelocation.h>
#endif // CLANG_INDEXING

#include <cpptools/cpptoolsplugin.h>
#include <cpptools/cpptoolsconstants.h>
#include <cpptools/cppchecksymbols.h>
#include <cpptools/cppcodeformatter.h>
#include <cpptools/cppcompletionsupport.h>
#include <cpptools/cpphighlightingsupport.h>
#include <cpptools/cpplocalsymbols.h>
#include <cpptools/cppqtstyleindenter.h>
#include <cpptools/cppcodestylesettings.h>
#include <cpptools/cpprefactoringchanges.h>
#include <cpptools/cppmodelmanager.h>
#include <cpptools/cpptoolsreuse.h>
#include <cpptools/doxygengenerator.h>
#include <cpptools/cpptoolssettings.h>
#include <cpptools/symbolfinder.h>

#include <coreplugin/icore.h>
#include <coreplugin/actionmanager/actionmanager.h>
#include <coreplugin/actionmanager/actioncontainer.h>
#include <coreplugin/actionmanager/command.h>
#include <coreplugin/id.h>
#include <coreplugin/editormanager/ieditor.h>
#include <coreplugin/editormanager/editormanager.h>
#include <coreplugin/mimedatabase.h>
#include <utils/qtcassert.h>
#include <utils/uncommentselection.h>
#include <extensionsystem/pluginmanager.h>
#include <projectexplorer/projectexplorerconstants.h>
#include <texteditor/basetextdocument.h>
#include <texteditor/basetextdocumentlayout.h>
#include <texteditor/fontsettings.h>
#include <texteditor/tabsettings.h>
#include <texteditor/texteditorconstants.h>
#include <texteditor/refactoroverlay.h>
#include <texteditor/semantichighlighter.h>
#include <texteditor/codeassist/basicproposalitemlistmodel.h>
#include <texteditor/codeassist/basicproposalitem.h>
#include <texteditor/codeassist/genericproposal.h>

#include <QDebug>
#include <QTime>
#include <QTimer>
#include <QStack>
#include <QSettings>
#include <QSignalMapper>
#include <QAction>
#include <QApplication>
#include <QHeaderView>
#include <QLayout>
#include <QMenu>
#include <QShortcut>
#include <QTextEdit>
#include <QComboBox>
#include <QToolBar>
#include <QTreeView>
#include <QSortFilterProxyModel>
#include <QMainWindow>

#include <sstream>

enum {
    UPDATE_OUTLINE_INTERVAL = 500,
    UPDATE_USES_INTERVAL = 500,
    UPDATE_FUNCTION_DECL_DEF_LINK_INTERVAL = 200
};

using namespace CPlusPlus;
using namespace CppTools;
using namespace CppEditor::Internal;

namespace {
bool semanticHighlighterDisabled = qstrcmp(qVersion(), "4.7.0") == 0;
}

namespace {

class OverviewTreeView : public QTreeView
{
public:
    OverviewTreeView(QWidget *parent = 0)
        : QTreeView(parent)
    {
        // TODO: Disable the root for all items (with a custom delegate?)
        setRootIsDecorated(false);
    }

    void sync()
    {
        expandAll();
    }

    void adjustWidth()
    {
        const int w = Core::ICore::mainWindow()->geometry().width();
        setMaximumWidth(w);
        setMinimumWidth(qMin(qMax(sizeHintForColumn(0), minimumSizeHint().width()), w));
    }
};

class OverviewCombo : public QComboBox
{
public:
    OverviewCombo(QWidget *parent = 0) : QComboBox(parent)
    {}

    void showPopup()
    {
        static_cast<OverviewTreeView *>(view())->adjustWidth();
        QComboBox::showPopup();
    }
};

class OverviewProxyModel : public QSortFilterProxyModel
{
    Q_OBJECT
public:
    OverviewProxyModel(CPlusPlus::OverviewModel *sourceModel, QObject *parent) :
        QSortFilterProxyModel(parent),
        m_sourceModel(sourceModel)
    {
        setSourceModel(m_sourceModel);
    }

    bool filterAcceptsRow(int sourceRow,const QModelIndex &sourceParent) const
    {
        // ignore generated symbols, e.g. by macro expansion (Q_OBJECT)
        const QModelIndex sourceIndex = m_sourceModel->index(sourceRow, 0, sourceParent);
        CPlusPlus::Symbol *symbol = m_sourceModel->symbolFromIndex(sourceIndex);
        if (symbol && symbol->isGenerated())
            return false;

        return QSortFilterProxyModel::filterAcceptsRow(sourceRow, sourceParent);
    }
private:
    CPlusPlus::OverviewModel *m_sourceModel;
};

class FunctionDefinitionUnderCursor: protected ASTVisitor
{
    unsigned _line;
    unsigned _column;
    DeclarationAST *_functionDefinition;

public:
    FunctionDefinitionUnderCursor(TranslationUnit *translationUnit)
        : ASTVisitor(translationUnit),
          _line(0), _column(0)
    { }

    DeclarationAST *operator()(AST *ast, unsigned line, unsigned column)
    {
        _functionDefinition = 0;
        _line = line;
        _column = column;
        accept(ast);
        return _functionDefinition;
    }

protected:
    virtual bool preVisit(AST *ast)
    {
        if (_functionDefinition)
            return false;

        else if (FunctionDefinitionAST *def = ast->asFunctionDefinition()) {
            return checkDeclaration(def);
        }

        else if (ObjCMethodDeclarationAST *method = ast->asObjCMethodDeclaration()) {
            if (method->function_body)
                return checkDeclaration(method);
        }

        return true;
    }

private:
    bool checkDeclaration(DeclarationAST *ast)
    {
        unsigned startLine, startColumn;
        unsigned endLine, endColumn;
        getTokenStartPosition(ast->firstToken(), &startLine, &startColumn);
        getTokenEndPosition(ast->lastToken() - 1, &endLine, &endColumn);

        if (_line > startLine || (_line == startLine && _column >= startColumn)) {
            if (_line < endLine || (_line == endLine && _column < endColumn)) {
                _functionDefinition = ast;
                return false;
            }
        }

        return true;
    }
};

class FindFunctionDefinitions: protected SymbolVisitor
{
    const Name *_declarationName;
    QList<Function *> *_functions;

public:
    FindFunctionDefinitions()
        : _declarationName(0),
          _functions(0)
    { }

    void operator()(const Name *declarationName, Scope *globals,
                    QList<Function *> *functions)
    {
        _declarationName = declarationName;
        _functions = functions;

        for (unsigned i = 0; i < globals->memberCount(); ++i) {
            accept(globals->memberAt(i));
        }
    }

protected:
    using SymbolVisitor::visit;

    virtual bool visit(Function *function)
    {
        const Name *name = function->name();
        if (const QualifiedNameId *q = name->asQualifiedNameId())
            name = q->name();

        if (_declarationName->isEqualTo(name))
            _functions->append(function);

        return false;
    }
};


struct CanonicalSymbol
{
    CPPEditorWidget *editor;
    TypeOfExpression typeOfExpression;
    SemanticInfo info;

    CanonicalSymbol(CPPEditorWidget *editor, const SemanticInfo &info)
        : editor(editor), info(info)
    {
        typeOfExpression.init(info.doc, info.snapshot);
    }

    const LookupContext &context() const
    {
        return typeOfExpression.context();
    }

    static inline bool isIdentifierChar(const QChar &ch)
    {
        return ch.isLetterOrNumber() || ch == QLatin1Char('_');
    }

    Scope *getScopeAndExpression(const QTextCursor &cursor, QString *code)
    {
        return getScopeAndExpression(editor, info, cursor, code);
    }

    static Scope *getScopeAndExpression(CPPEditorWidget *editor, const SemanticInfo &info,
                                        const QTextCursor &cursor,
                                        QString *code)
    {
        if (! info.doc)
            return 0;

        QTextCursor tc = cursor;
        int line, col;
        editor->convertPosition(tc.position(), &line, &col);
        ++col; // 1-based line and 1-based column

        QTextDocument *document = editor->document();

        int pos = tc.position();

        if (! isIdentifierChar(document->characterAt(pos)))
            if (! (pos > 0 && isIdentifierChar(document->characterAt(pos - 1))))
                return 0;

        while (isIdentifierChar(document->characterAt(pos)))
            ++pos;
        tc.setPosition(pos);

        ExpressionUnderCursor expressionUnderCursor;
        *code = expressionUnderCursor(tc);
        return info.doc->scopeAt(line, col);
    }

    Symbol *operator()(const QTextCursor &cursor)
    {
        QString code;

        if (Scope *scope = getScopeAndExpression(cursor, &code))
            return operator()(scope, code);

        return 0;
    }

    Symbol *operator()(Scope *scope, const QString &code)
    {
        return canonicalSymbol(scope, code, typeOfExpression);
    }

    static Symbol *canonicalSymbol(Scope *scope, const QString &code, TypeOfExpression &typeOfExpression)
    {
        const QList<LookupItem> results =
                typeOfExpression(code.toUtf8(), scope, TypeOfExpression::Preprocess);

        for (int i = results.size() - 1; i != -1; --i) {
            const LookupItem &r = results.at(i);
            Symbol *decl = r.declaration();

            if (! (decl && decl->enclosingScope()))
                break;

            if (Class *classScope = r.declaration()->enclosingScope()->asClass()) {
                const Identifier *declId = decl->identifier();
                const Identifier *classId = classScope->identifier();

                if (classId && classId->isEqualTo(declId))
                    continue; // skip it, it's a ctor or a dtor.

                else if (Function *funTy = r.declaration()->type()->asFunctionType()) {
                    if (funTy->isVirtual())
                        return r.declaration();
                }
            }
        }

        for (int i = 0; i < results.size(); ++i) {
            const LookupItem &r = results.at(i);

            if (r.declaration())
                return r.declaration();
        }

        return 0;
    }

};


int numberOfClosedEditors = 0;

} // end of anonymous namespace

CPPEditor::CPPEditor(CPPEditorWidget *editor)
    : BaseTextEditor(editor)
{
    m_context.add(CppEditor::Constants::C_CPPEDITOR);
    m_context.add(ProjectExplorer::Constants::LANG_CXX);
    m_context.add(TextEditor::Constants::C_TEXTEDITOR);
}

Q_GLOBAL_STATIC(CppTools::SymbolFinder, symbolFinder)

CPPEditorWidget::CPPEditorWidget(QWidget *parent)
    : TextEditor::BaseTextEditorWidget(parent)
    , m_currentRenameSelection(NoCurrentRenameSelection)
    , m_inRename(false)
    , m_inRenameChanged(false)
    , m_firstRenameChange(false)
    , m_objcEnabled(false)
    , m_commentsSettings(CppTools::CppToolsSettings::instance()->commentsSettings())
    , m_completionSupport(0)
    , m_highlightingSupport(0)
{
    m_initialized = false;
    qRegisterMetaType<SemanticInfo>("CppTools::SemanticInfo");

    m_semanticHighlighter = new SemanticHighlighter(this);
    m_semanticHighlighter->start();

    setParenthesesMatchingEnabled(true);
    setMarksVisible(true);
    setCodeFoldingSupported(true);
    setIndenter(new CppTools::CppQtStyleIndenter);
    setAutoCompleter(new CppAutoCompleter);

    baseTextDocument()->setSyntaxHighlighter(new CppHighlighter);

    m_modelManager = CppModelManagerInterface::instance();
    if (m_modelManager) {
        connect(m_modelManager, SIGNAL(documentUpdated(CPlusPlus::Document::Ptr)),
                this, SLOT(onDocumentUpdated(CPlusPlus::Document::Ptr)));
        m_completionSupport = m_modelManager->completionSupport(editor());
        m_highlightingSupport = m_modelManager->highlightingSupport(editor());
    }

    m_highlightRevision = 0;
    connect(&m_highlightWatcher, SIGNAL(resultsReadyAt(int,int)), SLOT(highlightSymbolUsages(int,int)));
    connect(&m_highlightWatcher, SIGNAL(finished()), SLOT(finishHighlightSymbolUsages()));

    m_referencesRevision = 0;
    m_referencesCursorPosition = 0;
    connect(&m_referencesWatcher, SIGNAL(finished()), SLOT(markSymbolsNow()));

    connect(this, SIGNAL(refactorMarkerClicked(TextEditor::RefactorMarker)),
            this, SLOT(onRefactorMarkerClicked(TextEditor::RefactorMarker)));

    m_declDefLinkFinder = new FunctionDeclDefLinkFinder(this);
    connect(m_declDefLinkFinder, SIGNAL(foundLink(QSharedPointer<FunctionDeclDefLink>)),
            this, SLOT(onFunctionDeclDefLinkFound(QSharedPointer<FunctionDeclDefLink>)));

    connect(CppTools::CppToolsSettings::instance(),
            SIGNAL(commentsSettingsChanged(CppTools::CommentsSettings)),
            this,
            SLOT(onCommentsSettingsChanged(CppTools::CommentsSettings)));
}

CPPEditorWidget::~CPPEditorWidget()
{
    m_semanticHighlighter->abort();
    m_semanticHighlighter->wait();

    ++numberOfClosedEditors;
    if (numberOfClosedEditors == 5) {
        m_modelManager->GC();
        numberOfClosedEditors = 0;
    }

    delete m_highlightingSupport;
    delete m_completionSupport;
}

TextEditor::BaseTextEditor *CPPEditorWidget::createEditor()
{
    CPPEditor *editable = new CPPEditor(this);
    createToolBar(editable);
    return editable;
}

void CPPEditorWidget::createToolBar(CPPEditor *editor)
{
    m_outlineCombo = new OverviewCombo;
    m_outlineCombo->setMinimumContentsLength(22);

    // Make the combo box prefer to expand
    QSizePolicy policy = m_outlineCombo->sizePolicy();
    policy.setHorizontalPolicy(QSizePolicy::Expanding);
    m_outlineCombo->setSizePolicy(policy);

    QTreeView *outlineView = new OverviewTreeView;
    outlineView->header()->hide();
    outlineView->setItemsExpandable(false);
    m_outlineCombo->setView(outlineView);
    m_outlineCombo->setMaxVisibleItems(40);

    m_outlineModel = new OverviewModel(this);
    m_proxyModel = new OverviewProxyModel(m_outlineModel, this);
    if (CppPlugin::instance()->sortedOutline())
        m_proxyModel->sort(0, Qt::AscendingOrder);
    else
        m_proxyModel->sort(-1, Qt::AscendingOrder); // don't sort yet, but set column for sortedOutline()
    m_proxyModel->setDynamicSortFilter(true);
    m_proxyModel->setSortCaseSensitivity(Qt::CaseInsensitive);
    m_outlineCombo->setModel(m_proxyModel);

    m_outlineCombo->setContextMenuPolicy(Qt::ActionsContextMenu);
    m_sortAction = new QAction(tr("Sort Alphabetically"), m_outlineCombo);
    m_sortAction->setCheckable(true);
    m_sortAction->setChecked(sortedOutline());
    connect(m_sortAction, SIGNAL(toggled(bool)), CppPlugin::instance(), SLOT(setSortedOutline(bool)));
    m_outlineCombo->addAction(m_sortAction);

    m_updateOutlineTimer = new QTimer(this);
    m_updateOutlineTimer->setSingleShot(true);
    m_updateOutlineTimer->setInterval(UPDATE_OUTLINE_INTERVAL);
    connect(m_updateOutlineTimer, SIGNAL(timeout()), this, SLOT(updateOutlineNow()));

    m_updateOutlineIndexTimer = new QTimer(this);
    m_updateOutlineIndexTimer->setSingleShot(true);
    m_updateOutlineIndexTimer->setInterval(UPDATE_OUTLINE_INTERVAL);
    connect(m_updateOutlineIndexTimer, SIGNAL(timeout()), this, SLOT(updateOutlineIndexNow()));

    m_updateUsesTimer = new QTimer(this);
    m_updateUsesTimer->setSingleShot(true);
    m_updateUsesTimer->setInterval(UPDATE_USES_INTERVAL);
    connect(m_updateUsesTimer, SIGNAL(timeout()), this, SLOT(updateUsesNow()));

    m_updateFunctionDeclDefLinkTimer = new QTimer(this);
    m_updateFunctionDeclDefLinkTimer->setSingleShot(true);
    m_updateFunctionDeclDefLinkTimer->setInterval(UPDATE_FUNCTION_DECL_DEF_LINK_INTERVAL);
    connect(m_updateFunctionDeclDefLinkTimer, SIGNAL(timeout()), this, SLOT(updateFunctionDeclDefLinkNow()));

    connect(m_outlineCombo, SIGNAL(activated(int)), this, SLOT(jumpToOutlineElement(int)));
    connect(this, SIGNAL(cursorPositionChanged()), this, SLOT(updateOutlineIndex()));
    connect(m_outlineCombo, SIGNAL(currentIndexChanged(int)), this, SLOT(updateOutlineToolTip()));
    connect(document(), SIGNAL(contentsChange(int,int,int)), this, SLOT(onContentsChanged(int,int,int)));

    connect(editorDocument(), SIGNAL(changed()), this, SLOT(updateFileName()));

    // set up function declaration - definition link
    connect(this, SIGNAL(cursorPositionChanged()), this, SLOT(updateFunctionDeclDefLink()));
    connect(this, SIGNAL(textChanged()), this, SLOT(updateFunctionDeclDefLink()));

    // set up the semantic highlighter
    connect(this, SIGNAL(cursorPositionChanged()), this, SLOT(updateUses()));
    connect(this, SIGNAL(textChanged()), this, SLOT(updateUses()));

    connect(m_semanticHighlighter, SIGNAL(changed(CppTools::SemanticInfo)),
            this, SLOT(updateSemanticInfo(CppTools::SemanticInfo)));

    editor->insertExtraToolBarWidget(TextEditor::BaseTextEditor::Left, m_outlineCombo);
}

void CPPEditorWidget::paste()
{
    if (m_currentRenameSelection == NoCurrentRenameSelection) {
        BaseTextEditorWidget::paste();
        return;
    }

    startRename();
    BaseTextEditorWidget::paste();
    finishRename();
}

void CPPEditorWidget::cut()
{
    if (m_currentRenameSelection == NoCurrentRenameSelection) {
        BaseTextEditorWidget::cut();
        return;
    }

    startRename();
    BaseTextEditorWidget::cut();
    finishRename();
}

void CPPEditorWidget::selectAll()
{
    // if we are currently renaming a symbol
    // and the cursor is over that symbol, select just that symbol
    if (m_currentRenameSelection != NoCurrentRenameSelection) {
        QTextCursor cursor = textCursor();
        int selectionBegin = m_currentRenameSelectionBegin.position();
        int selectionEnd = m_currentRenameSelectionEnd.position();

        if (cursor.position() >= selectionBegin
                && cursor.position() <= selectionEnd) {
            cursor.setPosition(selectionBegin);
            cursor.setPosition(selectionEnd, QTextCursor::KeepAnchor);
            setTextCursor(cursor);
            return;
        }
    }

    BaseTextEditorWidget::selectAll();
}

CppModelManagerInterface *CPPEditorWidget::modelManager() const
{
    return m_modelManager;
}

void CPPEditorWidget::setMimeType(const QString &mt)
{
    BaseTextEditorWidget::setMimeType(mt);
    setObjCEnabled(mt == QLatin1String(CppTools::Constants::OBJECTIVE_CPP_SOURCE_MIMETYPE));
}

void CPPEditorWidget::setObjCEnabled(bool onoff)
{
    m_objcEnabled = onoff;
}

bool CPPEditorWidget::isObjCEnabled() const
{ return m_objcEnabled; }

void CPPEditorWidget::startRename()
{
    m_inRenameChanged = false;
}

void CPPEditorWidget::finishRename()
{
    if (!m_inRenameChanged)
        return;

    m_inRename = true;

    QTextCursor cursor = textCursor();
    cursor.joinPreviousEditBlock();

    cursor.setPosition(m_currentRenameSelectionEnd.position());
    cursor.setPosition(m_currentRenameSelectionBegin.position(), QTextCursor::KeepAnchor);
    m_renameSelections[m_currentRenameSelection].cursor = cursor;
    QString text = cursor.selectedText();

    for (int i = 0; i < m_renameSelections.size(); ++i) {
        if (i == m_currentRenameSelection)
            continue;
        QTextEdit::ExtraSelection &s = m_renameSelections[i];
        int pos = s.cursor.selectionStart();
        s.cursor.removeSelectedText();
        s.cursor.insertText(text);
        s.cursor.setPosition(pos, QTextCursor::KeepAnchor);
    }

    setExtraSelections(CodeSemanticsSelection, m_renameSelections);
    cursor.endEditBlock();

    m_inRename = false;
}

void CPPEditorWidget::abortRename()
{
    if (m_currentRenameSelection <= NoCurrentRenameSelection)
        return;
    m_renameSelections[m_currentRenameSelection].format = m_occurrencesFormat;
    m_currentRenameSelection = NoCurrentRenameSelection;
    m_currentRenameSelectionBegin = QTextCursor();
    m_currentRenameSelectionEnd = QTextCursor();
    setExtraSelections(CodeSemanticsSelection, m_renameSelections);

    semanticRehighlight(/* force = */ true);
}

void CPPEditorWidget::onDocumentUpdated(Document::Ptr doc)
{
    if (doc->fileName() != editorDocument()->fileName())
        return;

    if (doc->editorRevision() != editorRevision())
        return;

    if (! m_initialized ||
            (Core::EditorManager::instance()->currentEditor() == editor()
             && (!m_lastSemanticInfo.doc
                 || !m_lastSemanticInfo.doc->translationUnit()->ast()
                 || m_lastSemanticInfo.doc->fileName() != editorDocument()->fileName()))) {
        m_initialized = true;
        semanticRehighlight(/* force = */ true);
    }

    m_updateOutlineTimer->start();
}

const Macro *CPPEditorWidget::findCanonicalMacro(const QTextCursor &cursor, Document::Ptr doc) const
{
    if (! doc)
        return 0;

    int line, col;
    convertPosition(cursor.position(), &line, &col);

    if (const Macro *macro = doc->findMacroDefinitionAt(line))
        return macro;

    if (const Document::MacroUse *use = doc->findMacroUseAt(cursor.position()))
        return &use->macro();

    return 0;
}

void CPPEditorWidget::findUsages()
{
    SemanticInfo info = m_lastSemanticInfo;
    info.snapshot = CppModelManagerInterface::instance()->snapshot();
    info.snapshot.insert(info.doc);

    CanonicalSymbol cs(this, info);
    Symbol *canonicalSymbol = cs(textCursor());
    if (canonicalSymbol) {
        m_modelManager->findUsages(canonicalSymbol, cs.context());
    } else if (const Macro *macro = findCanonicalMacro(textCursor(), info.doc)) {
        m_modelManager->findMacroUsages(*macro);
    }
}


void CPPEditorWidget::renameUsagesNow(const QString &replacement)
{
    SemanticInfo info = m_lastSemanticInfo;
    info.snapshot = CppModelManagerInterface::instance()->snapshot();
    info.snapshot.insert(info.doc);

    CanonicalSymbol cs(this, info);
    if (Symbol *canonicalSymbol = cs(textCursor()))
        if (canonicalSymbol->identifier() != 0)
            m_modelManager->renameUsages(canonicalSymbol, cs.context(), replacement);
}

void CPPEditorWidget::renameUsages()
{
    renameUsagesNow();
}

void CPPEditorWidget::markSymbolsNow()
{
    if (m_references.isCanceled())
        return;
    else if (m_referencesCursorPosition != position())
        return;
    else if (m_referencesRevision != editorRevision())
        return;

    const SemanticInfo info = m_lastSemanticInfo;
    TranslationUnit *unit = info.doc->translationUnit();
    const QList<int> result = m_references.result();

    QList<QTextEdit::ExtraSelection> selections;

    foreach (int index, result) {
        unsigned line, column;
        unit->getTokenPosition(index, &line, &column);

        if (column)
            --column;  // adjust the column position.

        const int len = unit->tokenAt(index).f.length;

        QTextCursor cursor(document()->findBlockByNumber(line - 1));
        cursor.setPosition(cursor.position() + column);
        cursor.setPosition(cursor.position() + len, QTextCursor::KeepAnchor);

        QTextEdit::ExtraSelection sel;
        sel.format = m_occurrencesFormat;
        sel.cursor = cursor;
        selections.append(sel);

    }

    setExtraSelections(CodeSemanticsSelection, selections);
}

static QList<int> lazyFindReferences(Scope *scope, QString code, Document::Ptr doc, Snapshot snapshot)
{
    TypeOfExpression typeOfExpression;
    snapshot.insert(doc);
    typeOfExpression.init(doc, snapshot);
    if (Symbol *canonicalSymbol = CanonicalSymbol::canonicalSymbol(scope, code, typeOfExpression)) {
        return CppModelManagerInterface::instance()->references(canonicalSymbol, typeOfExpression.context());
    }
    return QList<int>();
}

void CPPEditorWidget::markSymbols(const QTextCursor &tc, const SemanticInfo &info)
{
    abortRename();

    if (! info.doc)
        return;

    CanonicalSymbol cs(this, info);
    QString expression;
    if (Scope *scope = cs.getScopeAndExpression(this, info, tc, &expression)) {
        m_references.cancel();
        m_referencesRevision = info.revision;
        m_referencesCursorPosition = position();
        m_references = QtConcurrent::run(&lazyFindReferences, scope, expression, info.doc, info.snapshot);
        m_referencesWatcher.setFuture(m_references);
    } else {
        const QList<QTextEdit::ExtraSelection> selections = extraSelections(CodeSemanticsSelection);

        if (! selections.isEmpty())
            setExtraSelections(CodeSemanticsSelection, QList<QTextEdit::ExtraSelection>());
    }
}

void CPPEditorWidget::renameSymbolUnderCursor()
{
    updateSemanticInfo(m_semanticHighlighter->semanticInfo(currentSource()));
    abortRename();

    QTextCursor c = textCursor();

    for (int i = 0; i < m_renameSelections.size(); ++i) {
        QTextEdit::ExtraSelection s = m_renameSelections.at(i);
        if (c.position() >= s.cursor.anchor()
                && c.position() <= s.cursor.position()) {
            m_currentRenameSelection = i;
            m_firstRenameChange = true;
            m_currentRenameSelectionBegin = QTextCursor(c.document()->docHandle(),
                                                        m_renameSelections[i].cursor.selectionStart());
            m_currentRenameSelectionEnd = QTextCursor(c.document()->docHandle(),
                                                        m_renameSelections[i].cursor.selectionEnd());
            m_renameSelections[i].format = m_occurrenceRenameFormat;
            setExtraSelections(CodeSemanticsSelection, m_renameSelections);
            break;
        }
    }

    if (m_renameSelections.isEmpty())
        renameUsages();
}

void CPPEditorWidget::onContentsChanged(int position, int charsRemoved, int charsAdded)
{
    Q_UNUSED(position)

    if (m_currentRenameSelection == NoCurrentRenameSelection || m_inRename)
        return;

    if (position + charsAdded == m_currentRenameSelectionBegin.position()) {
        // we are inserting at the beginning of the rename selection => expand
        m_currentRenameSelectionBegin.setPosition(position);
        m_renameSelections[m_currentRenameSelection].cursor.setPosition(position, QTextCursor::KeepAnchor);
    }

    // the condition looks odd, but keep in mind that the begin and end cursors do move automatically
    m_inRenameChanged = (position >= m_currentRenameSelectionBegin.position()
                         && position + charsAdded <= m_currentRenameSelectionEnd.position());

    if (!m_inRenameChanged)
        abortRename();

    if (charsRemoved > 0)
        updateUses();
}

void CPPEditorWidget::updateFileName()
{
#ifdef CLANG_INDEXING
    CppTools::Internal::CppModelManager *manager =
            static_cast<CppTools::Internal::CppModelManager *>(CppModelManagerInterface::instance());
    m_codeNavigator.setup(file()->fileName(), manager->indexer());
#endif // CLANG_INDEXING
}

void CPPEditorWidget::jumpToOutlineElement(int)
{
    QModelIndex index = m_proxyModel->mapToSource(m_outlineCombo->view()->currentIndex());
    Symbol *symbol = m_outlineModel->symbolFromIndex(index);
    if (! symbol)
        return;

    openCppEditorAt(linkToSymbol(symbol));
}

void CPPEditorWidget::setSortedOutline(bool sort)
{
    if (sort != sortedOutline()) {
        if (sort)
            m_proxyModel->sort(0, Qt::AscendingOrder);
        else
            m_proxyModel->sort(-1, Qt::AscendingOrder);
        bool block = m_sortAction->blockSignals(true);
        m_sortAction->setChecked(m_proxyModel->sortColumn() == 0);
        m_sortAction->blockSignals(block);
        updateOutlineIndexNow();
    }
}

bool CPPEditorWidget::sortedOutline() const
{
    return (m_proxyModel->sortColumn() == 0);
}

void CPPEditorWidget::updateOutlineNow()
{
    const Snapshot snapshot = m_modelManager->snapshot();
    Document::Ptr document = snapshot.document(editorDocument()->fileName());

    if (!document)
        return;

    if (document->editorRevision() != editorRevision()) {
        m_updateOutlineTimer->start();
        return;
    }

    m_outlineModel->rebuild(document);

    OverviewTreeView *treeView = static_cast<OverviewTreeView *>(m_outlineCombo->view());
    treeView->sync();
    updateOutlineIndexNow();
}

void CPPEditorWidget::updateOutlineIndex()
{
    m_updateOutlineIndexTimer->start();
}

void CPPEditorWidget::highlightUses(const QList<SemanticInfo::Use> &uses,
                              const SemanticInfo &semanticInfo,
                              QList<QTextEdit::ExtraSelection> *selections)
{
    bool isUnused = false;

    if (uses.size() == 1)
        isUnused = true;

    foreach (const SemanticInfo::Use &use, uses) {
        QTextEdit::ExtraSelection sel;

        if (isUnused)
            sel.format = m_occurrencesUnusedFormat;
        else
            sel.format = m_occurrencesFormat;

        const int anchor = document()->findBlockByNumber(use.line - 1).position() + use.column - 1;
        const int position = anchor + use.length;

        sel.cursor = QTextCursor(document());
        sel.cursor.setPosition(anchor);
        sel.cursor.setPosition(position, QTextCursor::KeepAnchor);

        if (isUnused) {
            if (semanticInfo.hasQ && sel.cursor.selectedText() == QLatin1String("q"))
                continue; // skip q

            else if (semanticInfo.hasD && sel.cursor.selectedText() == QLatin1String("d"))
                continue; // skip d
        }

        selections->append(sel);
    }
}

void CPPEditorWidget::updateOutlineIndexNow()
{
    if (!m_outlineModel->document())
        return;

    if (m_outlineModel->document()->editorRevision() != editorRevision()) {
        m_updateOutlineIndexTimer->start();
        return;
    }

    m_updateOutlineIndexTimer->stop();

    m_outlineModelIndex = QModelIndex(); //invalidate
    QModelIndex comboIndex = outlineModelIndex();


    if (comboIndex.isValid()) {
        bool blocked = m_outlineCombo->blockSignals(true);

        // There is no direct way to select a non-root item
        m_outlineCombo->setRootModelIndex(m_proxyModel->mapFromSource(comboIndex.parent()));
        m_outlineCombo->setCurrentIndex(m_proxyModel->mapFromSource(comboIndex).row());
        m_outlineCombo->setRootModelIndex(QModelIndex());

        updateOutlineToolTip();

        m_outlineCombo->blockSignals(blocked);
    }
}

void CPPEditorWidget::updateOutlineToolTip()
{
    m_outlineCombo->setToolTip(m_outlineCombo->currentText());
}

void CPPEditorWidget::updateUses()
{
    if (editorRevision() != m_highlightRevision)
        m_highlighter.cancel();
    m_updateUsesTimer->start();
}

void CPPEditorWidget::updateUsesNow()
{
    if (m_currentRenameSelection != NoCurrentRenameSelection)
        return;

    semanticRehighlight();
}

void CPPEditorWidget::highlightSymbolUsages(int from, int to)
{
    if (editorRevision() != m_highlightRevision)
        return; // outdated

    else if (m_highlighter.isCanceled())
        return; // aborted

    TextEditor::SyntaxHighlighter *highlighter = baseTextDocument()->syntaxHighlighter();
    QTC_ASSERT(highlighter, return);

    TextEditor::SemanticHighlighter::incrementalApplyExtraAdditionalFormats(
                highlighter, m_highlighter, from, to, m_semanticHighlightFormatMap);
}

void CPPEditorWidget::finishHighlightSymbolUsages()
{
    if (editorRevision() != m_highlightRevision)
        return; // outdated

    else if (m_highlighter.isCanceled())
        return; // aborted

    TextEditor::SyntaxHighlighter *highlighter = baseTextDocument()->syntaxHighlighter();
    QTC_ASSERT(highlighter, return);

    TextEditor::SemanticHighlighter::clearExtraAdditionalFormatsUntilEnd(
                highlighter, m_highlighter);
}

// @TODO: Clang testing... Lots of code around here will need some refactor.
void CPPEditorWidget::codeNavigate(bool switchDeclDef)
{
#ifdef CLANG_INDEXING

    QTextCursor tc = textCursor();
    CppTools::moveCursorToStartOfIdentifier(&tc);

    int line, column;
    convertPosition(tc.position(), &line, &column);
    ++column;

    Clang::SourceLocation location;
    if (switchDeclDef)
        location = m_codeNavigator.switchDeclarationDefinition(line, column);
    else
        location = m_codeNavigator.followItem(line, column);
    if (location.isNull())
        return;

    openLink(Link(location.fileName(), location.line(), location.column() - 1));

#else // !CLANG_INDEXING

    if (!switchDeclDef) {
        openLink(findLinkAt(textCursor()));
        return;
    }

    if (! m_modelManager)
        return;

    const Snapshot snapshot = m_modelManager->snapshot();

    if (Document::Ptr thisDocument = snapshot.document(editorDocument()->fileName())) {
        int line = 0, positionInBlock = 0;
        convertPosition(position(), &line, &positionInBlock);

        Symbol *lastVisibleSymbol = thisDocument->lastVisibleSymbolAt(line, positionInBlock + 1);
        if (! lastVisibleSymbol)
            return;

        Function *function = lastVisibleSymbol->asFunction();
        if (! function)
            function = lastVisibleSymbol->enclosingFunction();

        if (function) {
            LookupContext context(thisDocument, snapshot);

            Function *functionDefinition = function->asFunction();
            ClassOrNamespace *binding = context.lookupType(functionDefinition);

            const QList<LookupItem> declarations = context.lookup(functionDefinition->name(), functionDefinition->enclosingScope());
            QList<Symbol *> best;
            foreach (const LookupItem &r, declarations) {
                if (Symbol *decl = r.declaration()) {
                    if (Function *funTy = decl->type()->asFunctionType()) {
                        if (funTy->isEqualTo(function) && decl != function && binding == r.binding())
                            best.prepend(decl);
                        else
                            best.append(decl);
                    }
                }
            }
            if (! best.isEmpty())
                openCppEditorAt(linkToSymbol(best.first()));

        } else if (lastVisibleSymbol && lastVisibleSymbol->isDeclaration() && lastVisibleSymbol->type()->isFunctionType()) {
            if (Symbol *def = symbolFinder()->findMatchingDefinition(lastVisibleSymbol, snapshot))
                openCppEditorAt(linkToSymbol(def));
        }
    }

#endif // CLANG_INDEXING
}

void CPPEditorWidget::switchDeclarationDefinition()
{
    codeNavigate(true);
}

static inline LookupItem skipForwardDeclarations(const QList<LookupItem> &resolvedSymbols)
{
    QList<LookupItem> candidates = resolvedSymbols;

    LookupItem result = candidates.first();
    const FullySpecifiedType ty = result.type().simplified();

    if (ty->isForwardClassDeclarationType()) {
        while (! candidates.isEmpty()) {
            LookupItem r = candidates.takeFirst();

            if (! r.type()->isForwardClassDeclarationType()) {
                result = r;
                break;
            }
        }
    }

    if (ty->isObjCForwardClassDeclarationType()) {
        while (! candidates.isEmpty()) {
            LookupItem r = candidates.takeFirst();

            if (! r.type()->isObjCForwardClassDeclarationType()) {
                result = r;
                break;
            }
        }
    }

    if (ty->isObjCForwardProtocolDeclarationType()) {
        while (! candidates.isEmpty()) {
            LookupItem r = candidates.takeFirst();

            if (! r.type()->isObjCForwardProtocolDeclarationType()) {
                result = r;
                break;
            }
        }
    }

    return result;
}

CPPEditorWidget::Link CPPEditorWidget::attemptFuncDeclDef(const QTextCursor &cursor, const Document::Ptr &doc, Snapshot snapshot) const
{
    snapshot.insert(doc);

    Link result;

    QList<AST *> path = ASTPath(doc)(cursor);

    if (path.size() < 5)
        return result;

    NameAST *name = path.last()->asName();
    if (!name)
        return result;

    if (QualifiedNameAST *qName = path.at(path.size() - 2)->asQualifiedName()) {
        // TODO: check which part of the qualified name we're on
        if (qName->unqualified_name != name)
            return result;
    }

    for (int i = path.size() - 1; i != -1; --i) {
        AST *node = path.at(i);

        if (node->asParameterDeclaration() != 0)
            return result;
    }

    AST *declParent = 0;
    DeclaratorAST *decl = 0;
    for (int i = path.size() - 2; i > 0; --i) {
        if ((decl = path.at(i)->asDeclarator()) != 0) {
            declParent = path.at(i - 1);
            break;
        }
    }
    if (!decl || !declParent)
        return result;
    if (!decl->postfix_declarator_list || !decl->postfix_declarator_list->value)
        return result;
    FunctionDeclaratorAST *funcDecl = decl->postfix_declarator_list->value->asFunctionDeclarator();
    if (!funcDecl)
        return result;

    Symbol *target = 0;
    if (FunctionDefinitionAST *funDef = declParent->asFunctionDefinition()) {
        QList<Declaration *> candidates =
                symbolFinder()->findMatchingDeclaration(LookupContext(doc, snapshot),
                                                        funDef->symbol);
        if (!candidates.isEmpty()) // TODO: improve disambiguation
            target = candidates.first();
    } else if (declParent->asSimpleDeclaration()) {
        target = symbolFinder()->findMatchingDefinition(funcDecl->symbol, snapshot);
    }

    if (target) {
        result = linkToSymbol(target);

        unsigned startLine, startColumn, endLine, endColumn;
        doc->translationUnit()->getTokenStartPosition(name->firstToken(), &startLine, &startColumn);
        doc->translationUnit()->getTokenEndPosition(name->lastToken() - 1, &endLine, &endColumn);

        QTextDocument *textDocument = cursor.document();
        result.begin = textDocument->findBlockByNumber(startLine - 1).position() + startColumn - 1;
        result.end = textDocument->findBlockByNumber(endLine - 1).position() + endColumn - 1;
    }

    return result;
}

CPPEditorWidget::Link CPPEditorWidget::findMacroLink(const QByteArray &name) const
{
    if (! name.isEmpty()) {
        if (Document::Ptr doc = m_lastSemanticInfo.doc) {
            const Snapshot snapshot = m_modelManager->snapshot();
            QSet<QString> processed;
            return findMacroLink(name, doc, snapshot, &processed);
        }
    }

    return Link();
}

CPPEditorWidget::Link CPPEditorWidget::findMacroLink(const QByteArray &name,
                                         Document::Ptr doc,
                                         const Snapshot &snapshot,
                                         QSet<QString> *processed) const
{
    if (doc && ! name.startsWith('<') && ! processed->contains(doc->fileName())) {
        processed->insert(doc->fileName());

        foreach (const Macro &macro, doc->definedMacros()) {
            if (macro.name() == name) {
                Link link;
                link.fileName = macro.fileName();
                link.line = macro.line();
                return link;
            }
        }

        const QList<Document::Include> includes = doc->includes();
        for (int index = includes.size() - 1; index != -1; --index) {
            const Document::Include &i = includes.at(index);
            Link link = findMacroLink(name, snapshot.document(i.fileName()), snapshot, processed);
            if (! link.fileName.isEmpty())
                return link;
        }
    }

    return Link();
}

QString CPPEditorWidget::identifierUnderCursor(QTextCursor *macroCursor) const
{
    macroCursor->movePosition(QTextCursor::StartOfWord);
    macroCursor->movePosition(QTextCursor::EndOfWord, QTextCursor::KeepAnchor);
    return macroCursor->selectedText();
}

CPPEditorWidget::Link CPPEditorWidget::findLinkAt(const QTextCursor &cursor,
                                      bool resolveTarget)
{
    Link link;

    if (!m_modelManager)
        return link;

    const Snapshot &snapshot = m_modelManager->snapshot();

    QTextCursor tc = cursor;
    QChar ch = characterAt(tc.position());
    while (ch.isLetterOrNumber() || ch == QLatin1Char('_')) {
        tc.movePosition(QTextCursor::NextCharacter);
        ch = characterAt(tc.position());
    }

    // Initially try to macth decl/def. For this we need the semantic doc with the AST.
    if (m_lastSemanticInfo.doc
            && m_lastSemanticInfo.doc->translationUnit()
            && m_lastSemanticInfo.doc->translationUnit()->ast()) {
        int pos = tc.position();
        while (characterAt(pos).isSpace())
            ++pos;
        if (characterAt(pos) == QLatin1Char('(')) {
            link = attemptFuncDeclDef(cursor, m_lastSemanticInfo.doc, snapshot);
            if (link.isValid())
                return link;
        }
    }

    // Now we prefer the doc from the snapshot with macros expanded.
    Document::Ptr doc = snapshot.document(editorDocument()->fileName());
    if (!doc) {
        doc = m_lastSemanticInfo.doc;
        if (!doc)
            return link;
    }

    int lineNumber = 0, positionInBlock = 0;
    convertPosition(cursor.position(), &lineNumber, &positionInBlock);
    const unsigned line = lineNumber;
    const unsigned column = positionInBlock + 1;

    int beginOfToken = 0;
    int endOfToken = 0;

    SimpleLexer tokenize;
    tokenize.setQtMocRunEnabled(true);
    const QString blockText = cursor.block().text();
    const QList<Token> tokens = tokenize(blockText, BackwardsScanner::previousBlockState(cursor.block()));

    bool recognizedQtMethod = false;

    for (int i = 0; i < tokens.size(); ++i) {
        const Token &tk = tokens.at(i);

        if (((unsigned) positionInBlock) >= tk.begin() && ((unsigned) positionInBlock) <= tk.end()) {
            if (i >= 2 && tokens.at(i).is(T_IDENTIFIER) && tokens.at(i - 1).is(T_LPAREN)
                && (tokens.at(i - 2).is(T_SIGNAL) || tokens.at(i - 2).is(T_SLOT))) {

                // token[i] == T_IDENTIFIER
                // token[i + 1] == T_LPAREN
                // token[.....] == ....
                // token[i + n] == T_RPAREN

                if (i + 1 < tokens.size() && tokens.at(i + 1).is(T_LPAREN)) {
                    // skip matched parenthesis
                    int j = i - 1;
                    int depth = 0;

                    for (; j < tokens.size(); ++j) {
                        if (tokens.at(j).is(T_LPAREN))
                            ++depth;

                        else if (tokens.at(j).is(T_RPAREN)) {
                            if (! --depth)
                                break;
                        }
                    }

                    if (j < tokens.size()) {
                        QTextBlock block = cursor.block();

                        beginOfToken = block.position() + tokens.at(i).begin();
                        endOfToken = block.position() + tokens.at(i).end();

                        tc.setPosition(block.position() + tokens.at(j).end());
                        recognizedQtMethod = true;
                    }
                }
            }
            break;
        }
    }

    if (! recognizedQtMethod) {
        const QTextBlock block = tc.block();
        int pos = cursor.positionInBlock();
        QChar ch = document()->characterAt(cursor.position());
        if (pos > 0 && ! (ch.isLetterOrNumber() || ch == QLatin1Char('_')))
            --pos; // positionInBlock points to a delimiter character.
        const Token tk = SimpleLexer::tokenAt(block.text(), pos, BackwardsScanner::previousBlockState(block), true);

        beginOfToken = block.position() + tk.begin();
        endOfToken = block.position() + tk.end();

        // Handle include directives
        if (tk.is(T_STRING_LITERAL) || tk.is(T_ANGLE_STRING_LITERAL)) {
            const unsigned lineno = cursor.blockNumber() + 1;
            foreach (const Document::Include &incl, doc->includes()) {
                if (incl.line() == lineno && incl.resolved()) {
                    link.fileName = incl.fileName();
                    link.begin = beginOfToken + 1;
                    link.end = endOfToken - 1;
                    return link;
                }
            }
        }

        if (tk.isNot(T_IDENTIFIER) && tk.kind() < T_FIRST_QT_KEYWORD && tk.kind() > T_LAST_KEYWORD)
            return link;

        tc.setPosition(endOfToken);
    }

    // Find the last symbol up to the cursor position
    Scope *scope = doc->scopeAt(line, column);
    if (!scope)
        return link;

    // Evaluate the type of the expression under the cursor
    ExpressionUnderCursor expressionUnderCursor;
    QString expression = expressionUnderCursor(tc);

    for (int pos = tc.position();; ++pos) {
        const QChar ch = characterAt(pos);
        if (ch.isSpace())
            continue;
        else {
            if (ch == QLatin1Char('(') && ! expression.isEmpty()) {
                tc.setPosition(pos);
                if (TextEditor::TextBlockUserData::findNextClosingParenthesis(&tc, true)) {
                    expression.append(tc.selectedText());
                }
            }

            break;
        }
    }

    TypeOfExpression typeOfExpression;
    typeOfExpression.init(doc, snapshot);
    const QList<LookupItem> resolvedSymbols =
            typeOfExpression.reference(expression.toUtf8(), scope, TypeOfExpression::Preprocess);

    if (!resolvedSymbols.isEmpty()) {
        LookupItem result = skipForwardDeclarations(resolvedSymbols);

        foreach (const LookupItem &r, resolvedSymbols) {
            if (Symbol *d = r.declaration()) {
                if (d->isDeclaration() || d->isFunction()) {
                    if (editorDocument()->fileName() == QString::fromUtf8(d->fileName(), d->fileNameLength())) {
                        if (unsigned(lineNumber) == d->line() && unsigned(positionInBlock) >= d->column()) { // ### TODO: check the end
                            result = r; // take the symbol under cursor.
                            break;
                        }
                    }
                }
            }
        }

        if (Symbol *symbol = result.declaration()) {
            Symbol *def = 0;

            if (resolveTarget) {
                Symbol *lastVisibleSymbol = doc->lastVisibleSymbolAt(line, column);

                def = findDefinition(symbol, snapshot);

                if (def == lastVisibleSymbol)
                    def = 0; // jump to declaration then.

                if (symbol->isForwardClassDeclaration())
                    def = symbolFinder()->findMatchingClassDeclaration(symbol, snapshot);
            }

            link = linkToSymbol(def ? def : symbol);
            link.begin = beginOfToken;
            link.end = endOfToken;
            return link;
        }
    }

    // Handle macro uses
    QTextCursor macroCursor = cursor;
    const QByteArray name = identifierUnderCursor(&macroCursor).toLatin1();
    link = findMacroLink(name);
    if (! link.fileName.isEmpty()) {
        link.begin = macroCursor.selectionStart();
        link.end = macroCursor.selectionEnd();
        return link;
    }

    return Link();
}

void CPPEditorWidget::jumpToDefinition()
{
    codeNavigate(false);
}

Symbol *CPPEditorWidget::findDefinition(Symbol *symbol, const Snapshot &snapshot) const
{
    if (symbol->isFunction())
        return 0; // symbol is a function definition.

    else if (! symbol->type()->isFunctionType())
        return 0; // not a function declaration

    return symbolFinder()->findMatchingDefinition(symbol, snapshot);
}

unsigned CPPEditorWidget::editorRevision() const
{
    return document()->revision();
}

bool CPPEditorWidget::isOutdated() const
{
    if (m_lastSemanticInfo.revision != editorRevision())
        return true;

    return false;
}

SemanticInfo CPPEditorWidget::semanticInfo() const
{
    return m_lastSemanticInfo;
}

CPlusPlus::OverviewModel *CPPEditorWidget::outlineModel() const
{
    return m_outlineModel;
}

QModelIndex CPPEditorWidget::outlineModelIndex()
{
    if (!m_outlineModelIndex.isValid()) {
        int line = 0, column = 0;
        convertPosition(position(), &line, &column);
        m_outlineModelIndex = indexForPosition(line, column);
        emit outlineModelIndexChanged(m_outlineModelIndex);
    }

    return m_outlineModelIndex;
}

bool CPPEditorWidget::event(QEvent *e)
{
    switch (e->type()) {
    case QEvent::ShortcutOverride:
        // handle escape manually if a rename is active
        if (static_cast<QKeyEvent*>(e)->key() == Qt::Key_Escape
                && m_currentRenameSelection != NoCurrentRenameSelection) {
            e->accept();
            return true;
        }
        break;
    default:
        break;
    }

    return BaseTextEditorWidget::event(e);
}

void CPPEditorWidget::performQuickFix(int index)
{
    TextEditor::QuickFixOperation::Ptr op = m_quickFixes.at(index);
    op->perform();
}

void CPPEditorWidget::contextMenuEvent(QContextMenuEvent *e)
{
    // ### enable
    // updateSemanticInfo(m_semanticHighlighter->semanticInfo(currentSource()));

    QMenu *menu = new QMenu;

    Core::ActionManager *am = Core::ICore::actionManager();
    Core::ActionContainer *mcontext = am->actionContainer(Constants::M_CONTEXT);
    QMenu *contextMenu = mcontext->menu();

    QMenu *quickFixMenu = new QMenu(tr("&Refactor"), menu);
    quickFixMenu->addAction(am->command(Constants::RENAME_SYMBOL_UNDER_CURSOR)->action());

    QSignalMapper mapper;
    connect(&mapper, SIGNAL(mapped(int)), this, SLOT(performQuickFix(int)));
    if (! isOutdated()) {
        TextEditor::IAssistInterface *interface =
            createAssistInterface(TextEditor::QuickFix, TextEditor::ExplicitlyInvoked);
        if (interface) {
            QScopedPointer<TextEditor::IAssistProcessor> processor(
                        CppPlugin::instance()->quickFixProvider()->createProcessor());
            QScopedPointer<TextEditor::IAssistProposal> proposal(processor->perform(interface));
            if (!proposal.isNull()) {
                TextEditor::BasicProposalItemListModel *model =
                        static_cast<TextEditor::BasicProposalItemListModel *>(proposal->model());
                for (int index = 0; index < model->size(); ++index) {
                    TextEditor::BasicProposalItem *item =
                            static_cast<TextEditor::BasicProposalItem *>(model->proposalItem(index));
                    TextEditor::QuickFixOperation::Ptr op =
                            item->data().value<TextEditor::QuickFixOperation::Ptr>();
                    m_quickFixes.append(op);
                    QAction *action = quickFixMenu->addAction(op->description());
                    mapper.setMapping(action, index);
                    connect(action, SIGNAL(triggered()), &mapper, SLOT(map()));
                }
                delete model;
            }
        }
    }

    foreach (QAction *action, contextMenu->actions()) {
        menu->addAction(action);
        if (action->objectName() == QLatin1String(Constants::M_REFACTORING_MENU_INSERTION_POINT))
            menu->addMenu(quickFixMenu);
    }

    appendStandardContextMenuActions(menu);

    menu->exec(e->globalPos());
    m_quickFixes.clear();
    delete menu;
}

void CPPEditorWidget::keyPressEvent(QKeyEvent *e)
{
    if (m_currentRenameSelection == NoCurrentRenameSelection) {
        if (!handleDocumentationComment(e))
            TextEditor::BaseTextEditorWidget::keyPressEvent(e);
        return;
    }

    // key handling for renames

    QTextCursor cursor = textCursor();
    const QTextCursor::MoveMode moveMode =
            (e->modifiers() & Qt::ShiftModifier) ? QTextCursor::KeepAnchor : QTextCursor::MoveAnchor;

    switch (e->key()) {
    case Qt::Key_Enter:
    case Qt::Key_Return:
    case Qt::Key_Escape:
        abortRename();
        e->accept();
        return;
    case Qt::Key_Home: {
        // Send home to start of name when within the name and not at the start
        if (cursor.position() > m_currentRenameSelectionBegin.position()
               && cursor.position() <= m_currentRenameSelectionEnd.position()) {
            cursor.setPosition(m_currentRenameSelectionBegin.position(), moveMode);
            setTextCursor(cursor);
            e->accept();
            return;
        }
        break;
    }
    case Qt::Key_End: {
        // Send end to end of name when within the name and not at the end
        if (cursor.position() >= m_currentRenameSelectionBegin.position()
               && cursor.position() < m_currentRenameSelectionEnd.position()) {
            cursor.setPosition(m_currentRenameSelectionEnd.position(), moveMode);
            setTextCursor(cursor);
            e->accept();
            return;
        }
        break;
    }
    case Qt::Key_Backspace: {
        if (cursor.position() == m_currentRenameSelectionBegin.position()
            && !cursor.hasSelection()) {
            // Eat backspace at start of name when there is no selection
            e->accept();
            return;
        }
        break;
    }
    case Qt::Key_Delete: {
        if (cursor.position() == m_currentRenameSelectionEnd.position()
            && !cursor.hasSelection()) {
            // Eat delete at end of name when there is no selection
            e->accept();
            return;
        }
        break;
    }
    default: {
        break;
    }
    } // switch

    startRename();

    bool wantEditBlock = (cursor.position() >= m_currentRenameSelectionBegin.position()
            && cursor.position() <= m_currentRenameSelectionEnd.position());

    if (wantEditBlock) {
        // possible change inside rename selection
        if (m_firstRenameChange)
            cursor.beginEditBlock();
        else
            cursor.joinPreviousEditBlock();
        m_firstRenameChange = false;
    }
    TextEditor::BaseTextEditorWidget::keyPressEvent(e);
    if (wantEditBlock)
        cursor.endEditBlock();
    finishRename();
}

Core::IEditor *CPPEditor::duplicate(QWidget *parent)
{
    CPPEditorWidget *newEditor = new CPPEditorWidget(parent);
    newEditor->duplicateFrom(editorWidget());
    CppPlugin::instance()->initializeEditor(newEditor);
    return newEditor->editor();
}

Core::Id CPPEditor::id() const
{
    return CppEditor::Constants::CPPEDITOR_ID;
}

bool CPPEditor::open(QString *errorString, const QString &fileName, const QString &realFileName)
{
    bool b = TextEditor::BaseTextEditor::open(errorString, fileName, realFileName);
    editorWidget()->setMimeType(Core::ICore::mimeDatabase()->findByFile(QFileInfo(fileName)).type());
    return b;
}

void CPPEditorWidget::setFontSettings(const TextEditor::FontSettings &fs)
{
    TextEditor::BaseTextEditorWidget::setFontSettings(fs);
    CppHighlighter *highlighter = qobject_cast<CppHighlighter*>(baseTextDocument()->syntaxHighlighter());
    if (!highlighter)
        return;

    const QVector<QTextCharFormat> formats = fs.toTextCharFormats(highlighterFormatCategories());
    highlighter->setFormats(formats.constBegin(), formats.constEnd());

    m_occurrencesFormat = fs.toTextCharFormat(QLatin1String(TextEditor::Constants::C_OCCURRENCES));
    m_occurrencesUnusedFormat = fs.toTextCharFormat(QLatin1String(TextEditor::Constants::C_OCCURRENCES_UNUSED));
    m_occurrencesUnusedFormat.setUnderlineStyle(QTextCharFormat::WaveUnderline);
    m_occurrencesUnusedFormat.setUnderlineColor(m_occurrencesUnusedFormat.foreground().color());
    m_occurrencesUnusedFormat.clearForeground();
    m_occurrencesUnusedFormat.setToolTip(tr("Unused variable"));
    m_occurrenceRenameFormat = fs.toTextCharFormat(QLatin1String(TextEditor::Constants::C_OCCURRENCES_RENAME));
    m_semanticHighlightFormatMap[SemanticInfo::TypeUse] =
            fs.toTextCharFormat(QLatin1String(TextEditor::Constants::C_TYPE));
    m_semanticHighlightFormatMap[SemanticInfo::LocalUse] =
            fs.toTextCharFormat(QLatin1String(TextEditor::Constants::C_LOCAL));
    m_semanticHighlightFormatMap[SemanticInfo::FieldUse] =
            fs.toTextCharFormat(QLatin1String(TextEditor::Constants::C_FIELD));
    m_semanticHighlightFormatMap[SemanticInfo::StaticUse] =
            fs.toTextCharFormat(QLatin1String(TextEditor::Constants::C_STATIC));
    m_semanticHighlightFormatMap[SemanticInfo::VirtualMethodUse] =
            fs.toTextCharFormat(QLatin1String(TextEditor::Constants::C_VIRTUAL_METHOD));
    m_semanticHighlightFormatMap[SemanticInfo::LabelUse] =
            fs.toTextCharFormat(QLatin1String(TextEditor::Constants::C_LABEL));
    m_keywordFormat = fs.toTextCharFormat(QLatin1String(TextEditor::Constants::C_KEYWORD));

    // only set the background, we do not want to modify foreground properties set by the syntax highlighter or the link
    m_occurrencesFormat.clearForeground();
    m_occurrenceRenameFormat.clearForeground();

    // Clear all additional formats since they may have changed
    QTextBlock b = document()->firstBlock();
    while (b.isValid()) {
        highlighter->setExtraAdditionalFormats(b, QList<QTextLayout::FormatRange>());
        b = b.next();
    }

    // This also triggers an update of the additional formats
    highlighter->rehighlight();
}

void CPPEditorWidget::setTabSettings(const TextEditor::TabSettings &ts)
{
    CppTools::QtStyleCodeFormatter formatter;
    formatter.invalidateCache(document());

    TextEditor::BaseTextEditorWidget::setTabSettings(ts);
}

void CPPEditorWidget::unCommentSelection()
{
    Utils::unCommentSelection(this);
}

void CPPEditorWidget::slotCodeStyleSettingsChanged(const QVariant &)
{
    CppTools::QtStyleCodeFormatter formatter;
    formatter.invalidateCache(document());
}

CPPEditorWidget::Link CPPEditorWidget::linkToSymbol(CPlusPlus::Symbol *symbol)
{
    if (!symbol)
        return Link();

    const QString fileName = QString::fromUtf8(symbol->fileName(),
                                               symbol->fileNameLength());
    unsigned line = symbol->line();
    unsigned column = symbol->column();

    if (column)
        --column;

    if (symbol->isGenerated())
        column = 0;

    return Link(fileName, line, column);
}

bool CPPEditorWidget::openCppEditorAt(const Link &link)
{
    if (link.fileName.isEmpty())
        return false;

    if (baseTextDocument()->fileName() == link.fileName) {
        Core::EditorManager *editorManager = Core::EditorManager::instance();
        editorManager->cutForwardNavigationHistory();
        editorManager->addCurrentPositionToNavigationHistory();
        gotoLine(link.line, link.column);
        setFocus();
        return true;
    }

    return TextEditor::BaseTextEditorWidget::openEditorAt(link.fileName,
                                                    link.line,
                                                    link.column,
                                                    Constants::CPPEDITOR_ID);
}

void CPPEditorWidget::semanticRehighlight(bool force)
{
    m_semanticHighlighter->rehighlight(currentSource(force));
}

void CPPEditorWidget::updateSemanticInfo(const SemanticInfo &semanticInfo)
{
    if (semanticInfo.revision != editorRevision()) {
        // got outdated semantic info
        semanticRehighlight();
        return;
    }

    const SemanticInfo previousSemanticInfo = m_lastSemanticInfo;
    m_lastSemanticInfo = semanticInfo; // update the semantic info

    int line = 0, column = 0;
    convertPosition(position(), &line, &column);

    QList<QTextEdit::ExtraSelection> unusedSelections;

    m_renameSelections.clear();
    m_currentRenameSelection = NoCurrentRenameSelection;

    // We can use the semanticInfo's snapshot (and avoid locking), but not its
    // document, since it doesn't contain expanded macros.
    LookupContext context(semanticInfo.snapshot.document(editorDocument()->fileName()),
                          semanticInfo.snapshot);

    SemanticInfo::LocalUseIterator it(semanticInfo.localUses);
    while (it.hasNext()) {
        it.next();
        const QList<SemanticInfo::Use> &uses = it.value();

        bool good = false;
        foreach (const SemanticInfo::Use &use, uses) {
            unsigned l = line;
            unsigned c = column + 1; // convertCursorPosition() returns a 0-based column number.
            if (l == use.line && c >= use.column && c <= (use.column + use.length)) {
                good = true;
                break;
            }
        }

        if (uses.size() == 1) {
            if (!CppTools::isOwnershipRAIIType(it.key(), context)) {
                // it's an unused declaration
                highlightUses(uses, semanticInfo, &unusedSelections);
            }
        } else if (good && m_renameSelections.isEmpty()) {
            highlightUses(uses, semanticInfo, &m_renameSelections);
        }
    }

    if (m_lastSemanticInfo.forced || previousSemanticInfo.revision != semanticInfo.revision) {
        m_highlighter.cancel();

        if (! semanticHighlighterDisabled && semanticInfo.doc) {
            if (Core::EditorManager::instance()->currentEditor() == editor()) {
<<<<<<< HEAD
                if (CppTools::CppHighlightingSupport *hs = modelManager()->highlightingSupport(editor())) {
                    m_highlighter = hs->highlightingFuture(semanticInfo.doc, semanticInfo.snapshot, 1, document()->blockCount());
=======
                if (m_highlightingSupport) {
                    m_highlighter = m_highlightingSupport->highlightingFuture(semanticInfo.doc, semanticInfo.snapshot);
>>>>>>> 6fe6f5cd
                    m_highlightRevision = semanticInfo.revision;
                    m_highlightWatcher.setFuture(m_highlighter);
                }
            }
        }
    }

    setExtraSelections(UnusedSymbolSelection, unusedSelections);

    if (! m_renameSelections.isEmpty())
        setExtraSelections(CodeSemanticsSelection, m_renameSelections); // ###
    else {
        markSymbols(textCursor(), semanticInfo);
    }

    m_lastSemanticInfo.forced = false; // clear the forced flag

    // schedule a check for a decl/def link
    updateFunctionDeclDefLink();
}

namespace {

class FindObjCKeywords: public ASTVisitor
{
public:
    FindObjCKeywords(TranslationUnit *unit)
        : ASTVisitor(unit)
    {}

    QList<SemanticInfo::Use> operator()()
    {
        _keywords.clear();
        accept(translationUnit()->ast());
        return _keywords;
    }

    virtual bool visit(ObjCClassDeclarationAST *ast)
    {
        addToken(ast->interface_token);
        addToken(ast->implementation_token);
        addToken(ast->end_token);
        return true;
    }

    virtual bool visit(ObjCClassForwardDeclarationAST *ast)
    { addToken(ast->class_token); return true; }

    virtual bool visit(ObjCProtocolDeclarationAST *ast)
    { addToken(ast->protocol_token); addToken(ast->end_token); return true; }

    virtual bool visit(ObjCProtocolForwardDeclarationAST *ast)
    { addToken(ast->protocol_token); return true; }

    virtual bool visit(ObjCProtocolExpressionAST *ast)
    { addToken(ast->protocol_token); return true; }

    virtual bool visit(ObjCTypeNameAST *) { return true; }

    virtual bool visit(ObjCEncodeExpressionAST *ast)
    { addToken(ast->encode_token); return true; }

    virtual bool visit(ObjCSelectorExpressionAST *ast)
    { addToken(ast->selector_token); return true; }

    virtual bool visit(ObjCVisibilityDeclarationAST *ast)
    { addToken(ast->visibility_token); return true; }

    virtual bool visit(ObjCPropertyAttributeAST *ast)
    {
        const Identifier *attrId = identifier(ast->attribute_identifier_token);
        if (attrId == control()->objcAssignId()
                || attrId == control()->objcCopyId()
                || attrId == control()->objcGetterId()
                || attrId == control()->objcNonatomicId()
                || attrId == control()->objcReadonlyId()
                || attrId == control()->objcReadwriteId()
                || attrId == control()->objcRetainId()
                || attrId == control()->objcSetterId())
            addToken(ast->attribute_identifier_token);
        return true;
    }

    virtual bool visit(ObjCPropertyDeclarationAST *ast)
    { addToken(ast->property_token); return true; }

    virtual bool visit(ObjCSynthesizedPropertiesDeclarationAST *ast)
    { addToken(ast->synthesized_token); return true; }

    virtual bool visit(ObjCDynamicPropertiesDeclarationAST *ast)
    { addToken(ast->dynamic_token); return true; }

    virtual bool visit(ObjCFastEnumerationAST *ast)
    { addToken(ast->for_token); addToken(ast->in_token); return true; }

    virtual bool visit(ObjCSynchronizedStatementAST *ast)
    { addToken(ast->synchronized_token); return true; }

protected:
    void addToken(unsigned token)
    {
        if (token) {
            SemanticInfo::Use use;
            getTokenStartPosition(token, &use.line, &use.column);
            use.length = tokenAt(token).length();
            _keywords.append(use);
        }
    }

private:
    QList<SemanticInfo::Use> _keywords;
};

} // anonymous namespace

SemanticHighlighter::Source CPPEditorWidget::currentSource(bool force)
{
    int line = 0, column = 0;
    convertPosition(position(), &line, &column);

    const Snapshot snapshot = m_modelManager->snapshot();
    const QString fileName = editorDocument()->fileName();

    QString code;
    if (force || m_lastSemanticInfo.revision != editorRevision())
        code = toPlainText(); // get the source code only when needed.

    const unsigned revision = editorRevision();
    SemanticHighlighter::Source source(snapshot, fileName, code,
                                       line, column, revision);
    source.force = force;
    return source;
}

SemanticHighlighter::SemanticHighlighter(QObject *parent)
        : QThread(parent),
          m_done(false)
{
}

SemanticHighlighter::~SemanticHighlighter()
{
}

void SemanticHighlighter::abort()
{
    QMutexLocker locker(&m_mutex);
    m_done = true;
    m_condition.wakeOne();
}

void SemanticHighlighter::rehighlight(const Source &source)
{
    QMutexLocker locker(&m_mutex);
    m_source = source;
    m_condition.wakeOne();
}

bool SemanticHighlighter::isOutdated()
{
    QMutexLocker locker(&m_mutex);
    const bool outdated = ! m_source.fileName.isEmpty() || m_done;
    return outdated;
}

void SemanticHighlighter::run()
{
    setPriority(QThread::LowestPriority);

    forever {
        m_mutex.lock();

        while (! (m_done || ! m_source.fileName.isEmpty()))
            m_condition.wait(&m_mutex);

        const bool done = m_done;
        const Source source = m_source;
        m_source.clear();

        m_mutex.unlock();

        if (done)
            break;

        const SemanticInfo info = semanticInfo(source);

        if (! isOutdated()) {
            m_mutex.lock();
            m_lastSemanticInfo = info;
            m_mutex.unlock();

            emit changed(info);
        }
    }
}

SemanticInfo SemanticHighlighter::semanticInfo(const Source &source)
{
    SemanticInfo semanticInfo;
    semanticInfo.revision = source.revision;
    semanticInfo.forced = source.force;

    m_mutex.lock();
    if (! source.force
            && m_lastSemanticInfo.revision == ((unsigned)(source.revision))
            && m_lastSemanticInfo.doc
            && m_lastSemanticInfo.doc->translationUnit()->ast()
            && m_lastSemanticInfo.doc->fileName() == source.fileName) {
        semanticInfo.snapshot = m_lastSemanticInfo.snapshot; // ### TODO: use the new snapshot.
        semanticInfo.doc = m_lastSemanticInfo.doc;
        semanticInfo.objcKeywords = m_lastSemanticInfo.objcKeywords;
    }
    m_mutex.unlock();

    if (! semanticInfo.doc) {
        semanticInfo.snapshot = source.snapshot;
        if (source.snapshot.contains(source.fileName)) {
            const QByteArray &preprocessedCode =
                    source.snapshot.preprocessedCode(source.code, source.fileName);
            Document::Ptr doc =
                    source.snapshot.documentFromSource(preprocessedCode, source.fileName);
            doc->control()->setTopLevelDeclarationProcessor(this);
            doc->check();
            semanticInfo.doc = doc;
        }
    }

    if (semanticInfo.doc) {
        TranslationUnit *translationUnit = semanticInfo.doc->translationUnit();
        AST * ast = translationUnit->ast();

        FunctionDefinitionUnderCursor functionDefinitionUnderCursor(semanticInfo.doc->translationUnit());
        DeclarationAST *currentFunctionDefinition = functionDefinitionUnderCursor(ast, source.line, source.column);

        const LocalSymbols useTable(semanticInfo.doc, currentFunctionDefinition);
        semanticInfo.localUses = useTable.uses;
        semanticInfo.hasQ = useTable.hasQ;
        semanticInfo.hasD = useTable.hasD;
    }

    return semanticInfo;
}

QModelIndex CPPEditorWidget::indexForPosition(int line, int column, const QModelIndex &rootIndex) const
{
    QModelIndex lastIndex = rootIndex;

    const int rowCount = m_outlineModel->rowCount(rootIndex);
    for (int row = 0; row < rowCount; ++row) {
        const QModelIndex index = m_outlineModel->index(row, 0, rootIndex);
        Symbol *symbol = m_outlineModel->symbolFromIndex(index);
        if (symbol && symbol->line() > unsigned(line))
            break;
        lastIndex = index;
    }

    if (lastIndex != rootIndex) {
        // recurse
        lastIndex = indexForPosition(line, column, lastIndex);
    }

    return lastIndex;
}

QVector<QString> CPPEditorWidget::highlighterFormatCategories()
{
    static QVector<QString> categories;
    if (categories.isEmpty()) {
        categories << QLatin1String(TextEditor::Constants::C_NUMBER)
                   << QLatin1String(TextEditor::Constants::C_STRING)
                   << QLatin1String(TextEditor::Constants::C_TYPE)
                   << QLatin1String(TextEditor::Constants::C_KEYWORD)
                   << QLatin1String(TextEditor::Constants::C_OPERATOR)
                   << QLatin1String(TextEditor::Constants::C_PREPROCESSOR)
                   << QLatin1String(TextEditor::Constants::C_LABEL)
                   << QLatin1String(TextEditor::Constants::C_COMMENT)
                   << QLatin1String(TextEditor::Constants::C_DOXYGEN_COMMENT)
                   << QLatin1String(TextEditor::Constants::C_DOXYGEN_TAG)
                   << QLatin1String(TextEditor::Constants::C_VISUAL_WHITESPACE);
    }
    return categories;
}

TextEditor::IAssistInterface *CPPEditorWidget::createAssistInterface(
    TextEditor::AssistKind kind,
    TextEditor::AssistReason reason) const
{
    if (kind == TextEditor::Completion) {
        if (m_completionSupport)
            return m_completionSupport->createAssistInterface(
                        ProjectExplorer::ProjectExplorerPlugin::currentProject(),
                        document(), position(), reason);
    } else if (kind == TextEditor::QuickFix) {
        if (!semanticInfo().doc || isOutdated())
            return 0;
        return new CppQuickFixAssistInterface(const_cast<CPPEditorWidget *>(this), reason);
    }
    return 0;
}

QSharedPointer<FunctionDeclDefLink> CPPEditorWidget::declDefLink() const
{
    return m_declDefLink;
}

void CPPEditorWidget::onRefactorMarkerClicked(const TextEditor::RefactorMarker &marker)
{
    if (marker.data.canConvert<FunctionDeclDefLink::Marker>())
        applyDeclDefLinkChanges(true);
}

void CPPEditorWidget::updateFunctionDeclDefLink()
{
    const int pos = textCursor().selectionStart();

    // if there's already a link, abort it if the cursor is outside or the name changed
    if (m_declDefLink
            && (pos < m_declDefLink->linkSelection.selectionStart()
                || pos > m_declDefLink->linkSelection.selectionEnd()
                || m_declDefLink->nameSelection.selectedText() != m_declDefLink->nameInitial)) {
        abortDeclDefLink();
        return;
    }

    // don't start a new scan if there's one active and the cursor is already in the scanned area
    const QTextCursor scannedSelection = m_declDefLinkFinder->scannedSelection();
    if (!scannedSelection.isNull()
            && scannedSelection.selectionStart() <= pos
            && scannedSelection.selectionEnd() >= pos) {
        return;
    }

    m_updateFunctionDeclDefLinkTimer->start();
}

void CPPEditorWidget::updateFunctionDeclDefLinkNow()
{
    if (Core::EditorManager::instance()->currentEditor() != editor())
        return;
    if (m_declDefLink) {
        // update the change marker
        const Utils::ChangeSet changes = m_declDefLink->changes(m_lastSemanticInfo.snapshot);
        if (changes.isEmpty())
            m_declDefLink->hideMarker(this);
        else
            m_declDefLink->showMarker(this);
        return;
    }
    if (!m_lastSemanticInfo.doc || isOutdated())
        return;

    Snapshot snapshot = CppModelManagerInterface::instance()->snapshot();
    snapshot.insert(m_lastSemanticInfo.doc);

    m_declDefLinkFinder->startFindLinkAt(textCursor(), m_lastSemanticInfo.doc, snapshot);
}

void CPPEditorWidget::onFunctionDeclDefLinkFound(QSharedPointer<FunctionDeclDefLink> link)
{
    abortDeclDefLink();
    m_declDefLink = link;

    // disable the link if content of the target editor changes
    TextEditor::BaseTextEditorWidget *targetEditor =
            TextEditor::RefactoringChanges::editorForFile(link->targetFile->fileName());
    if (targetEditor && targetEditor != this) {
        connect(targetEditor, SIGNAL(textChanged()),
                this, SLOT(abortDeclDefLink()));
    }
}

void CPPEditorWidget::applyDeclDefLinkChanges(bool jumpToMatch)
{
    if (!m_declDefLink)
        return;
    m_declDefLink->apply(this, jumpToMatch);
    abortDeclDefLink();
    updateFunctionDeclDefLink();
}

void CPPEditorWidget::abortDeclDefLink()
{
    if (!m_declDefLink)
        return;

    // undo connect from onFunctionDeclDefLinkFound
    TextEditor::BaseTextEditorWidget *targetEditor =
            TextEditor::RefactoringChanges::editorForFile(m_declDefLink->targetFile->fileName());
    if (targetEditor && targetEditor != this) {
        disconnect(targetEditor, SIGNAL(textChanged()),
                   this, SLOT(abortDeclDefLink()));
    }

    m_declDefLink->hideMarker(this);
    m_declDefLink.clear();
}

bool CPPEditorWidget::handleDocumentationComment(QKeyEvent *e)
{
    if (!m_commentsSettings.m_enableDoxygen
            && !m_commentsSettings.m_leadingAsterisks) {
        return false;
    }

    if (e->key() == Qt::Key_Return
            || e->key() == Qt::Key_Enter) {
        QTextCursor cursor = textCursor();
        if (!autoCompleter()->isInComment(cursor))
            return false;

        // We are interested on two particular cases:
        //   1) The cursor is right after a /** or /*! and the user pressed enter. If Doxygen
        //      is enabled we need to generate an entire comment block.
        //   2) The cursor is already in the middle of a multi-line comment and the user pressed
        //      enter. If leading asterisk(s) is set we need to write a comment continuation
        //      with those.

        if (m_commentsSettings.m_enableDoxygen
                && cursor.positionInBlock() >= 3) {
            const int pos = cursor.position();
            if (characterAt(pos - 3) == QLatin1Char('/')
                    && characterAt(pos - 2) == QLatin1Char('*')
                    && (characterAt(pos - 1) == QLatin1Char('*')
                        || characterAt(pos - 1) == QLatin1Char('!'))) {
                CppTools::DoxygenGenerator doxygen;
                doxygen.setAddLeadingAsterisks(m_commentsSettings.m_leadingAsterisks);
                doxygen.setGenerateBrief(m_commentsSettings.m_generateBrief);
                doxygen.setStartComment(false);
                if (characterAt(pos - 1) == QLatin1Char('!'))
                    doxygen.setStyle(CppTools::DoxygenGenerator::QtStyle);
                else
                    doxygen.setStyle(CppTools::DoxygenGenerator::JavaStyle);

                // Move until we reach any possibly meaningful content.
                while (document()->characterAt(cursor.position()).isSpace()
                       && cursor.movePosition(QTextCursor::NextCharacter)) {
                }

                if (!cursor.atEnd()) {
                    const QString &comment = doxygen.generate(cursor);
                    if (!comment.isEmpty()) {
                        cursor.beginEditBlock();
                        cursor.setPosition(pos);
                        cursor.insertText(comment);
                        cursor.setPosition(pos - 3, QTextCursor::KeepAnchor);
                        indent(document(), cursor, QChar::Null);
                        cursor.endEditBlock();
                        e->accept();
                        return true;
                    }
                }
                cursor.setPosition(pos);
            }
        }

        if (!m_commentsSettings.m_leadingAsterisks)
            return false;

        // We continue the comment if the cursor is after a comment's line asterisk and if
        // there's no asterisk immediately after the cursor (that would already be considered
        // a leading asterisk).
        int offset = 0;
        const int blockPos = cursor.positionInBlock();
        const QString &text = cursor.block().text();
        for (; offset < blockPos; ++offset) {
            if (!text.at(offset).isSpace())
                break;
        }

        if (offset < blockPos
                && (text.at(offset) == QLatin1Char('*')
                    || (offset < blockPos - 1
                        && text.at(offset) == QLatin1Char('/')
                        && text.at(offset + 1) == QLatin1Char('*')))) {
            int followinPos = blockPos;
            for (; followinPos < text.length(); ++followinPos) {
                if (!text.at(followinPos).isSpace())
                    break;
            }
            if (followinPos == text.length()
                    || text.at(followinPos) != QLatin1Char('*')) {
                QString newLine(QLatin1Char('\n'));
                newLine.append(QString(offset, QLatin1Char(' ')));
                if (text.at(offset) == QLatin1Char('/')) {
                    newLine.append(QLatin1String(" *"));
                } else {
                    int start = offset;
                    while (offset < blockPos && text.at(offset) == QLatin1Char('*'))
                        ++offset;
                    newLine.append(QString(offset - start, QLatin1Char('*')));
                }
                cursor.insertText(newLine);
                e->accept();
                return true;
            }
        }
    }

    return false;
}

void CPPEditorWidget::onCommentsSettingsChanged(const CppTools::CommentsSettings &settings)
{
    m_commentsSettings = settings;
}

#include "cppeditor.moc"<|MERGE_RESOLUTION|>--- conflicted
+++ resolved
@@ -1903,13 +1903,8 @@
 
         if (! semanticHighlighterDisabled && semanticInfo.doc) {
             if (Core::EditorManager::instance()->currentEditor() == editor()) {
-<<<<<<< HEAD
-                if (CppTools::CppHighlightingSupport *hs = modelManager()->highlightingSupport(editor())) {
-                    m_highlighter = hs->highlightingFuture(semanticInfo.doc, semanticInfo.snapshot, 1, document()->blockCount());
-=======
                 if (m_highlightingSupport) {
                     m_highlighter = m_highlightingSupport->highlightingFuture(semanticInfo.doc, semanticInfo.snapshot);
->>>>>>> 6fe6f5cd
                     m_highlightRevision = semanticInfo.revision;
                     m_highlightWatcher.setFuture(m_highlighter);
                 }
