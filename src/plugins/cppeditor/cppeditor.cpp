/**************************************************************************
**
** This file is part of Qt Creator
**
** Copyright (c) 2012 Nokia Corporation and/or its subsidiary(-ies).
**
** Contact: Nokia Corporation (qt-info@nokia.com)
**
**
** GNU Lesser General Public License Usage
**
** This file may be used under the terms of the GNU Lesser General Public
** License version 2.1 as published by the Free Software Foundation and
** appearing in the file LICENSE.LGPL included in the packaging of this file.
** Please review the following information to ensure the GNU Lesser General
** Public License version 2.1 requirements will be met:
** http://www.gnu.org/licenses/old-licenses/lgpl-2.1.html.
**
** In addition, as a special exception, Nokia gives you certain additional
** rights. These rights are described in the Nokia Qt LGPL Exception
** version 1.1, included in the file LGPL_EXCEPTION.txt in this package.
**
** Other Usage
**
** Alternatively, this file may be used in accordance with the terms and
** conditions contained in a signed written agreement between you and Nokia.
**
** If you have questions regarding the use of this file, please contact
** Nokia at qt-info@nokia.com.
**
**************************************************************************/

#include "cppeditor.h"
#include "cppeditorconstants.h"
#include "cppplugin.h"
#include "cpphighlighter.h"
#include "cppchecksymbols.h"
#include "cpplocalsymbols.h"
#include "cppautocompleter.h"
#include "cppquickfixassistant.h"

#include <AST.h>
#include <Control.h>
#include <Token.h>
#include <Scope.h>
#include <Symbols.h>
#include <Names.h>
#include <CoreTypes.h>
#include <Literals.h>
#include <ASTVisitor.h>
#include <SymbolVisitor.h>
#include <TranslationUnit.h>
#include <cplusplus/ASTPath.h>
#include <cplusplus/ModelManagerInterface.h>
#include <cplusplus/ExpressionUnderCursor.h>
#include <cplusplus/TypeOfExpression.h>
#include <cplusplus/Overview.h>
#include <cplusplus/OverviewModel.h>
#include <cplusplus/SimpleLexer.h>
#include <cplusplus/MatchingText.h>
#include <cplusplus/BackwardsScanner.h>
#include <cplusplus/FastPreprocessor.h>

#include <clangwrapper/sourcelocation.h>

#include <cpptools/clangcompletion.h>
#include <cpptools/clangutils.h>
#include <cpptools/cppcreatemarkers.h>
#include <cpptools/cpptoolsplugin.h>
#include <cpptools/cpptoolsconstants.h>
#include <cpptools/cppcodeformatter.h>
#include <cpptools/cppqtstyleindenter.h>
#include <cpptools/cppcodestylesettings.h>
#include <cpptools/cpprefactoringchanges.h>
#include <cpptools/cppmodelmanager.h>
#include <cpptools/cpptoolsreuse.h>
#include <cpptools/doxygengenerator.h>
#include <cpptools/cpptoolssettings.h>
#include <cpptools/symbolfinder.h>

#include <coreplugin/icore.h>
#include <coreplugin/actionmanager/actionmanager.h>
#include <coreplugin/actionmanager/actioncontainer.h>
#include <coreplugin/actionmanager/command.h>
#include <coreplugin/id.h>
#include <coreplugin/editormanager/ieditor.h>
#include <coreplugin/editormanager/editormanager.h>
#include <coreplugin/mimedatabase.h>
#include <utils/qtcassert.h>
#include <utils/uncommentselection.h>
#include <extensionsystem/pluginmanager.h>
#include <projectexplorer/projectexplorerconstants.h>
#include <texteditor/basetextdocument.h>
#include <texteditor/basetextdocumentlayout.h>
#include <texteditor/fontsettings.h>
#include <texteditor/tabsettings.h>
#include <texteditor/texteditorconstants.h>
#include <texteditor/refactoroverlay.h>
#include <texteditor/semantichighlighter.h>
#include <texteditor/codeassist/basicproposalitemlistmodel.h>
#include <texteditor/codeassist/basicproposalitem.h>
#include <texteditor/codeassist/genericproposal.h>

#include <QtCore/QDebug>
#include <QtCore/QTime>
#include <QtCore/QTimer>
#include <QtCore/QStack>
#include <QtCore/QSettings>
#include <QtCore/QSignalMapper>
#include <QtGui/QAction>
#include <QtGui/QApplication>
#include <QtGui/QHeaderView>
#include <QtGui/QLayout>
#include <QtGui/QMenu>
#include <QtGui/QShortcut>
#include <QtGui/QTextEdit>
#include <QtGui/QComboBox>
#include <QtGui/QToolBar>
#include <QtGui/QTreeView>
#include <QtGui/QSortFilterProxyModel>
#include <QtGui/QMainWindow>

#include <sstream>

enum {
    UPDATE_OUTLINE_INTERVAL = 500,
    UPDATE_USES_INTERVAL = 500,
    UPDATE_FUNCTION_DECL_DEF_LINK_INTERVAL = 200
};

using namespace CPlusPlus;
using namespace CppEditor::Internal;

namespace {
bool semanticHighlighterDisabled = qstrcmp(qVersion(), "4.7.0") == 0;
}

namespace {

class OverviewTreeView : public QTreeView
{
public:
    OverviewTreeView(QWidget *parent = 0)
        : QTreeView(parent)
    {
        // TODO: Disable the root for all items (with a custom delegate?)
        setRootIsDecorated(false);
    }

    void sync()
    {
        expandAll();
    }

    void adjustWidth()
    {
        const int w = Core::ICore::mainWindow()->geometry().width();
        setMaximumWidth(w);
        setMinimumWidth(qMin(qMax(sizeHintForColumn(0), minimumSizeHint().width()), w));
    }
};

class OverviewCombo : public QComboBox
{
public:
    OverviewCombo(QWidget *parent = 0) : QComboBox(parent)
    {}

    void showPopup()
    {
        static_cast<OverviewTreeView *>(view())->adjustWidth();
        QComboBox::showPopup();
    }
};

class OverviewProxyModel : public QSortFilterProxyModel
{
    Q_OBJECT
public:
    OverviewProxyModel(CPlusPlus::OverviewModel *sourceModel, QObject *parent) :
        QSortFilterProxyModel(parent),
        m_sourceModel(sourceModel)
    {
        setSourceModel(m_sourceModel);
    }

    bool filterAcceptsRow(int sourceRow,const QModelIndex &sourceParent) const
    {
        // ignore generated symbols, e.g. by macro expansion (Q_OBJECT)
        const QModelIndex sourceIndex = m_sourceModel->index(sourceRow, 0, sourceParent);
        CPlusPlus::Symbol *symbol = m_sourceModel->symbolFromIndex(sourceIndex);
        if (symbol && symbol->isGenerated())
            return false;

        return QSortFilterProxyModel::filterAcceptsRow(sourceRow, sourceParent);
    }
private:
    CPlusPlus::OverviewModel *m_sourceModel;
};

class FunctionDefinitionUnderCursor: protected ASTVisitor
{
    unsigned _line;
    unsigned _column;
    DeclarationAST *_functionDefinition;

public:
    FunctionDefinitionUnderCursor(TranslationUnit *translationUnit)
        : ASTVisitor(translationUnit),
          _line(0), _column(0)
    { }

    DeclarationAST *operator()(AST *ast, unsigned line, unsigned column)
    {
        _functionDefinition = 0;
        _line = line;
        _column = column;
        accept(ast);
        return _functionDefinition;
    }

protected:
    virtual bool preVisit(AST *ast)
    {
        if (_functionDefinition)
            return false;

        else if (FunctionDefinitionAST *def = ast->asFunctionDefinition()) {
            return checkDeclaration(def);
        }

        else if (ObjCMethodDeclarationAST *method = ast->asObjCMethodDeclaration()) {
            if (method->function_body)
                return checkDeclaration(method);
        }

        return true;
    }

private:
    bool checkDeclaration(DeclarationAST *ast)
    {
        unsigned startLine, startColumn;
        unsigned endLine, endColumn;
        getTokenStartPosition(ast->firstToken(), &startLine, &startColumn);
        getTokenEndPosition(ast->lastToken() - 1, &endLine, &endColumn);

        if (_line > startLine || (_line == startLine && _column >= startColumn)) {
            if (_line < endLine || (_line == endLine && _column < endColumn)) {
                _functionDefinition = ast;
                return false;
            }
        }

        return true;
    }
};

class FindFunctionDefinitions: protected SymbolVisitor
{
    const Name *_declarationName;
    QList<Function *> *_functions;

public:
    FindFunctionDefinitions()
        : _declarationName(0),
          _functions(0)
    { }

    void operator()(const Name *declarationName, Scope *globals,
                    QList<Function *> *functions)
    {
        _declarationName = declarationName;
        _functions = functions;

        for (unsigned i = 0; i < globals->memberCount(); ++i) {
            accept(globals->memberAt(i));
        }
    }

protected:
    using SymbolVisitor::visit;

    virtual bool visit(Function *function)
    {
        const Name *name = function->name();
        if (const QualifiedNameId *q = name->asQualifiedNameId())
            name = q->name();

        if (_declarationName->isEqualTo(name))
            _functions->append(function);

        return false;
    }
};


struct CanonicalSymbol
{
    CPPEditorWidget *editor;
    TypeOfExpression typeOfExpression;
    SemanticInfo info;

    CanonicalSymbol(CPPEditorWidget *editor, const SemanticInfo &info)
        : editor(editor), info(info)
    {
        typeOfExpression.init(info.doc, info.snapshot);
    }

    const LookupContext &context() const
    {
        return typeOfExpression.context();
    }

    static inline bool isIdentifierChar(const QChar &ch)
    {
        return ch.isLetterOrNumber() || ch == QLatin1Char('_');
    }

    Scope *getScopeAndExpression(const QTextCursor &cursor, QString *code)
    {
        return getScopeAndExpression(editor, info, cursor, code);
    }

    static Scope *getScopeAndExpression(CPPEditorWidget *editor, const SemanticInfo &info,
                                        const QTextCursor &cursor,
                                        QString *code)
    {
        if (! info.doc)
            return 0;

        QTextCursor tc = cursor;
        int line, col;
        editor->convertPosition(tc.position(), &line, &col);
        ++col; // 1-based line and 1-based column

        QTextDocument *document = editor->document();

        int pos = tc.position();

        if (! isIdentifierChar(document->characterAt(pos)))
            if (! (pos > 0 && isIdentifierChar(document->characterAt(pos - 1))))
                return 0;

        while (isIdentifierChar(document->characterAt(pos)))
            ++pos;
        tc.setPosition(pos);

        ExpressionUnderCursor expressionUnderCursor;
        *code = expressionUnderCursor(tc);
        return info.doc->scopeAt(line, col);
    }

    Symbol *operator()(const QTextCursor &cursor)
    {
        QString code;

        if (Scope *scope = getScopeAndExpression(cursor, &code))
            return operator()(scope, code);

        return 0;
    }

    Symbol *operator()(Scope *scope, const QString &code)
    {
        return canonicalSymbol(scope, code, typeOfExpression);
    }

    static Symbol *canonicalSymbol(Scope *scope, const QString &code, TypeOfExpression &typeOfExpression)
    {
        const QList<LookupItem> results =
                typeOfExpression(code.toUtf8(), scope, TypeOfExpression::Preprocess);

        for (int i = results.size() - 1; i != -1; --i) {
            const LookupItem &r = results.at(i);
            Symbol *decl = r.declaration();

            if (! (decl && decl->enclosingScope()))
                break;

            if (Class *classScope = r.declaration()->enclosingScope()->asClass()) {
                const Identifier *declId = decl->identifier();
                const Identifier *classId = classScope->identifier();

                if (classId && classId->isEqualTo(declId))
                    continue; // skip it, it's a ctor or a dtor.

                else if (Function *funTy = r.declaration()->type()->asFunctionType()) {
                    if (funTy->isVirtual())
                        return r.declaration();
                }
            }
        }

        for (int i = 0; i < results.size(); ++i) {
            const LookupItem &r = results.at(i);

            if (r.declaration())
                return r.declaration();
        }

        return 0;
    }

};


int numberOfClosedEditors = 0;

} // end of anonymous namespace

CPPEditor::CPPEditor(CPPEditorWidget *editor)
    : BaseTextEditor(editor)
{
    m_context.add(CppEditor::Constants::C_CPPEDITOR);
    m_context.add(ProjectExplorer::Constants::LANG_CXX);
    m_context.add(TextEditor::Constants::C_TEXTEDITOR);
}

Q_GLOBAL_STATIC(CppTools::SymbolFinder, symbolFinder)

CPPEditorWidget::CPPEditorWidget(QWidget *parent)
    : TextEditor::BaseTextEditorWidget(parent)
    , m_currentRenameSelection(NoCurrentRenameSelection)
    , m_inRename(false)
    , m_inRenameChanged(false)
    , m_firstRenameChange(false)
    , m_objcEnabled(false)
    , m_clangCompletionWrapper(new Clang::ClangCompleter)
    , m_semanticMarker(new Clang::SemanticMarker)
    , m_commentsSettings(CppTools::CppToolsSettings::instance()->commentsSettings())
{
    m_initialized = false;
    qRegisterMetaType<CppEditor::Internal::SemanticInfo>("CppEditor::Internal::SemanticInfo");

    m_semanticHighlighter = new SemanticHighlighter(this);
    m_semanticHighlighter->start();

    setParenthesesMatchingEnabled(true);
    setMarksVisible(true);
    setCodeFoldingSupported(true);
    setIndenter(new CppTools::CppQtStyleIndenter);
    setAutoCompleter(new CppAutoCompleter);

    baseTextDocument()->setSyntaxHighlighter(new CppHighlighter);

    m_modelManager = CppModelManagerInterface::instance();

    if (m_modelManager) {
        connect(m_modelManager, SIGNAL(documentUpdated(CPlusPlus::Document::Ptr)),
                this, SLOT(onDocumentUpdated(CPlusPlus::Document::Ptr)));
    }

    m_highlightRevision = 0;
    connect(&m_highlightWatcher, SIGNAL(resultsReadyAt(int,int)), SLOT(highlightSymbolUsages(int,int)));
    connect(&m_highlightWatcher, SIGNAL(finished()), SLOT(finishHighlightSymbolUsages()));

    m_referencesRevision = 0;
    m_referencesCursorPosition = 0;
    connect(&m_referencesWatcher, SIGNAL(finished()), SLOT(markSymbolsNow()));

    connect(this, SIGNAL(refactorMarkerClicked(TextEditor::RefactorMarker)),
            this, SLOT(onRefactorMarkerClicked(TextEditor::RefactorMarker)));

    m_declDefLinkFinder = new FunctionDeclDefLinkFinder(this);
    connect(m_declDefLinkFinder, SIGNAL(foundLink(QSharedPointer<FunctionDeclDefLink>)),
            this, SLOT(onFunctionDeclDefLinkFound(QSharedPointer<FunctionDeclDefLink>)));

    connect(CppTools::CppToolsSettings::instance(),
            SIGNAL(commentsSettingsChanged(CppTools::CommentsSettings)),
            this,
            SLOT(onCommentsSettingsChanged(CppTools::CommentsSettings)));
}

CPPEditorWidget::~CPPEditorWidget()
{
    m_semanticHighlighter->abort();
    m_semanticHighlighter->wait();

    ++numberOfClosedEditors;
    if (numberOfClosedEditors == 5) {
        m_modelManager->GC();
        numberOfClosedEditors = 0;
    }
}

TextEditor::BaseTextEditor *CPPEditorWidget::createEditor()
{
    CPPEditor *editable = new CPPEditor(this);
    createToolBar(editable);
    return editable;
}

void CPPEditorWidget::createToolBar(CPPEditor *editor)
{
    m_outlineCombo = new OverviewCombo;
    m_outlineCombo->setMinimumContentsLength(22);

    // Make the combo box prefer to expand
    QSizePolicy policy = m_outlineCombo->sizePolicy();
    policy.setHorizontalPolicy(QSizePolicy::Expanding);
    m_outlineCombo->setSizePolicy(policy);

    QTreeView *outlineView = new OverviewTreeView;
    outlineView->header()->hide();
    outlineView->setItemsExpandable(false);
    m_outlineCombo->setView(outlineView);
    m_outlineCombo->setMaxVisibleItems(40);

    m_outlineModel = new OverviewModel(this);
    m_proxyModel = new OverviewProxyModel(m_outlineModel, this);
    if (CppPlugin::instance()->sortedOutline())
        m_proxyModel->sort(0, Qt::AscendingOrder);
    else
        m_proxyModel->sort(-1, Qt::AscendingOrder); // don't sort yet, but set column for sortedOutline()
    m_proxyModel->setDynamicSortFilter(true);
    m_proxyModel->setSortCaseSensitivity(Qt::CaseInsensitive);
    m_outlineCombo->setModel(m_proxyModel);

    m_outlineCombo->setContextMenuPolicy(Qt::ActionsContextMenu);
    m_sortAction = new QAction(tr("Sort Alphabetically"), m_outlineCombo);
    m_sortAction->setCheckable(true);
    m_sortAction->setChecked(sortedOutline());
    connect(m_sortAction, SIGNAL(toggled(bool)), CppPlugin::instance(), SLOT(setSortedOutline(bool)));
    m_outlineCombo->addAction(m_sortAction);

    m_updateOutlineTimer = new QTimer(this);
    m_updateOutlineTimer->setSingleShot(true);
    m_updateOutlineTimer->setInterval(UPDATE_OUTLINE_INTERVAL);
    connect(m_updateOutlineTimer, SIGNAL(timeout()), this, SLOT(updateOutlineNow()));

    m_updateOutlineIndexTimer = new QTimer(this);
    m_updateOutlineIndexTimer->setSingleShot(true);
    m_updateOutlineIndexTimer->setInterval(UPDATE_OUTLINE_INTERVAL);
    connect(m_updateOutlineIndexTimer, SIGNAL(timeout()), this, SLOT(updateOutlineIndexNow()));

    m_updateUsesTimer = new QTimer(this);
    m_updateUsesTimer->setSingleShot(true);
    m_updateUsesTimer->setInterval(UPDATE_USES_INTERVAL);
    connect(m_updateUsesTimer, SIGNAL(timeout()), this, SLOT(updateUsesNow()));

    m_updateFunctionDeclDefLinkTimer = new QTimer(this);
    m_updateFunctionDeclDefLinkTimer->setSingleShot(true);
    m_updateFunctionDeclDefLinkTimer->setInterval(UPDATE_FUNCTION_DECL_DEF_LINK_INTERVAL);
    connect(m_updateFunctionDeclDefLinkTimer, SIGNAL(timeout()), this, SLOT(updateFunctionDeclDefLinkNow()));

    connect(m_outlineCombo, SIGNAL(activated(int)), this, SLOT(jumpToOutlineElement(int)));
    connect(this, SIGNAL(cursorPositionChanged()), this, SLOT(updateOutlineIndex()));
    connect(m_outlineCombo, SIGNAL(currentIndexChanged(int)), this, SLOT(updateOutlineToolTip()));
    connect(document(), SIGNAL(contentsChange(int,int,int)), this, SLOT(onContentsChanged(int,int,int)));

    connect(file(), SIGNAL(changed()), this, SLOT(updateFileName()));

    // set up function declaration - definition link
    connect(this, SIGNAL(cursorPositionChanged()), this, SLOT(updateFunctionDeclDefLink()));
    connect(this, SIGNAL(textChanged()), this, SLOT(updateFunctionDeclDefLink()));

    // set up the semantic highlighter
    connect(this, SIGNAL(cursorPositionChanged()), this, SLOT(updateUses()));
    connect(this, SIGNAL(textChanged()), this, SLOT(updateUses()));

    connect(m_semanticHighlighter, SIGNAL(changed(CppEditor::Internal::SemanticInfo)),
            this, SLOT(updateSemanticInfo(CppEditor::Internal::SemanticInfo)));

    editor->insertExtraToolBarWidget(TextEditor::BaseTextEditor::Left, m_outlineCombo);
}

void CPPEditorWidget::paste()
{
    if (m_currentRenameSelection == NoCurrentRenameSelection) {
        BaseTextEditorWidget::paste();
        return;
    }

    startRename();
    BaseTextEditorWidget::paste();
    finishRename();
}

void CPPEditorWidget::cut()
{
    if (m_currentRenameSelection == NoCurrentRenameSelection) {
        BaseTextEditorWidget::cut();
        return;
    }

    startRename();
    BaseTextEditorWidget::cut();
    finishRename();
}

void CPPEditorWidget::selectAll()
{
    // if we are currently renaming a symbol
    // and the cursor is over that symbol, select just that symbol
    if (m_currentRenameSelection != NoCurrentRenameSelection) {
        QTextCursor cursor = textCursor();
        int selectionBegin = m_currentRenameSelectionBegin.position();
        int selectionEnd = m_currentRenameSelectionEnd.position();

        if (cursor.position() >= selectionBegin
                && cursor.position() <= selectionEnd) {
            cursor.setPosition(selectionBegin);
            cursor.setPosition(selectionEnd, QTextCursor::KeepAnchor);
            setTextCursor(cursor);
            return;
        }
    }

    BaseTextEditorWidget::selectAll();
}

CppModelManagerInterface *CPPEditorWidget::modelManager() const
{
    return m_modelManager;
}

void CPPEditorWidget::setMimeType(const QString &mt)
{
    BaseTextEditorWidget::setMimeType(mt);
    setObjCEnabled(mt == QLatin1String(CppTools::Constants::OBJECTIVE_CPP_SOURCE_MIMETYPE));
}

void CPPEditorWidget::setObjCEnabled(bool onoff)
{
    m_objcEnabled = onoff;
}

bool CPPEditorWidget::isObjCEnabled() const
{ return m_objcEnabled; }

void CPPEditorWidget::startRename()
{
    m_inRenameChanged = false;
}

void CPPEditorWidget::finishRename()
{
    if (!m_inRenameChanged)
        return;

    m_inRename = true;

    QTextCursor cursor = textCursor();
    cursor.joinPreviousEditBlock();

    cursor.setPosition(m_currentRenameSelectionEnd.position());
    cursor.setPosition(m_currentRenameSelectionBegin.position(), QTextCursor::KeepAnchor);
    m_renameSelections[m_currentRenameSelection].cursor = cursor;
    QString text = cursor.selectedText();

    for (int i = 0; i < m_renameSelections.size(); ++i) {
        if (i == m_currentRenameSelection)
            continue;
        QTextEdit::ExtraSelection &s = m_renameSelections[i];
        int pos = s.cursor.selectionStart();
        s.cursor.removeSelectedText();
        s.cursor.insertText(text);
        s.cursor.setPosition(pos, QTextCursor::KeepAnchor);
    }

    setExtraSelections(CodeSemanticsSelection, m_renameSelections);
    cursor.endEditBlock();

    m_inRename = false;
}

void CPPEditorWidget::abortRename()
{
    if (m_currentRenameSelection <= NoCurrentRenameSelection)
        return;
    m_renameSelections[m_currentRenameSelection].format = m_occurrencesFormat;
    m_currentRenameSelection = NoCurrentRenameSelection;
    m_currentRenameSelectionBegin = QTextCursor();
    m_currentRenameSelectionEnd = QTextCursor();
    setExtraSelections(CodeSemanticsSelection, m_renameSelections);

    semanticRehighlight(/* force = */ true);
}

void CPPEditorWidget::onDocumentUpdated(Document::Ptr doc)
{
    if (doc->fileName() != file()->fileName())
        return;

    if (doc->editorRevision() != editorRevision())
        return;

    if (! m_initialized ||
            (Core::EditorManager::instance()->currentEditor() == editor()
             && (!m_lastSemanticInfo.doc
                 || !m_lastSemanticInfo.doc->translationUnit()->ast()
                 || m_lastSemanticInfo.doc->fileName() != file()->fileName()))) {
        m_initialized = true;
        semanticRehighlight(/* force = */ true);
    }

    m_updateOutlineTimer->start();
}

const Macro *CPPEditorWidget::findCanonicalMacro(const QTextCursor &cursor, Document::Ptr doc) const
{
    if (! doc)
        return 0;

    int line, col;
    convertPosition(cursor.position(), &line, &col);

    if (const Macro *macro = doc->findMacroDefinitionAt(line))
        return macro;

    if (const Document::MacroUse *use = doc->findMacroUseAt(cursor.position()))
        return &use->macro();

    return 0;
}

void CPPEditorWidget::findUsages()
{
    SemanticInfo info = m_lastSemanticInfo;
    info.snapshot = CppModelManagerInterface::instance()->snapshot();
    info.snapshot.insert(info.doc);

    CanonicalSymbol cs(this, info);
    Symbol *canonicalSymbol = cs(textCursor());
    if (canonicalSymbol) {
        m_modelManager->findUsages(canonicalSymbol, cs.context());
    } else if (const Macro *macro = findCanonicalMacro(textCursor(), info.doc)) {
        m_modelManager->findMacroUsages(*macro);
    }
}


void CPPEditorWidget::renameUsagesNow(const QString &replacement)
{
    SemanticInfo info = m_lastSemanticInfo;
    info.snapshot = CppModelManagerInterface::instance()->snapshot();
    info.snapshot.insert(info.doc);

    CanonicalSymbol cs(this, info);
    if (Symbol *canonicalSymbol = cs(textCursor()))
        if (canonicalSymbol->identifier() != 0)
            m_modelManager->renameUsages(canonicalSymbol, cs.context(), replacement);
}

void CPPEditorWidget::renameUsages()
{
    renameUsagesNow();
}

void CPPEditorWidget::markSymbolsNow()
{
    if (m_references.isCanceled())
        return;
    else if (m_referencesCursorPosition != position())
        return;
    else if (m_referencesRevision != editorRevision())
        return;

    const SemanticInfo info = m_lastSemanticInfo;
    TranslationUnit *unit = info.doc->translationUnit();
    const QList<int> result = m_references.result();

    QList<QTextEdit::ExtraSelection> selections;

    foreach (int index, result) {
        unsigned line, column;
        unit->getTokenPosition(index, &line, &column);

        if (column)
            --column;  // adjust the column position.

        const int len = unit->tokenAt(index).f.length;

        QTextCursor cursor(document()->findBlockByNumber(line - 1));
        cursor.setPosition(cursor.position() + column);
        cursor.setPosition(cursor.position() + len, QTextCursor::KeepAnchor);

        QTextEdit::ExtraSelection sel;
        sel.format = m_occurrencesFormat;
        sel.cursor = cursor;
        selections.append(sel);

    }

    setExtraSelections(CodeSemanticsSelection, selections);
}

static QList<int> lazyFindReferences(Scope *scope, QString code, Document::Ptr doc, Snapshot snapshot)
{
    TypeOfExpression typeOfExpression;
    snapshot.insert(doc);
    typeOfExpression.init(doc, snapshot);
    if (Symbol *canonicalSymbol = CanonicalSymbol::canonicalSymbol(scope, code, typeOfExpression)) {
        return CppModelManagerInterface::instance()->references(canonicalSymbol, typeOfExpression.context());
    }
    return QList<int>();
}

void CPPEditorWidget::markSymbols(const QTextCursor &tc, const SemanticInfo &info)
{
    abortRename();

    if (! info.doc)
        return;

    CanonicalSymbol cs(this, info);
    QString expression;
    if (Scope *scope = cs.getScopeAndExpression(this, info, tc, &expression)) {
        m_references.cancel();
        m_referencesRevision = info.revision;
        m_referencesCursorPosition = position();
        m_references = QtConcurrent::run(&lazyFindReferences, scope, expression, info.doc, info.snapshot);
        m_referencesWatcher.setFuture(m_references);
    } else {
        const QList<QTextEdit::ExtraSelection> selections = extraSelections(CodeSemanticsSelection);

        if (! selections.isEmpty())
            setExtraSelections(CodeSemanticsSelection, QList<QTextEdit::ExtraSelection>());
    }
}

void CPPEditorWidget::renameSymbolUnderCursor()
{
    updateSemanticInfo(m_semanticHighlighter->semanticInfo(currentSource()));
    abortRename();

    QTextCursor c = textCursor();

    for (int i = 0; i < m_renameSelections.size(); ++i) {
        QTextEdit::ExtraSelection s = m_renameSelections.at(i);
        if (c.position() >= s.cursor.anchor()
                && c.position() <= s.cursor.position()) {
            m_currentRenameSelection = i;
            m_firstRenameChange = true;
            m_currentRenameSelectionBegin = QTextCursor(c.document()->docHandle(),
                                                        m_renameSelections[i].cursor.selectionStart());
            m_currentRenameSelectionEnd = QTextCursor(c.document()->docHandle(),
                                                        m_renameSelections[i].cursor.selectionEnd());
            m_renameSelections[i].format = m_occurrenceRenameFormat;
            setExtraSelections(CodeSemanticsSelection, m_renameSelections);
            break;
        }
    }

    if (m_renameSelections.isEmpty())
        renameUsages();
}

void CPPEditorWidget::onContentsChanged(int position, int charsRemoved, int charsAdded)
{
    Q_UNUSED(position)

    if (m_currentRenameSelection == NoCurrentRenameSelection || m_inRename)
        return;

    if (position + charsAdded == m_currentRenameSelectionBegin.position()) {
        // we are inserting at the beginning of the rename selection => expand
        m_currentRenameSelectionBegin.setPosition(position);
        m_renameSelections[m_currentRenameSelection].cursor.setPosition(position, QTextCursor::KeepAnchor);
    }

    // the condition looks odd, but keep in mind that the begin and end cursors do move automatically
    m_inRenameChanged = (position >= m_currentRenameSelectionBegin.position()
                         && position + charsAdded <= m_currentRenameSelectionEnd.position());

    if (!m_inRenameChanged)
        abortRename();

    if (charsRemoved > 0)
        updateUses();
}

void CPPEditorWidget::updateFileName()
<<<<<<< HEAD
{
    CppTools::Internal::CppModelManager *manager =
            static_cast<CppTools::Internal::CppModelManager *>(CppModelManagerInterface::instance());
    m_codeNavigator.setup(file()->fileName(), manager->indexer());
}
=======
{}
>>>>>>> 1d3dc301

void CPPEditorWidget::jumpToOutlineElement(int)
{
    QModelIndex index = m_proxyModel->mapToSource(m_outlineCombo->view()->currentIndex());
    Symbol *symbol = m_outlineModel->symbolFromIndex(index);
    if (! symbol)
        return;

    openCppEditorAt(linkToSymbol(symbol));
}

void CPPEditorWidget::setSortedOutline(bool sort)
{
    if (sort != sortedOutline()) {
        if (sort)
            m_proxyModel->sort(0, Qt::AscendingOrder);
        else
            m_proxyModel->sort(-1, Qt::AscendingOrder);
        bool block = m_sortAction->blockSignals(true);
        m_sortAction->setChecked(m_proxyModel->sortColumn() == 0);
        m_sortAction->blockSignals(block);
        updateOutlineIndexNow();
    }
}

bool CPPEditorWidget::sortedOutline() const
{
    return (m_proxyModel->sortColumn() == 0);
}

void CPPEditorWidget::updateOutlineNow()
{
    const Snapshot snapshot = m_modelManager->snapshot();
    Document::Ptr document = snapshot.document(file()->fileName());

    if (!document)
        return;

    if (document->editorRevision() != editorRevision()) {
        m_updateOutlineTimer->start();
        return;
    }

    m_outlineModel->rebuild(document);

    OverviewTreeView *treeView = static_cast<OverviewTreeView *>(m_outlineCombo->view());
    treeView->sync();
    updateOutlineIndexNow();
}

void CPPEditorWidget::updateOutlineIndex()
{
    m_updateOutlineIndexTimer->start();
}

void CPPEditorWidget::highlightUses(const QList<SemanticInfo::Use> &uses,
                              const SemanticInfo &semanticInfo,
                              QList<QTextEdit::ExtraSelection> *selections)
{
    bool isUnused = false;

    if (uses.size() == 1)
        isUnused = true;

    foreach (const SemanticInfo::Use &use, uses) {
        QTextEdit::ExtraSelection sel;

        if (isUnused)
            sel.format = m_occurrencesUnusedFormat;
        else
            sel.format = m_occurrencesFormat;

        const int anchor = document()->findBlockByNumber(use.line - 1).position() + use.column - 1;
        const int position = anchor + use.length;

        sel.cursor = QTextCursor(document());
        sel.cursor.setPosition(anchor);
        sel.cursor.setPosition(position, QTextCursor::KeepAnchor);

        if (isUnused) {
            if (semanticInfo.hasQ && sel.cursor.selectedText() == QLatin1String("q"))
                continue; // skip q

            else if (semanticInfo.hasD && sel.cursor.selectedText() == QLatin1String("d"))
                continue; // skip d
        }

        selections->append(sel);
    }
}

void CPPEditorWidget::updateOutlineIndexNow()
{
    if (!m_outlineModel->document())
        return;

    if (m_outlineModel->document()->editorRevision() != editorRevision()) {
        m_updateOutlineIndexTimer->start();
        return;
    }

    m_updateOutlineIndexTimer->stop();

    m_outlineModelIndex = QModelIndex(); //invalidate
    QModelIndex comboIndex = outlineModelIndex();


    if (comboIndex.isValid()) {
        bool blocked = m_outlineCombo->blockSignals(true);

        // There is no direct way to select a non-root item
        m_outlineCombo->setRootModelIndex(m_proxyModel->mapFromSource(comboIndex.parent()));
        m_outlineCombo->setCurrentIndex(m_proxyModel->mapFromSource(comboIndex).row());
        m_outlineCombo->setRootModelIndex(QModelIndex());

        updateOutlineToolTip();

        m_outlineCombo->blockSignals(blocked);
    }
}

void CPPEditorWidget::updateOutlineToolTip()
{
    m_outlineCombo->setToolTip(m_outlineCombo->currentText());
}

void CPPEditorWidget::updateUses()
{
    if (editorRevision() != m_highlightRevision)
        m_highlighter.cancel();
    m_updateUsesTimer->start();
}

void CPPEditorWidget::updateUsesNow()
{
    if (m_currentRenameSelection != NoCurrentRenameSelection)
        return;

    semanticRehighlight();
}

void CPPEditorWidget::highlightSymbolUsages(int from, int to)
{
    if (editorRevision() != m_highlightRevision)
        return; // outdated

    else if (m_highlighter.isCanceled())
        return; // aborted

    TextEditor::SyntaxHighlighter *highlighter = baseTextDocument()->syntaxHighlighter();
    QTC_ASSERT(highlighter, return);

    TextEditor::SemanticHighlighter::incrementalApplyExtraAdditionalFormats(
                highlighter, m_highlighter, from, to, m_semanticHighlightFormatMap);
}

void CPPEditorWidget::finishHighlightSymbolUsages()
{
    if (editorRevision() != m_highlightRevision)
        return; // outdated

    else if (m_highlighter.isCanceled())
        return; // aborted

    TextEditor::SyntaxHighlighter *highlighter = baseTextDocument()->syntaxHighlighter();
    QTC_ASSERT(highlighter, return);

    TextEditor::SemanticHighlighter::clearExtraAdditionalFormatsUntilEnd(
                highlighter, m_highlighter);
}

// @TODO: Clang testing... Lots of code around here will need some refactor.
void CPPEditorWidget::codeNavigate(bool switchDeclDef)
{
    QTextCursor tc = textCursor();
    CppTools::moveCursorToStartOfIdentifier(&tc);

    int line, column;
    convertPosition(tc.position(), &line, &column);
    ++column;

    Clang::SourceLocation location;
    if (switchDeclDef)
        location = m_codeNavigator.switchDeclarationDefinition(line, column);
    else
        location = m_codeNavigator.followItem(line, column);
    if (location.isNull())
        return;

    openLink(Link(location.fileName(), location.line(), location.column() - 1));
}

<<<<<<< HEAD
void CPPEditorWidget::switchDeclarationDefinition()
{
    codeNavigate(true);
=======
        } else if (lastVisibleSymbol && lastVisibleSymbol->isDeclaration() && lastVisibleSymbol->type()->isFunctionType()) {
            if (Symbol *def = symbolFinder()->findMatchingDefinition(lastVisibleSymbol, snapshot))
                openCppEditorAt(linkToSymbol(def));
        }
    }
>>>>>>> 1d3dc301
}

static inline LookupItem skipForwardDeclarations(const QList<LookupItem> &resolvedSymbols)
{
    QList<LookupItem> candidates = resolvedSymbols;

    LookupItem result = candidates.first();
    const FullySpecifiedType ty = result.type().simplified();

    if (ty->isForwardClassDeclarationType()) {
        while (! candidates.isEmpty()) {
            LookupItem r = candidates.takeFirst();

            if (! r.type()->isForwardClassDeclarationType()) {
                result = r;
                break;
            }
        }
    }

    if (ty->isObjCForwardClassDeclarationType()) {
        while (! candidates.isEmpty()) {
            LookupItem r = candidates.takeFirst();

            if (! r.type()->isObjCForwardClassDeclarationType()) {
                result = r;
                break;
            }
        }
    }

    if (ty->isObjCForwardProtocolDeclarationType()) {
        while (! candidates.isEmpty()) {
            LookupItem r = candidates.takeFirst();

            if (! r.type()->isObjCForwardProtocolDeclarationType()) {
                result = r;
                break;
            }
        }
    }

    return result;
}

CPPEditorWidget::Link CPPEditorWidget::attemptFuncDeclDef(const QTextCursor &cursor, const Document::Ptr &doc, Snapshot snapshot) const
{
    snapshot.insert(doc);

    Link result;

    QList<AST *> path = ASTPath(doc)(cursor);

    if (path.size() < 5)
        return result;

    NameAST *name = path.last()->asName();
    if (!name)
        return result;

    if (QualifiedNameAST *qName = path.at(path.size() - 2)->asQualifiedName()) {
        // TODO: check which part of the qualified name we're on
        if (qName->unqualified_name != name)
            return result;
    }

    for (int i = path.size() - 1; i != -1; --i) {
        AST *node = path.at(i);

        if (node->asParameterDeclaration() != 0)
            return result;
    }

    AST *declParent = 0;
    DeclaratorAST *decl = 0;
    for (int i = path.size() - 2; i > 0; --i) {
        if ((decl = path.at(i)->asDeclarator()) != 0) {
            declParent = path.at(i - 1);
            break;
        }
    }
    if (!decl || !declParent)
        return result;
    if (!decl->postfix_declarator_list || !decl->postfix_declarator_list->value)
        return result;
    FunctionDeclaratorAST *funcDecl = decl->postfix_declarator_list->value->asFunctionDeclarator();
    if (!funcDecl)
        return result;

    Symbol *target = 0;
    if (FunctionDefinitionAST *funDef = declParent->asFunctionDefinition()) {
        QList<Declaration *> candidates =
                symbolFinder()->findMatchingDeclaration(LookupContext(doc, snapshot),
                                                        funDef->symbol);
        if (!candidates.isEmpty()) // TODO: improve disambiguation
            target = candidates.first();
    } else if (declParent->asSimpleDeclaration()) {
        target = symbolFinder()->findMatchingDefinition(funcDecl->symbol, snapshot);
    }

    if (target) {
        result = linkToSymbol(target);

        unsigned startLine, startColumn, endLine, endColumn;
        doc->translationUnit()->getTokenStartPosition(name->firstToken(), &startLine, &startColumn);
        doc->translationUnit()->getTokenEndPosition(name->lastToken() - 1, &endLine, &endColumn);

        QTextDocument *textDocument = cursor.document();
        result.begin = textDocument->findBlockByNumber(startLine - 1).position() + startColumn - 1;
        result.end = textDocument->findBlockByNumber(endLine - 1).position() + endColumn - 1;
    }

    return result;
}

CPPEditorWidget::Link CPPEditorWidget::findMacroLink(const QByteArray &name) const
{
    if (! name.isEmpty()) {
        if (Document::Ptr doc = m_lastSemanticInfo.doc) {
            const Snapshot snapshot = m_modelManager->snapshot();
            QSet<QString> processed;
            return findMacroLink(name, doc, snapshot, &processed);
        }
    }

    return Link();
}

CPPEditorWidget::Link CPPEditorWidget::findMacroLink(const QByteArray &name,
                                         Document::Ptr doc,
                                         const Snapshot &snapshot,
                                         QSet<QString> *processed) const
{
    if (doc && ! name.startsWith('<') && ! processed->contains(doc->fileName())) {
        processed->insert(doc->fileName());

        foreach (const Macro &macro, doc->definedMacros()) {
            if (macro.name() == name) {
                Link link;
                link.fileName = macro.fileName();
                link.line = macro.line();
                return link;
            }
        }

        const QList<Document::Include> includes = doc->includes();
        for (int index = includes.size() - 1; index != -1; --index) {
            const Document::Include &i = includes.at(index);
            Link link = findMacroLink(name, snapshot.document(i.fileName()), snapshot, processed);
            if (! link.fileName.isEmpty())
                return link;
        }
    }

    return Link();
}

QString CPPEditorWidget::identifierUnderCursor(QTextCursor *macroCursor) const
{
    macroCursor->movePosition(QTextCursor::StartOfWord);
    macroCursor->movePosition(QTextCursor::EndOfWord, QTextCursor::KeepAnchor);
    return macroCursor->selectedText();
}

CPPEditorWidget::Link CPPEditorWidget::findLinkAt(const QTextCursor &cursor,
                                      bool resolveTarget)
{
    Link link;

    if (!m_modelManager)
        return link;

    const Snapshot &snapshot = m_modelManager->snapshot();

    QTextCursor tc = cursor;
    QChar ch = characterAt(tc.position());
    while (ch.isLetterOrNumber() || ch == QLatin1Char('_')) {
        tc.movePosition(QTextCursor::NextCharacter);
        ch = characterAt(tc.position());
    }

    // Initially try to macth decl/def. For this we need the semantic doc with the AST.
    if (m_lastSemanticInfo.doc
            && m_lastSemanticInfo.doc->translationUnit()
            && m_lastSemanticInfo.doc->translationUnit()->ast()) {
        int pos = tc.position();
        while (characterAt(pos).isSpace())
            ++pos;
        if (characterAt(pos) == QLatin1Char('(')) {
            link = attemptFuncDeclDef(cursor, m_lastSemanticInfo.doc, snapshot);
            if (link.isValid())
                return link;
        }
    }

    // Now we prefer the doc from the snapshot with macros expanded.
    Document::Ptr doc = snapshot.document(file()->fileName());
    if (!doc) {
        doc = m_lastSemanticInfo.doc;
        if (!doc)
            return link;
    }

    int lineNumber = 0, positionInBlock = 0;
    convertPosition(cursor.position(), &lineNumber, &positionInBlock);
    const unsigned line = lineNumber;
    const unsigned column = positionInBlock + 1;

    int beginOfToken = 0;
    int endOfToken = 0;

    SimpleLexer tokenize;
    tokenize.setQtMocRunEnabled(true);
    const QString blockText = cursor.block().text();
    const QList<Token> tokens = tokenize(blockText, BackwardsScanner::previousBlockState(cursor.block()));

    bool recognizedQtMethod = false;

    for (int i = 0; i < tokens.size(); ++i) {
        const Token &tk = tokens.at(i);

        if (((unsigned) positionInBlock) >= tk.begin() && ((unsigned) positionInBlock) <= tk.end()) {
            if (i >= 2 && tokens.at(i).is(T_IDENTIFIER) && tokens.at(i - 1).is(T_LPAREN)
                && (tokens.at(i - 2).is(T_SIGNAL) || tokens.at(i - 2).is(T_SLOT))) {

                // token[i] == T_IDENTIFIER
                // token[i + 1] == T_LPAREN
                // token[.....] == ....
                // token[i + n] == T_RPAREN

                if (i + 1 < tokens.size() && tokens.at(i + 1).is(T_LPAREN)) {
                    // skip matched parenthesis
                    int j = i - 1;
                    int depth = 0;

                    for (; j < tokens.size(); ++j) {
                        if (tokens.at(j).is(T_LPAREN))
                            ++depth;

                        else if (tokens.at(j).is(T_RPAREN)) {
                            if (! --depth)
                                break;
                        }
                    }

                    if (j < tokens.size()) {
                        QTextBlock block = cursor.block();

                        beginOfToken = block.position() + tokens.at(i).begin();
                        endOfToken = block.position() + tokens.at(i).end();

                        tc.setPosition(block.position() + tokens.at(j).end());
                        recognizedQtMethod = true;
                    }
                }
            }
            break;
        }
    }

    if (! recognizedQtMethod) {
        const QTextBlock block = tc.block();
        int pos = cursor.positionInBlock();
        QChar ch = document()->characterAt(cursor.position());
        if (pos > 0 && ! (ch.isLetterOrNumber() || ch == QLatin1Char('_')))
            --pos; // positionInBlock points to a delimiter character.
        const Token tk = SimpleLexer::tokenAt(block.text(), pos, BackwardsScanner::previousBlockState(block), true);

        beginOfToken = block.position() + tk.begin();
        endOfToken = block.position() + tk.end();

        // Handle include directives
        if (tk.is(T_STRING_LITERAL) || tk.is(T_ANGLE_STRING_LITERAL)) {
            const unsigned lineno = cursor.blockNumber() + 1;
            foreach (const Document::Include &incl, doc->includes()) {
                if (incl.line() == lineno && incl.resolved()) {
                    link.fileName = incl.fileName();
                    link.begin = beginOfToken + 1;
                    link.end = endOfToken - 1;
                    return link;
                }
            }
        }

        if (tk.isNot(T_IDENTIFIER) && tk.kind() < T_FIRST_QT_KEYWORD && tk.kind() > T_LAST_KEYWORD)
            return link;

        tc.setPosition(endOfToken);
    }

    // Find the last symbol up to the cursor position
    Scope *scope = doc->scopeAt(line, column);
    if (!scope)
        return link;

    // Evaluate the type of the expression under the cursor
    ExpressionUnderCursor expressionUnderCursor;
    QString expression = expressionUnderCursor(tc);

    for (int pos = tc.position();; ++pos) {
        const QChar ch = characterAt(pos);
        if (ch.isSpace())
            continue;
        else {
            if (ch == QLatin1Char('(') && ! expression.isEmpty()) {
                tc.setPosition(pos);
                if (TextEditor::TextBlockUserData::findNextClosingParenthesis(&tc, true)) {
                    expression.append(tc.selectedText());
                }
            }

            break;
        }
    }

    TypeOfExpression typeOfExpression;
    typeOfExpression.init(doc, snapshot);
    const QList<LookupItem> resolvedSymbols =
            typeOfExpression.reference(expression.toUtf8(), scope, TypeOfExpression::Preprocess);

    if (!resolvedSymbols.isEmpty()) {
        LookupItem result = skipForwardDeclarations(resolvedSymbols);

        foreach (const LookupItem &r, resolvedSymbols) {
            if (Symbol *d = r.declaration()) {
                if (d->isDeclaration() || d->isFunction()) {
                    if (file()->fileName() == QString::fromUtf8(d->fileName(), d->fileNameLength())) {
                        if (unsigned(lineNumber) == d->line() && unsigned(positionInBlock) >= d->column()) { // ### TODO: check the end
                            result = r; // take the symbol under cursor.
                            break;
                        }
                    }
                }
            }
        }

        if (Symbol *symbol = result.declaration()) {
            Symbol *def = 0;

            if (resolveTarget) {
                Symbol *lastVisibleSymbol = doc->lastVisibleSymbolAt(line, column);

                def = findDefinition(symbol, snapshot);

                if (def == lastVisibleSymbol)
                    def = 0; // jump to declaration then.

                if (symbol->isForwardClassDeclaration())
                    def = symbolFinder()->findMatchingClassDeclaration(symbol, snapshot);
            }

            link = linkToSymbol(def ? def : symbol);
            link.begin = beginOfToken;
            link.end = endOfToken;
            return link;
        }
    }

    // Handle macro uses
    QTextCursor macroCursor = cursor;
    const QByteArray name = identifierUnderCursor(&macroCursor).toLatin1();
    link = findMacroLink(name);
    if (! link.fileName.isEmpty()) {
        link.begin = macroCursor.selectionStart();
        link.end = macroCursor.selectionEnd();
        return link;
    }

    return Link();
}

void CPPEditorWidget::jumpToDefinition()
{
    codeNavigate(false);
}

Symbol *CPPEditorWidget::findDefinition(Symbol *symbol, const Snapshot &snapshot) const
{
    if (symbol->isFunction())
        return 0; // symbol is a function definition.

    else if (! symbol->type()->isFunctionType())
        return 0; // not a function declaration

    return symbolFinder()->findMatchingDefinition(symbol, snapshot);
}

unsigned CPPEditorWidget::editorRevision() const
{
    return document()->revision();
}

bool CPPEditorWidget::isOutdated() const
{
    if (m_lastSemanticInfo.revision != editorRevision())
        return true;

    return false;
}

SemanticInfo CPPEditorWidget::semanticInfo() const
{
    return m_lastSemanticInfo;
}

CPlusPlus::OverviewModel *CPPEditorWidget::outlineModel() const
{
    return m_outlineModel;
}

QModelIndex CPPEditorWidget::outlineModelIndex()
{
    if (!m_outlineModelIndex.isValid()) {
        int line = 0, column = 0;
        convertPosition(position(), &line, &column);
        m_outlineModelIndex = indexForPosition(line, column);
        emit outlineModelIndexChanged(m_outlineModelIndex);
    }

    return m_outlineModelIndex;
}

bool CPPEditorWidget::event(QEvent *e)
{
    switch (e->type()) {
    case QEvent::ShortcutOverride:
        // handle escape manually if a rename is active
        if (static_cast<QKeyEvent*>(e)->key() == Qt::Key_Escape
                && m_currentRenameSelection != NoCurrentRenameSelection) {
            e->accept();
            return true;
        }
        break;
    default:
        break;
    }

    return BaseTextEditorWidget::event(e);
}

void CPPEditorWidget::performQuickFix(int index)
{
    TextEditor::QuickFixOperation::Ptr op = m_quickFixes.at(index);
    op->perform();
}

void CPPEditorWidget::contextMenuEvent(QContextMenuEvent *e)
{
    // ### enable
    // updateSemanticInfo(m_semanticHighlighter->semanticInfo(currentSource()));

    QMenu *menu = new QMenu;

    Core::ActionManager *am = Core::ICore::actionManager();
    Core::ActionContainer *mcontext = am->actionContainer(Constants::M_CONTEXT);
    QMenu *contextMenu = mcontext->menu();

    QMenu *quickFixMenu = new QMenu(tr("&Refactor"), menu);
    quickFixMenu->addAction(am->command(Constants::RENAME_SYMBOL_UNDER_CURSOR)->action());

    QSignalMapper mapper;
    connect(&mapper, SIGNAL(mapped(int)), this, SLOT(performQuickFix(int)));
    if (! isOutdated()) {
        TextEditor::IAssistInterface *interface =
            createAssistInterface(TextEditor::QuickFix, TextEditor::ExplicitlyInvoked);
        if (interface) {
            QScopedPointer<TextEditor::IAssistProcessor> processor(
                        CppPlugin::instance()->quickFixProvider()->createProcessor());
            QScopedPointer<TextEditor::IAssistProposal> proposal(processor->perform(interface));
            if (!proposal.isNull()) {
                TextEditor::BasicProposalItemListModel *model =
                        static_cast<TextEditor::BasicProposalItemListModel *>(proposal->model());
                for (int index = 0; index < model->size(); ++index) {
                    TextEditor::BasicProposalItem *item =
                            static_cast<TextEditor::BasicProposalItem *>(model->proposalItem(index));
                    TextEditor::QuickFixOperation::Ptr op =
                            item->data().value<TextEditor::QuickFixOperation::Ptr>();
                    m_quickFixes.append(op);
                    QAction *action = quickFixMenu->addAction(op->description());
                    mapper.setMapping(action, index);
                    connect(action, SIGNAL(triggered()), &mapper, SLOT(map()));
                }
                delete model;
            }
        }
    }

    foreach (QAction *action, contextMenu->actions()) {
        menu->addAction(action);
        if (action->objectName() == QLatin1String(Constants::M_REFACTORING_MENU_INSERTION_POINT))
            menu->addMenu(quickFixMenu);
    }

    appendStandardContextMenuActions(menu);

    menu->exec(e->globalPos());
    m_quickFixes.clear();
    delete menu;
}

void CPPEditorWidget::keyPressEvent(QKeyEvent *e)
{
    if (m_currentRenameSelection == NoCurrentRenameSelection) {
        if (!handleDocumentationComment(e))
            TextEditor::BaseTextEditorWidget::keyPressEvent(e);
        return;
    }

    // key handling for renames

    QTextCursor cursor = textCursor();
    const QTextCursor::MoveMode moveMode =
            (e->modifiers() & Qt::ShiftModifier) ? QTextCursor::KeepAnchor : QTextCursor::MoveAnchor;

    switch (e->key()) {
    case Qt::Key_Enter:
    case Qt::Key_Return:
    case Qt::Key_Escape:
        abortRename();
        e->accept();
        return;
    case Qt::Key_Home: {
        // Send home to start of name when within the name and not at the start
        if (cursor.position() > m_currentRenameSelectionBegin.position()
               && cursor.position() <= m_currentRenameSelectionEnd.position()) {
            cursor.setPosition(m_currentRenameSelectionBegin.position(), moveMode);
            setTextCursor(cursor);
            e->accept();
            return;
        }
        break;
    }
    case Qt::Key_End: {
        // Send end to end of name when within the name and not at the end
        if (cursor.position() >= m_currentRenameSelectionBegin.position()
               && cursor.position() < m_currentRenameSelectionEnd.position()) {
            cursor.setPosition(m_currentRenameSelectionEnd.position(), moveMode);
            setTextCursor(cursor);
            e->accept();
            return;
        }
        break;
    }
    case Qt::Key_Backspace: {
        if (cursor.position() == m_currentRenameSelectionBegin.position()
            && !cursor.hasSelection()) {
            // Eat backspace at start of name when there is no selection
            e->accept();
            return;
        }
        break;
    }
    case Qt::Key_Delete: {
        if (cursor.position() == m_currentRenameSelectionEnd.position()
            && !cursor.hasSelection()) {
            // Eat delete at end of name when there is no selection
            e->accept();
            return;
        }
        break;
    }
    default: {
        break;
    }
    } // switch

    startRename();

    bool wantEditBlock = (cursor.position() >= m_currentRenameSelectionBegin.position()
            && cursor.position() <= m_currentRenameSelectionEnd.position());

    if (wantEditBlock) {
        // possible change inside rename selection
        if (m_firstRenameChange)
            cursor.beginEditBlock();
        else
            cursor.joinPreviousEditBlock();
        m_firstRenameChange = false;
    }
    TextEditor::BaseTextEditorWidget::keyPressEvent(e);
    if (wantEditBlock)
        cursor.endEditBlock();
    finishRename();
}

Core::IEditor *CPPEditor::duplicate(QWidget *parent)
{
    CPPEditorWidget *newEditor = new CPPEditorWidget(parent);
    newEditor->duplicateFrom(editorWidget());
    CppPlugin::instance()->initializeEditor(newEditor);
    return newEditor->editor();
}

Core::Id CPPEditor::id() const
{
    return CppEditor::Constants::CPPEDITOR_ID;
}

bool CPPEditor::open(QString *errorString, const QString &fileName, const QString &realFileName)
{
    bool b = TextEditor::BaseTextEditor::open(errorString, fileName, realFileName);
    editorWidget()->setMimeType(Core::ICore::mimeDatabase()->findByFile(QFileInfo(fileName)).type());
    return b;
}

void CPPEditorWidget::setFontSettings(const TextEditor::FontSettings &fs)
{
    TextEditor::BaseTextEditorWidget::setFontSettings(fs);
    CppHighlighter *highlighter = qobject_cast<CppHighlighter*>(baseTextDocument()->syntaxHighlighter());
    if (!highlighter)
        return;

    const QVector<QTextCharFormat> formats = fs.toTextCharFormats(highlighterFormatCategories());
    highlighter->setFormats(formats.constBegin(), formats.constEnd());

    m_occurrencesFormat = fs.toTextCharFormat(QLatin1String(TextEditor::Constants::C_OCCURRENCES));
    m_occurrencesUnusedFormat = fs.toTextCharFormat(QLatin1String(TextEditor::Constants::C_OCCURRENCES_UNUSED));
    m_occurrencesUnusedFormat.setUnderlineStyle(QTextCharFormat::WaveUnderline);
    m_occurrencesUnusedFormat.setUnderlineColor(m_occurrencesUnusedFormat.foreground().color());
    m_occurrencesUnusedFormat.clearForeground();
    m_occurrencesUnusedFormat.setToolTip(tr("Unused variable"));
    m_occurrenceRenameFormat = fs.toTextCharFormat(QLatin1String(TextEditor::Constants::C_OCCURRENCES_RENAME));
    m_semanticHighlightFormatMap[Clang::SourceMarker::Type] =
            fs.toTextCharFormat(QLatin1String(TextEditor::Constants::C_TYPE));
    m_semanticHighlightFormatMap[Clang::SourceMarker::Local] =
            fs.toTextCharFormat(QLatin1String(TextEditor::Constants::C_LOCAL));
    m_semanticHighlightFormatMap[Clang::SourceMarker::Field] =
            fs.toTextCharFormat(QLatin1String(TextEditor::Constants::C_FIELD));
    m_semanticHighlightFormatMap[Clang::SourceMarker::Static] =
            fs.toTextCharFormat(QLatin1String(TextEditor::Constants::C_STATIC));
    m_semanticHighlightFormatMap[Clang::SourceMarker::VirtualMethod] =
            fs.toTextCharFormat(QLatin1String(TextEditor::Constants::C_VIRTUAL_METHOD));
    m_semanticHighlightFormatMap[Clang::SourceMarker::Label] =
            fs.toTextCharFormat(QLatin1String(TextEditor::Constants::C_LABEL));
    m_keywordFormat = fs.toTextCharFormat(QLatin1String(TextEditor::Constants::C_KEYWORD));

    // only set the background, we do not want to modify foreground properties set by the syntax highlighter or the link
    m_occurrencesFormat.clearForeground();
    m_occurrenceRenameFormat.clearForeground();

    // Clear all additional formats since they may have changed
    QTextBlock b = document()->firstBlock();
    while (b.isValid()) {
        highlighter->setExtraAdditionalFormats(b, QList<QTextLayout::FormatRange>());
        b = b.next();
    }

    // This also triggers an update of the additional formats
    highlighter->rehighlight();
}

void CPPEditorWidget::setTabSettings(const TextEditor::TabSettings &ts)
{
    CppTools::QtStyleCodeFormatter formatter;
    formatter.invalidateCache(document());

    TextEditor::BaseTextEditorWidget::setTabSettings(ts);
}

void CPPEditorWidget::unCommentSelection()
{
    Utils::unCommentSelection(this);
}

void CPPEditorWidget::slotCodeStyleSettingsChanged(const QVariant &)
{
    CppTools::QtStyleCodeFormatter formatter;
    formatter.invalidateCache(document());
}

CPPEditorWidget::Link CPPEditorWidget::linkToSymbol(CPlusPlus::Symbol *symbol)
{
    if (!symbol)
        return Link();

    const QString fileName = QString::fromUtf8(symbol->fileName(),
                                               symbol->fileNameLength());
    unsigned line = symbol->line();
    unsigned column = symbol->column();

    if (column)
        --column;

    if (symbol->isGenerated())
        column = 0;

    return Link(fileName, line, column);
}

bool CPPEditorWidget::openCppEditorAt(const Link &link)
{
    if (link.fileName.isEmpty())
        return false;

    if (baseTextDocument()->fileName() == link.fileName) {
        Core::EditorManager *editorManager = Core::EditorManager::instance();
        editorManager->cutForwardNavigationHistory();
        editorManager->addCurrentPositionToNavigationHistory();
        gotoLine(link.line, link.column);
        setFocus();
        return true;
    }

    return TextEditor::BaseTextEditorWidget::openEditorAt(link.fileName,
                                                    link.line,
                                                    link.column,
                                                    Constants::CPPEDITOR_ID);
}

void CPPEditorWidget::semanticRehighlight(bool force)
{
    m_semanticHighlighter->rehighlight(currentSource(force));
}

void CPPEditorWidget::updateSemanticInfo(const SemanticInfo &semanticInfo)
{
    if (semanticInfo.revision != editorRevision()) {
        // got outdated semantic info
        semanticRehighlight();
        return;
    }

    const SemanticInfo previousSemanticInfo = m_lastSemanticInfo;
    m_lastSemanticInfo = semanticInfo; // update the semantic info

    int line = 0, column = 0;
    convertPosition(position(), &line, &column);

    QList<QTextEdit::ExtraSelection> unusedSelections;

    m_renameSelections.clear();
    m_currentRenameSelection = NoCurrentRenameSelection;

    // We can use the semanticInfo's snapshot (and avoid locking), but not its
    // document, since it doesn't contain expanded macros.
    LookupContext context(semanticInfo.snapshot.document(file()->fileName()),
                          semanticInfo.snapshot);

    SemanticInfo::LocalUseIterator it(semanticInfo.localUses);
    while (it.hasNext()) {
        it.next();
        const QList<SemanticInfo::Use> &uses = it.value();

        bool good = false;
        foreach (const SemanticInfo::Use &use, uses) {
            unsigned l = line;
            unsigned c = column + 1; // convertCursorPosition() returns a 0-based column number.
            if (l == use.line && c >= use.column && c <= (use.column + use.length)) {
                good = true;
                break;
            }
        }

        if (uses.size() == 1) {
            if (!CppTools::isOwnershipRAIIType(it.key(), context)) {
                // it's an unused declaration
                highlightUses(uses, semanticInfo, &unusedSelections);
            }
        } else if (good && m_renameSelections.isEmpty()) {
            highlightUses(uses, semanticInfo, &m_renameSelections);
        }
    }

    if (m_lastSemanticInfo.forced || previousSemanticInfo.revision != semanticInfo.revision) {
        m_highlighter.cancel();

        if (! semanticHighlighterDisabled && semanticInfo.doc) {
            if (Core::EditorManager::instance()->currentEditor() == editor()) {
                const QString fileName = file()->fileName();
                QList<CppModelManagerInterface::ProjectPart::Ptr> parts = m_modelManager->projectPart(fileName);
                QStringList options;
                if (!parts.isEmpty())
                    options = CppTools::ClangUtils::createClangOptions(parts.at(0));

                //### FIXME: the range is way too big.. can't we just update the visible lines?
                CppTools::CreateMarkers *createMarkers = CppTools::CreateMarkers::create(m_semanticMarker, fileName, options, 1, document()->blockCount());
                connect(createMarkers, SIGNAL(diagnosticsReady(const QList<Clang::Diagnostic> &)),
                        this, SLOT(setDiagnostics(const QList<Clang::Diagnostic> &)));
                CppTools::CreateMarkers::Future f = createMarkers->start();
                m_highlighter = f;
                m_highlightRevision = semanticInfo.revision;
                m_highlightWatcher.setFuture(m_highlighter);
            }
        }
    }

    setExtraSelections(UnusedSymbolSelection, unusedSelections);

    if (! m_renameSelections.isEmpty())
        setExtraSelections(CodeSemanticsSelection, m_renameSelections); // ###
    else {
        markSymbols(textCursor(), semanticInfo);
    }

    m_lastSemanticInfo.forced = false; // clear the forced flag

    // schedule a check for a decl/def link
    updateFunctionDeclDefLink();
}

namespace {

class FindObjCKeywords: public ASTVisitor
{
public:
    FindObjCKeywords(TranslationUnit *unit)
        : ASTVisitor(unit)
    {}

    QList<SemanticInfo::Use> operator()()
    {
        _keywords.clear();
        accept(translationUnit()->ast());
        return _keywords;
    }

    virtual bool visit(ObjCClassDeclarationAST *ast)
    {
        addToken(ast->interface_token);
        addToken(ast->implementation_token);
        addToken(ast->end_token);
        return true;
    }

    virtual bool visit(ObjCClassForwardDeclarationAST *ast)
    { addToken(ast->class_token); return true; }

    virtual bool visit(ObjCProtocolDeclarationAST *ast)
    { addToken(ast->protocol_token); addToken(ast->end_token); return true; }

    virtual bool visit(ObjCProtocolForwardDeclarationAST *ast)
    { addToken(ast->protocol_token); return true; }

    virtual bool visit(ObjCProtocolExpressionAST *ast)
    { addToken(ast->protocol_token); return true; }

    virtual bool visit(ObjCTypeNameAST *) { return true; }

    virtual bool visit(ObjCEncodeExpressionAST *ast)
    { addToken(ast->encode_token); return true; }

    virtual bool visit(ObjCSelectorExpressionAST *ast)
    { addToken(ast->selector_token); return true; }

    virtual bool visit(ObjCVisibilityDeclarationAST *ast)
    { addToken(ast->visibility_token); return true; }

    virtual bool visit(ObjCPropertyAttributeAST *ast)
    {
        const Identifier *attrId = identifier(ast->attribute_identifier_token);
        if (attrId == control()->objcAssignId()
                || attrId == control()->objcCopyId()
                || attrId == control()->objcGetterId()
                || attrId == control()->objcNonatomicId()
                || attrId == control()->objcReadonlyId()
                || attrId == control()->objcReadwriteId()
                || attrId == control()->objcRetainId()
                || attrId == control()->objcSetterId())
            addToken(ast->attribute_identifier_token);
        return true;
    }

    virtual bool visit(ObjCPropertyDeclarationAST *ast)
    { addToken(ast->property_token); return true; }

    virtual bool visit(ObjCSynthesizedPropertiesDeclarationAST *ast)
    { addToken(ast->synthesized_token); return true; }

    virtual bool visit(ObjCDynamicPropertiesDeclarationAST *ast)
    { addToken(ast->dynamic_token); return true; }

    virtual bool visit(ObjCFastEnumerationAST *ast)
    { addToken(ast->for_token); addToken(ast->in_token); return true; }

    virtual bool visit(ObjCSynchronizedStatementAST *ast)
    { addToken(ast->synchronized_token); return true; }

protected:
    void addToken(unsigned token)
    {
        if (token) {
            SemanticInfo::Use use;
            getTokenStartPosition(token, &use.line, &use.column);
            use.length = tokenAt(token).length();
            _keywords.append(use);
        }
    }

private:
    QList<SemanticInfo::Use> _keywords;
};

} // anonymous namespace

SemanticHighlighter::Source CPPEditorWidget::currentSource(bool force)
{
    int line = 0, column = 0;
    convertPosition(position(), &line, &column);

    const Snapshot snapshot = m_modelManager->snapshot();
    const QString fileName = file()->fileName();

    QString code;
    if (force || m_lastSemanticInfo.revision != editorRevision())
        code = toPlainText(); // get the source code only when needed.

    const unsigned revision = editorRevision();
    SemanticHighlighter::Source source(snapshot, fileName, code,
                                       line, column, revision);
    source.force = force;
    return source;
}

SemanticHighlighter::SemanticHighlighter(QObject *parent)
        : QThread(parent),
          m_done(false)
{
}

SemanticHighlighter::~SemanticHighlighter()
{
}

void SemanticHighlighter::abort()
{
    QMutexLocker locker(&m_mutex);
    m_done = true;
    m_condition.wakeOne();
}

void SemanticHighlighter::rehighlight(const Source &source)
{
    QMutexLocker locker(&m_mutex);
    m_source = source;
    m_condition.wakeOne();
}

bool SemanticHighlighter::isOutdated()
{
    QMutexLocker locker(&m_mutex);
    const bool outdated = ! m_source.fileName.isEmpty() || m_done;
    return outdated;
}

void SemanticHighlighter::run()
{
    setPriority(QThread::LowestPriority);

    forever {
        m_mutex.lock();

        while (! (m_done || ! m_source.fileName.isEmpty()))
            m_condition.wait(&m_mutex);

        const bool done = m_done;
        const Source source = m_source;
        m_source.clear();

        m_mutex.unlock();

        if (done)
            break;

        const SemanticInfo info = semanticInfo(source);

        if (! isOutdated()) {
            m_mutex.lock();
            m_lastSemanticInfo = info;
            m_mutex.unlock();

            emit changed(info);
        }
    }
}

SemanticInfo SemanticHighlighter::semanticInfo(const Source &source)
{
    SemanticInfo semanticInfo;
    semanticInfo.revision = source.revision;
    semanticInfo.forced = source.force;

    m_mutex.lock();
    if (! source.force
            && m_lastSemanticInfo.revision == ((unsigned)(source.revision))
            && m_lastSemanticInfo.doc
            && m_lastSemanticInfo.doc->translationUnit()->ast()
            && m_lastSemanticInfo.doc->fileName() == source.fileName) {
        semanticInfo.snapshot = m_lastSemanticInfo.snapshot; // ### TODO: use the new snapshot.
        semanticInfo.doc = m_lastSemanticInfo.doc;
        semanticInfo.objcKeywords = m_lastSemanticInfo.objcKeywords;
    }
    m_mutex.unlock();

    if (! semanticInfo.doc) {
        semanticInfo.snapshot = source.snapshot;
        if (source.snapshot.contains(source.fileName)) {
            const QByteArray &preprocessedCode =
                    source.snapshot.preprocessedCode(source.code, source.fileName);
            Document::Ptr doc =
                    source.snapshot.documentFromSource(preprocessedCode, source.fileName);
            doc->control()->setTopLevelDeclarationProcessor(this);
            doc->check();
            semanticInfo.doc = doc;
        }
    }

    if (semanticInfo.doc) {
        TranslationUnit *translationUnit = semanticInfo.doc->translationUnit();
        AST * ast = translationUnit->ast();

        FunctionDefinitionUnderCursor functionDefinitionUnderCursor(semanticInfo.doc->translationUnit());
        DeclarationAST *currentFunctionDefinition = functionDefinitionUnderCursor(ast, source.line, source.column);

        const LocalSymbols useTable(semanticInfo.doc, currentFunctionDefinition);
        semanticInfo.localUses = useTable.uses;
        semanticInfo.hasQ = useTable.hasQ;
        semanticInfo.hasD = useTable.hasD;
    }

    return semanticInfo;
}

QModelIndex CPPEditorWidget::indexForPosition(int line, int column, const QModelIndex &rootIndex) const
{
    QModelIndex lastIndex = rootIndex;

    const int rowCount = m_outlineModel->rowCount(rootIndex);
    for (int row = 0; row < rowCount; ++row) {
        const QModelIndex index = m_outlineModel->index(row, 0, rootIndex);
        Symbol *symbol = m_outlineModel->symbolFromIndex(index);
        if (symbol && symbol->line() > unsigned(line))
            break;
        lastIndex = index;
    }

    if (lastIndex != rootIndex) {
        // recurse
        lastIndex = indexForPosition(line, column, lastIndex);
    }

    return lastIndex;
}

QVector<QString> CPPEditorWidget::highlighterFormatCategories()
{
    static QVector<QString> categories;
    if (categories.isEmpty()) {
        categories << QLatin1String(TextEditor::Constants::C_NUMBER)
                   << QLatin1String(TextEditor::Constants::C_STRING)
                   << QLatin1String(TextEditor::Constants::C_TYPE)
                   << QLatin1String(TextEditor::Constants::C_KEYWORD)
                   << QLatin1String(TextEditor::Constants::C_OPERATOR)
                   << QLatin1String(TextEditor::Constants::C_PREPROCESSOR)
                   << QLatin1String(TextEditor::Constants::C_LABEL)
                   << QLatin1String(TextEditor::Constants::C_COMMENT)
                   << QLatin1String(TextEditor::Constants::C_DOXYGEN_COMMENT)
                   << QLatin1String(TextEditor::Constants::C_DOXYGEN_TAG)
                   << QLatin1String(TextEditor::Constants::C_VISUAL_WHITESPACE);
    }
    return categories;
}

TextEditor::IAssistInterface *CPPEditorWidget::createAssistInterface(
    TextEditor::AssistKind kind,
    TextEditor::AssistReason reason) const
{
    if (kind == TextEditor::Completion) {
<<<<<<< HEAD
        QList<CppModelManagerInterface::ProjectPart::Ptr> parts = m_modelManager->projectPart(file()->fileName());
        QStringList includePaths, frameworkPaths, options;
        if (!parts.isEmpty()) {
            const CppModelManagerInterface::ProjectPart::Ptr part = parts.at(0);
            options = CppTools::ClangUtils::createClangOptions(part);
            includePaths = part->includePaths;
            frameworkPaths = part->frameworkPaths;
=======
        QStringList includePaths;
        QStringList frameworkPaths;
        if (ProjectExplorer::Project *project =
                ProjectExplorer::ProjectExplorerPlugin::currentProject()) {
            includePaths = m_modelManager->projectInfo(project).includePaths;
            frameworkPaths = m_modelManager->projectInfo(project).frameworkPaths;
>>>>>>> 1d3dc301
        }
        return new CppTools::ClangCompletionAssistInterface(
                    m_clangCompletionWrapper,
                    document(), position(), editor()->file(), reason,
                    options, includePaths, frameworkPaths);
    } else if (kind == TextEditor::QuickFix) {
        if (!semanticInfo().doc || isOutdated())
            return 0;
        return new CppQuickFixAssistInterface(const_cast<CPPEditorWidget *>(this), reason);
    }
    return 0;
}

QSharedPointer<FunctionDeclDefLink> CPPEditorWidget::declDefLink() const
{
    return m_declDefLink;
}

void CPPEditorWidget::onRefactorMarkerClicked(const TextEditor::RefactorMarker &marker)
{
    if (marker.data.canConvert<FunctionDeclDefLink::Marker>())
        applyDeclDefLinkChanges(true);
}

void CPPEditorWidget::setDiagnostics(const QList<Clang::Diagnostic> &diagnostics)
{
    // set up the format for the errors
    QTextCharFormat errorFormat;
    errorFormat.setUnderlineStyle(QTextCharFormat::WaveUnderline);
    errorFormat.setUnderlineColor(Qt::red);

    // set up the format for the warnings.
    QTextCharFormat warningFormat;
    warningFormat.setUnderlineStyle(QTextCharFormat::WaveUnderline);
    warningFormat.setUnderlineColor(Qt::darkYellow);

    QList<QTextEdit::ExtraSelection> selections;
    foreach (const Clang::Diagnostic &m, diagnostics) {
        QTextEdit::ExtraSelection sel;

        switch (m.severity()) {
        case Clang::Diagnostic::Error:
            sel.format = errorFormat;
            break;

        case Clang::Diagnostic::Warning:
            sel.format = warningFormat;
            break;

        default:
            continue;
        }

        QTextCursor c(document()->findBlockByNumber(m.location().line() - 1));
        const int linePos = c.position();
        c.setPosition(linePos + m.location().column() - 1);

        const QString text = c.block().text();
        if (m.length() == 0) {
            for (int i = m.location().column() - 1; i < text.size(); ++i) {
                if (text.at(i).isSpace()) {
                    c.setPosition(linePos + i, QTextCursor::KeepAnchor);
                    break;
                }
            }
        } else {
            c.setPosition(c.position() + m.length(), QTextCursor::KeepAnchor);
        }

        sel.cursor = c;
        sel.format.setToolTip(m.spelling());
        selections.append(sel);
    }

    setExtraSelections(BaseTextEditorWidget::CodeWarningsSelection, selections);
}

void CPPEditorWidget::updateFunctionDeclDefLink()
{
    const int pos = textCursor().selectionStart();

    // if there's already a link, abort it if the cursor is outside or the name changed
    if (m_declDefLink
            && (pos < m_declDefLink->linkSelection.selectionStart()
                || pos > m_declDefLink->linkSelection.selectionEnd()
                || m_declDefLink->nameSelection.selectedText() != m_declDefLink->nameInitial)) {
        abortDeclDefLink();
        return;
    }

    // don't start a new scan if there's one active and the cursor is already in the scanned area
    const QTextCursor scannedSelection = m_declDefLinkFinder->scannedSelection();
    if (!scannedSelection.isNull()
            && scannedSelection.selectionStart() <= pos
            && scannedSelection.selectionEnd() >= pos) {
        return;
    }

    m_updateFunctionDeclDefLinkTimer->start();
}

void CPPEditorWidget::updateFunctionDeclDefLinkNow()
{
    if (Core::EditorManager::instance()->currentEditor() != editor())
        return;
    if (m_declDefLink) {
        // update the change marker
        const Utils::ChangeSet changes = m_declDefLink->changes(m_lastSemanticInfo.snapshot);
        if (changes.isEmpty())
            m_declDefLink->hideMarker(this);
        else
            m_declDefLink->showMarker(this);
        return;
    }
    if (!m_lastSemanticInfo.doc || isOutdated())
        return;

    Snapshot snapshot = CppModelManagerInterface::instance()->snapshot();
    snapshot.insert(m_lastSemanticInfo.doc);

    m_declDefLinkFinder->startFindLinkAt(textCursor(), m_lastSemanticInfo.doc, snapshot);
}

void CPPEditorWidget::onFunctionDeclDefLinkFound(QSharedPointer<FunctionDeclDefLink> link)
{
    abortDeclDefLink();
    m_declDefLink = link;

    // disable the link if content of the target editor changes
    TextEditor::BaseTextEditorWidget *targetEditor =
            TextEditor::RefactoringChanges::editorForFile(link->targetFile->fileName());
    if (targetEditor && targetEditor != this) {
        connect(targetEditor, SIGNAL(textChanged()),
                this, SLOT(abortDeclDefLink()));
    }
}

void CPPEditorWidget::applyDeclDefLinkChanges(bool jumpToMatch)
{
    if (!m_declDefLink)
        return;
    m_declDefLink->apply(this, jumpToMatch);
    abortDeclDefLink();
    updateFunctionDeclDefLink();
}

void CPPEditorWidget::abortDeclDefLink()
{
    if (!m_declDefLink)
        return;

    // undo connect from onFunctionDeclDefLinkFound
    TextEditor::BaseTextEditorWidget *targetEditor =
            TextEditor::RefactoringChanges::editorForFile(m_declDefLink->targetFile->fileName());
    if (targetEditor && targetEditor != this) {
        disconnect(targetEditor, SIGNAL(textChanged()),
                   this, SLOT(abortDeclDefLink()));
    }

    m_declDefLink->hideMarker(this);
    m_declDefLink.clear();
}

bool CPPEditorWidget::handleDocumentationComment(QKeyEvent *e)
{
    if (!m_commentsSettings.m_enableDoxygen
            && !m_commentsSettings.m_leadingAsterisks) {
        return false;
    }

    if (e->key() == Qt::Key_Return
            || e->key() == Qt::Key_Enter) {
        QTextCursor cursor = textCursor();
        if (!autoCompleter()->isInComment(cursor))
            return false;

        // We are interested on two particular cases:
        //   1) The cursor is right after a /** or /*! and the user pressed enter. If Doxygen
        //      is enabled we need to generate an entire comment block.
        //   2) The cursor is already in the middle of a multi-line comment and the user pressed
        //      enter. If leading asterisk(s) is set we need to write a comment continuation
        //      with those.

        if (m_commentsSettings.m_enableDoxygen
                && cursor.positionInBlock() >= 3) {
            const int pos = cursor.position();
            if (characterAt(pos - 3) == QLatin1Char('/')
                    && characterAt(pos - 2) == QLatin1Char('*')
                    && (characterAt(pos - 1) == QLatin1Char('*')
                        || characterAt(pos - 1) == QLatin1Char('!'))) {
                CppTools::DoxygenGenerator doxygen;
                doxygen.setAddLeadingAsterisks(m_commentsSettings.m_leadingAsterisks);
                doxygen.setGenerateBrief(m_commentsSettings.m_generateBrief);
                doxygen.setStartComment(false);
                if (characterAt(pos - 1) == QLatin1Char('!'))
                    doxygen.setStyle(CppTools::DoxygenGenerator::QtStyle);
                else
                    doxygen.setStyle(CppTools::DoxygenGenerator::JavaStyle);

                // Move until we reach any possibly meaningful content.
                while (document()->characterAt(cursor.position()).isSpace())
                    cursor.movePosition(QTextCursor::NextCharacter);

                const QString &comment = doxygen.generate(cursor);
                if (!comment.isEmpty()) {
                    cursor.beginEditBlock();
                    cursor.setPosition(pos);
                    cursor.insertText(comment);
                    cursor.setPosition(pos - 3, QTextCursor::KeepAnchor);
                    indent(document(), cursor, QChar::Null);
                    cursor.endEditBlock();
                    e->accept();
                    return true;
                }
                cursor.setPosition(pos);
            }
        }

        if (!m_commentsSettings.m_leadingAsterisks)
            return false;

        // We continue the comment if the cursor is after a comment's line asterisk and if
        // there's no asterisk immediately after the cursor (that would already be considered
        // a leading asterisk).
        int offset = 0;
        const int blockPos = cursor.positionInBlock();
        const QString &text = cursor.block().text();
        for (; offset < blockPos; ++offset) {
            if (!text.at(offset).isSpace())
                break;
        }

        if (offset < blockPos
                && (text.at(offset) == QLatin1Char('*')
                    || (offset < blockPos - 1
                        && text.at(offset) == QLatin1Char('/')
                        && text.at(offset + 1) == QLatin1Char('*')))) {
            int followinPos = blockPos;
            for (; followinPos < text.length(); ++followinPos) {
                if (!text.at(followinPos).isSpace())
                    break;
            }
            if (followinPos == text.length()
                    || text.at(followinPos) != QLatin1Char('*')) {
                QString newLine(QLatin1Char('\n'));
                newLine.append(QString(offset, QLatin1Char(' ')));
                if (text.at(offset) == QLatin1Char('/')) {
                    newLine.append(QLatin1String(" *"));
                } else {
                    int start = offset;
                    while (offset < blockPos && text.at(offset) == QLatin1Char('*'))
                        ++offset;
                    newLine.append(QString(offset - start, QLatin1Char('*')));
                }
                cursor.insertText(newLine);
                e->accept();
                return true;
            }
        }
    }

    return false;
}

void CPPEditorWidget::onCommentsSettingsChanged(const CppTools::CommentsSettings &settings)
{
    m_commentsSettings = settings;
}

#include "cppeditor.moc"<|MERGE_RESOLUTION|>--- conflicted
+++ resolved
@@ -872,15 +872,11 @@
 }
 
 void CPPEditorWidget::updateFileName()
-<<<<<<< HEAD
 {
     CppTools::Internal::CppModelManager *manager =
             static_cast<CppTools::Internal::CppModelManager *>(CppModelManagerInterface::instance());
     m_codeNavigator.setup(file()->fileName(), manager->indexer());
 }
-=======
-{}
->>>>>>> 1d3dc301
 
 void CPPEditorWidget::jumpToOutlineElement(int)
 {
@@ -1073,17 +1069,9 @@
     openLink(Link(location.fileName(), location.line(), location.column() - 1));
 }
 
-<<<<<<< HEAD
 void CPPEditorWidget::switchDeclarationDefinition()
 {
     codeNavigate(true);
-=======
-        } else if (lastVisibleSymbol && lastVisibleSymbol->isDeclaration() && lastVisibleSymbol->type()->isFunctionType()) {
-            if (Symbol *def = symbolFinder()->findMatchingDefinition(lastVisibleSymbol, snapshot))
-                openCppEditorAt(linkToSymbol(def));
-        }
-    }
->>>>>>> 1d3dc301
 }
 
 static inline LookupItem skipForwardDeclarations(const QList<LookupItem> &resolvedSymbols)
@@ -2151,7 +2139,6 @@
     TextEditor::AssistReason reason) const
 {
     if (kind == TextEditor::Completion) {
-<<<<<<< HEAD
         QList<CppModelManagerInterface::ProjectPart::Ptr> parts = m_modelManager->projectPart(file()->fileName());
         QStringList includePaths, frameworkPaths, options;
         if (!parts.isEmpty()) {
@@ -2159,14 +2146,6 @@
             options = CppTools::ClangUtils::createClangOptions(part);
             includePaths = part->includePaths;
             frameworkPaths = part->frameworkPaths;
-=======
-        QStringList includePaths;
-        QStringList frameworkPaths;
-        if (ProjectExplorer::Project *project =
-                ProjectExplorer::ProjectExplorerPlugin::currentProject()) {
-            includePaths = m_modelManager->projectInfo(project).includePaths;
-            frameworkPaths = m_modelManager->projectInfo(project).frameworkPaths;
->>>>>>> 1d3dc301
         }
         return new CppTools::ClangCompletionAssistInterface(
                     m_clangCompletionWrapper,
