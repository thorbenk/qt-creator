/****************************************************************************
**
** Copyright (C) 2013 Digia Plc and/or its subsidiary(-ies).
** Contact: http://www.qt-project.org/legal
**
** This file is part of Qt Creator.
**
** Commercial License Usage
** Licensees holding valid commercial Qt licenses may use this file in
** accordance with the commercial license agreement provided with the
** Software or, alternatively, in accordance with the terms contained in
** a written agreement between you and Digia.  For licensing terms and
** conditions see http://qt.digia.com/licensing.  For further information
** use the contact form at http://qt.digia.com/contact-us.
**
** GNU Lesser General Public License Usage
** Alternatively, this file may be used under the terms of the GNU Lesser
** General Public License version 2.1 as published by the Free Software
** Foundation and appearing in the file LICENSE.LGPL included in the
** packaging of this file.  Please review the following information to
** ensure the GNU Lesser General Public License version 2.1 requirements
** will be met: http://www.gnu.org/licenses/old-licenses/lgpl-2.1.html.
**
** In addition, as a special exception, Digia gives you certain additional
** rights.  These rights are described in the Digia Qt LGPL Exception
** version 1.1, included in the file LGPL_EXCEPTION.txt in this package.
**
****************************************************************************/

#include "cppeditor.h"
#include "cppeditorconstants.h"
#include "cppplugin.h"
#include "cpphighlighter.h"
#include "cppautocompleter.h"
#include "cppquickfixassistant.h"

#include <AST.h>
#include <Control.h>
#include <Token.h>
#include <Scope.h>
#include <Symbols.h>
#include <Names.h>
#include <CoreTypes.h>
#include <Literals.h>
#include <ASTVisitor.h>
#include <SymbolVisitor.h>
#include <TranslationUnit.h>
#include <cplusplus/ASTPath.h>
#include <cpptools/ModelManagerInterface.h>
#include <cplusplus/ExpressionUnderCursor.h>
#include <cplusplus/TypeOfExpression.h>
#include <cplusplus/Overview.h>
#include <cplusplus/OverviewModel.h>
#include <cplusplus/SimpleLexer.h>
#include <cplusplus/MatchingText.h>
#include <cplusplus/BackwardsScanner.h>
#include <cplusplus/FastPreprocessor.h>

#ifdef CLANG_INDEXING
#  include <clangwrapper/sourcelocation.h>
#endif // CLANG_INDEXING

#include <cpptools/cpptoolsplugin.h>
#include <cpptools/cpptoolsconstants.h>
#include <cpptools/cppchecksymbols.h>
#include <cpptools/cppcodeformatter.h>
#include <cpptools/cppcompletionsupport.h>
#include <cpptools/cpphighlightingsupport.h>
#include <cpptools/cpplocalsymbols.h>
#include <cpptools/cppqtstyleindenter.h>
#include <cpptools/cppcodestylesettings.h>
#include <cpptools/cpprefactoringchanges.h>
#include <cpptools/cppmodelmanager.h>
#include <cpptools/cpptoolsreuse.h>
#include <cpptools/doxygengenerator.h>
#include <cpptools/cpptoolssettings.h>
#include <cpptools/symbolfinder.h>

#include <coreplugin/icore.h>
#include <coreplugin/actionmanager/actionmanager.h>
#include <coreplugin/actionmanager/actioncontainer.h>
#include <coreplugin/actionmanager/command.h>
#include <coreplugin/id.h>
#include <coreplugin/editormanager/ieditor.h>
#include <coreplugin/editormanager/editormanager.h>
#include <coreplugin/mimedatabase.h>
#include <utils/qtcassert.h>
#include <utils/uncommentselection.h>
#include <extensionsystem/pluginmanager.h>
#include <projectexplorer/projectexplorerconstants.h>
#include <texteditor/basetextdocument.h>
#include <texteditor/basetextdocumentlayout.h>
#include <texteditor/fontsettings.h>
#include <texteditor/tabsettings.h>
#include <texteditor/texteditorconstants.h>
#include <texteditor/refactoroverlay.h>
#include <texteditor/semantichighlighter.h>
#include <texteditor/codeassist/basicproposalitemlistmodel.h>
#include <texteditor/codeassist/basicproposalitem.h>
#include <texteditor/codeassist/genericproposal.h>

#include <QDebug>
#include <QTime>
#include <QTimer>
#include <QStack>
#include <QSettings>
#include <QSignalMapper>
#include <QAction>
#include <QApplication>
#include <QHeaderView>
#include <QLayout>
#include <QMenu>
#include <QShortcut>
#include <QTextEdit>
#include <QComboBox>
#include <QToolBar>
#include <QTreeView>
#include <QSortFilterProxyModel>

#include <sstream>

enum {
    UPDATE_OUTLINE_INTERVAL = 500,
    UPDATE_USES_INTERVAL = 500,
    UPDATE_FUNCTION_DECL_DEF_LINK_INTERVAL = 200
};

using namespace CPlusPlus;
using namespace CppTools;
using namespace CppEditor::Internal;

namespace {
bool semanticHighlighterDisabled = qstrcmp(qVersion(), "4.7.0") == 0;
}

namespace {

class OverviewTreeView : public QTreeView
{
public:
    OverviewTreeView(QWidget *parent = 0)
        : QTreeView(parent)
    {
        // TODO: Disable the root for all items (with a custom delegate?)
        setRootIsDecorated(false);
    }

    void sync()
    {
        expandAll();
    }

    void adjustWidth()
    {
        const int w = Core::ICore::mainWindow()->geometry().width();
        setMaximumWidth(w);
        setMinimumWidth(qMin(qMax(sizeHintForColumn(0), minimumSizeHint().width()), w));
    }
};

class OverviewCombo : public QComboBox
{
public:
    OverviewCombo(QWidget *parent = 0) : QComboBox(parent), m_skipNextHide(false)
    {}

    bool eventFilter(QObject* object, QEvent* event)
    {
        if (event->type() == QEvent::MouseButtonPress && object == view()->viewport()) {
            QMouseEvent* mouseEvent = static_cast<QMouseEvent*>(event);
            QModelIndex index = view()->indexAt(mouseEvent->pos());
            if (!view()->visualRect(index).contains(mouseEvent->pos()))
                m_skipNextHide = true;
        }
        return false;
    }

    void showPopup()
    {
        static_cast<OverviewTreeView *>(view())->adjustWidth();
        QComboBox::showPopup();
    }

    virtual void hidePopup()
    {
        if (m_skipNextHide)
            m_skipNextHide = false;
        else
            QComboBox::hidePopup();
    }

private:
    bool m_skipNextHide;
};

class OverviewProxyModel : public QSortFilterProxyModel
{
    Q_OBJECT
public:
    OverviewProxyModel(CPlusPlus::OverviewModel *sourceModel, QObject *parent) :
        QSortFilterProxyModel(parent),
        m_sourceModel(sourceModel)
    {
        setSourceModel(m_sourceModel);
    }

    bool filterAcceptsRow(int sourceRow,const QModelIndex &sourceParent) const
    {
        // ignore generated symbols, e.g. by macro expansion (Q_OBJECT)
        const QModelIndex sourceIndex = m_sourceModel->index(sourceRow, 0, sourceParent);
        CPlusPlus::Symbol *symbol = m_sourceModel->symbolFromIndex(sourceIndex);
        if (symbol && symbol->isGenerated())
            return false;

        return QSortFilterProxyModel::filterAcceptsRow(sourceRow, sourceParent);
    }
private:
    CPlusPlus::OverviewModel *m_sourceModel;
};

class FunctionDefinitionUnderCursor: protected ASTVisitor
{
    unsigned _line;
    unsigned _column;
    DeclarationAST *_functionDefinition;

public:
    FunctionDefinitionUnderCursor(TranslationUnit *translationUnit)
        : ASTVisitor(translationUnit),
          _line(0), _column(0)
    { }

    DeclarationAST *operator()(AST *ast, unsigned line, unsigned column)
    {
        _functionDefinition = 0;
        _line = line;
        _column = column;
        accept(ast);
        return _functionDefinition;
    }

protected:
    virtual bool preVisit(AST *ast)
    {
        if (_functionDefinition)
            return false;

        else if (FunctionDefinitionAST *def = ast->asFunctionDefinition()) {
            return checkDeclaration(def);
        }

        else if (ObjCMethodDeclarationAST *method = ast->asObjCMethodDeclaration()) {
            if (method->function_body)
                return checkDeclaration(method);
        }

        return true;
    }

private:
    bool checkDeclaration(DeclarationAST *ast)
    {
        unsigned startLine, startColumn;
        unsigned endLine, endColumn;
        getTokenStartPosition(ast->firstToken(), &startLine, &startColumn);
        getTokenEndPosition(ast->lastToken() - 1, &endLine, &endColumn);

        if (_line > startLine || (_line == startLine && _column >= startColumn)) {
            if (_line < endLine || (_line == endLine && _column < endColumn)) {
                _functionDefinition = ast;
                return false;
            }
        }

        return true;
    }
};

class FindFunctionDefinitions: protected SymbolVisitor
{
    const Name *_declarationName;
    QList<Function *> *_functions;

public:
    FindFunctionDefinitions()
        : _declarationName(0),
          _functions(0)
    { }

    void operator()(const Name *declarationName, Scope *globals,
                    QList<Function *> *functions)
    {
        _declarationName = declarationName;
        _functions = functions;

        for (unsigned i = 0; i < globals->memberCount(); ++i) {
            accept(globals->memberAt(i));
        }
    }

protected:
    using SymbolVisitor::visit;

    virtual bool visit(Function *function)
    {
        const Name *name = function->name();
        if (const QualifiedNameId *q = name->asQualifiedNameId())
            name = q->name();

        if (_declarationName->isEqualTo(name))
            _functions->append(function);

        return false;
    }
};


struct CanonicalSymbol
{
    CPPEditorWidget *editor;
    TypeOfExpression typeOfExpression;
    SemanticInfo info;

    CanonicalSymbol(CPPEditorWidget *editor, const SemanticInfo &info)
        : editor(editor), info(info)
    {
        typeOfExpression.init(info.doc, info.snapshot);
    }

    const LookupContext &context() const
    {
        return typeOfExpression.context();
    }

    static inline bool isIdentifierChar(const QChar &ch)
    {
        return ch.isLetterOrNumber() || ch == QLatin1Char('_');
    }

    Scope *getScopeAndExpression(const QTextCursor &cursor, QString *code)
    {
        return getScopeAndExpression(editor, info, cursor, code);
    }

    static Scope *getScopeAndExpression(CPPEditorWidget *editor, const SemanticInfo &info,
                                        const QTextCursor &cursor,
                                        QString *code)
    {
        if (! info.doc)
            return 0;

        QTextCursor tc = cursor;
        int line, col;
        editor->convertPosition(tc.position(), &line, &col);
        ++col; // 1-based line and 1-based column

        QTextDocument *document = editor->document();

        int pos = tc.position();

        if (! isIdentifierChar(document->characterAt(pos)))
            if (! (pos > 0 && isIdentifierChar(document->characterAt(pos - 1))))
                return 0;

        while (isIdentifierChar(document->characterAt(pos)))
            ++pos;
        tc.setPosition(pos);

        ExpressionUnderCursor expressionUnderCursor;
        *code = expressionUnderCursor(tc);
        return info.doc->scopeAt(line, col);
    }

    Symbol *operator()(const QTextCursor &cursor)
    {
        QString code;

        if (Scope *scope = getScopeAndExpression(cursor, &code))
            return operator()(scope, code);

        return 0;
    }

    Symbol *operator()(Scope *scope, const QString &code)
    {
        return canonicalSymbol(scope, code, typeOfExpression);
    }

    static Symbol *canonicalSymbol(Scope *scope, const QString &code, TypeOfExpression &typeOfExpression)
    {
        const QList<LookupItem> results =
                typeOfExpression(code.toUtf8(), scope, TypeOfExpression::Preprocess);

        for (int i = results.size() - 1; i != -1; --i) {
            const LookupItem &r = results.at(i);
            Symbol *decl = r.declaration();

            if (! (decl && decl->enclosingScope()))
                break;

            if (Class *classScope = r.declaration()->enclosingScope()->asClass()) {
                const Identifier *declId = decl->identifier();
                const Identifier *classId = classScope->identifier();

                if (classId && classId->isEqualTo(declId))
                    continue; // skip it, it's a ctor or a dtor.

                else if (Function *funTy = r.declaration()->type()->asFunctionType()) {
                    if (funTy->isVirtual())
                        return r.declaration();
                }
            }
        }

        for (int i = 0; i < results.size(); ++i) {
            const LookupItem &r = results.at(i);

            if (r.declaration())
                return r.declaration();
        }

        return 0;
    }

};


int numberOfClosedEditors = 0;

} // end of anonymous namespace

CPPEditor::CPPEditor(CPPEditorWidget *editor)
    : BaseTextEditor(editor)
{
    m_context.add(CppEditor::Constants::C_CPPEDITOR);
    m_context.add(ProjectExplorer::Constants::LANG_CXX);
    m_context.add(TextEditor::Constants::C_TEXTEDITOR);
}

Q_GLOBAL_STATIC(CppTools::SymbolFinder, symbolFinder)

CPPEditorWidget::CPPEditorWidget(QWidget *parent)
    : TextEditor::BaseTextEditorWidget(parent)
    , m_currentRenameSelection(NoCurrentRenameSelection)
    , m_inRename(false)
    , m_inRenameChanged(false)
    , m_firstRenameChange(false)
    , m_objcEnabled(false)
    , m_commentsSettings(CppTools::CppToolsSettings::instance()->commentsSettings())
    , m_completionSupport(0)
    , m_highlightingSupport(0)
{
    m_initialized = false;
    qRegisterMetaType<SemanticInfo>("CppTools::SemanticInfo");

    m_semanticHighlighter = new SemanticHighlighter(this);
    m_semanticHighlighter->start();

    setParenthesesMatchingEnabled(true);
    setMarksVisible(true);
    setCodeFoldingSupported(true);
    setIndenter(new CppTools::CppQtStyleIndenter);
    setAutoCompleter(new CppAutoCompleter);

    baseTextDocument()->setSyntaxHighlighter(new CppHighlighter);

    m_modelManager = CppModelManagerInterface::instance();
    if (m_modelManager) {
        connect(m_modelManager, SIGNAL(documentUpdated(CPlusPlus::Document::Ptr)),
                this, SLOT(onDocumentUpdated(CPlusPlus::Document::Ptr)));
        m_completionSupport = m_modelManager->completionSupport(editor());
        m_highlightingSupport = m_modelManager->highlightingSupport(editor());
    }

    m_highlightRevision = 0;
    connect(&m_highlightWatcher, SIGNAL(resultsReadyAt(int,int)), SLOT(highlightSymbolUsages(int,int)));
    connect(&m_highlightWatcher, SIGNAL(finished()), SLOT(finishHighlightSymbolUsages()));

    m_referencesRevision = 0;
    m_referencesCursorPosition = 0;
    connect(&m_referencesWatcher, SIGNAL(finished()), SLOT(markSymbolsNow()));

    connect(this, SIGNAL(refactorMarkerClicked(TextEditor::RefactorMarker)),
            this, SLOT(onRefactorMarkerClicked(TextEditor::RefactorMarker)));

    m_declDefLinkFinder = new FunctionDeclDefLinkFinder(this);
    connect(m_declDefLinkFinder, SIGNAL(foundLink(QSharedPointer<FunctionDeclDefLink>)),
            this, SLOT(onFunctionDeclDefLinkFound(QSharedPointer<FunctionDeclDefLink>)));

    connect(CppTools::CppToolsSettings::instance(),
            SIGNAL(commentsSettingsChanged(CppTools::CommentsSettings)),
            this,
            SLOT(onCommentsSettingsChanged(CppTools::CommentsSettings)));
}

CPPEditorWidget::~CPPEditorWidget()
{
    m_semanticHighlighter->abort();
    m_semanticHighlighter->wait();

    ++numberOfClosedEditors;
    if (numberOfClosedEditors == 5) {
        m_modelManager->GC();
        numberOfClosedEditors = 0;
    }

    delete m_highlightingSupport;
    delete m_completionSupport;
}

TextEditor::BaseTextEditor *CPPEditorWidget::createEditor()
{
    CPPEditor *editable = new CPPEditor(this);
    createToolBar(editable);
    return editable;
}

void CPPEditorWidget::createToolBar(CPPEditor *editor)
{
    m_outlineCombo = new OverviewCombo;
    m_outlineCombo->setMinimumContentsLength(22);

    // Make the combo box prefer to expand
    QSizePolicy policy = m_outlineCombo->sizePolicy();
    policy.setHorizontalPolicy(QSizePolicy::Expanding);
    m_outlineCombo->setSizePolicy(policy);

    QTreeView *outlineView = new OverviewTreeView;
    outlineView->header()->hide();
    outlineView->setItemsExpandable(true);
    m_outlineCombo->setView(outlineView);
    m_outlineCombo->setMaxVisibleItems(40);
    outlineView->viewport()->installEventFilter(m_outlineCombo);

    m_outlineModel = new OverviewModel(this);
    m_proxyModel = new OverviewProxyModel(m_outlineModel, this);
    if (CppPlugin::instance()->sortedOutline())
        m_proxyModel->sort(0, Qt::AscendingOrder);
    else
        m_proxyModel->sort(-1, Qt::AscendingOrder); // don't sort yet, but set column for sortedOutline()
    m_proxyModel->setDynamicSortFilter(true);
    m_proxyModel->setSortCaseSensitivity(Qt::CaseInsensitive);
    m_outlineCombo->setModel(m_proxyModel);

    m_outlineCombo->setContextMenuPolicy(Qt::ActionsContextMenu);
    m_sortAction = new QAction(tr("Sort Alphabetically"), m_outlineCombo);
    m_sortAction->setCheckable(true);
    m_sortAction->setChecked(sortedOutline());
    connect(m_sortAction, SIGNAL(toggled(bool)), CppPlugin::instance(), SLOT(setSortedOutline(bool)));
    m_outlineCombo->addAction(m_sortAction);

    m_updateOutlineTimer = new QTimer(this);
    m_updateOutlineTimer->setSingleShot(true);
    m_updateOutlineTimer->setInterval(UPDATE_OUTLINE_INTERVAL);
    connect(m_updateOutlineTimer, SIGNAL(timeout()), this, SLOT(updateOutlineNow()));

    m_updateOutlineIndexTimer = new QTimer(this);
    m_updateOutlineIndexTimer->setSingleShot(true);
    m_updateOutlineIndexTimer->setInterval(UPDATE_OUTLINE_INTERVAL);
    connect(m_updateOutlineIndexTimer, SIGNAL(timeout()), this, SLOT(updateOutlineIndexNow()));

    m_updateUsesTimer = new QTimer(this);
    m_updateUsesTimer->setSingleShot(true);
    m_updateUsesTimer->setInterval(UPDATE_USES_INTERVAL);
    connect(m_updateUsesTimer, SIGNAL(timeout()), this, SLOT(updateUsesNow()));

    m_updateFunctionDeclDefLinkTimer = new QTimer(this);
    m_updateFunctionDeclDefLinkTimer->setSingleShot(true);
    m_updateFunctionDeclDefLinkTimer->setInterval(UPDATE_FUNCTION_DECL_DEF_LINK_INTERVAL);
    connect(m_updateFunctionDeclDefLinkTimer, SIGNAL(timeout()), this, SLOT(updateFunctionDeclDefLinkNow()));

    connect(m_outlineCombo, SIGNAL(activated(int)), this, SLOT(jumpToOutlineElement(int)));
    connect(this, SIGNAL(cursorPositionChanged()), this, SLOT(updateOutlineIndex()));
    connect(m_outlineCombo, SIGNAL(currentIndexChanged(int)), this, SLOT(updateOutlineToolTip()));
    connect(document(), SIGNAL(contentsChange(int,int,int)), this, SLOT(onContentsChanged(int,int,int)));

    connect(editorDocument(), SIGNAL(changed()), this, SLOT(updateFileName()));

    // set up function declaration - definition link
    connect(this, SIGNAL(cursorPositionChanged()), this, SLOT(updateFunctionDeclDefLink()));
    connect(this, SIGNAL(textChanged()), this, SLOT(updateFunctionDeclDefLink()));

    // set up the semantic highlighter
    connect(this, SIGNAL(cursorPositionChanged()), this, SLOT(updateUses()));
    connect(this, SIGNAL(textChanged()), this, SLOT(updateUses()));

    connect(m_semanticHighlighter, SIGNAL(changed(CppTools::SemanticInfo)),
            this, SLOT(updateSemanticInfo(CppTools::SemanticInfo)));

    editor->insertExtraToolBarWidget(TextEditor::BaseTextEditor::Left, m_outlineCombo);
}

void CPPEditorWidget::paste()
{
    if (m_currentRenameSelection == NoCurrentRenameSelection) {
        BaseTextEditorWidget::paste();
        return;
    }

    startRename();
    BaseTextEditorWidget::paste();
    finishRename();
}

void CPPEditorWidget::cut()
{
    if (m_currentRenameSelection == NoCurrentRenameSelection) {
        BaseTextEditorWidget::cut();
        return;
    }

    startRename();
    BaseTextEditorWidget::cut();
    finishRename();
}

void CPPEditorWidget::selectAll()
{
    // if we are currently renaming a symbol
    // and the cursor is over that symbol, select just that symbol
    if (m_currentRenameSelection != NoCurrentRenameSelection) {
        QTextCursor cursor = textCursor();
        int selectionBegin = m_currentRenameSelectionBegin.position();
        int selectionEnd = m_currentRenameSelectionEnd.position();

        if (cursor.position() >= selectionBegin
                && cursor.position() <= selectionEnd) {
            cursor.setPosition(selectionBegin);
            cursor.setPosition(selectionEnd, QTextCursor::KeepAnchor);
            setTextCursor(cursor);
            return;
        }
    }

    BaseTextEditorWidget::selectAll();
}

CppModelManagerInterface *CPPEditorWidget::modelManager() const
{
    return m_modelManager;
}

void CPPEditorWidget::setMimeType(const QString &mt)
{
    BaseTextEditorWidget::setMimeType(mt);
    setObjCEnabled(mt == QLatin1String(CppTools::Constants::OBJECTIVE_CPP_SOURCE_MIMETYPE));
}

void CPPEditorWidget::setObjCEnabled(bool onoff)
{
    m_objcEnabled = onoff;
}

bool CPPEditorWidget::isObjCEnabled() const
{ return m_objcEnabled; }

void CPPEditorWidget::startRename()
{
    m_inRenameChanged = false;
}

void CPPEditorWidget::finishRename()
{
    if (!m_inRenameChanged)
        return;

    m_inRename = true;

    QTextCursor cursor = textCursor();
    cursor.joinPreviousEditBlock();

    cursor.setPosition(m_currentRenameSelectionEnd.position());
    cursor.setPosition(m_currentRenameSelectionBegin.position(), QTextCursor::KeepAnchor);
    m_renameSelections[m_currentRenameSelection].cursor = cursor;
    QString text = cursor.selectedText();

    for (int i = 0; i < m_renameSelections.size(); ++i) {
        if (i == m_currentRenameSelection)
            continue;
        QTextEdit::ExtraSelection &s = m_renameSelections[i];
        int pos = s.cursor.selectionStart();
        s.cursor.removeSelectedText();
        s.cursor.insertText(text);
        s.cursor.setPosition(pos, QTextCursor::KeepAnchor);
    }

    setExtraSelections(CodeSemanticsSelection, m_renameSelections);
    cursor.endEditBlock();

    m_inRename = false;
}

void CPPEditorWidget::abortRename()
{
    if (m_currentRenameSelection <= NoCurrentRenameSelection)
        return;
    m_renameSelections[m_currentRenameSelection].format = m_occurrencesFormat;
    m_currentRenameSelection = NoCurrentRenameSelection;
    m_currentRenameSelectionBegin = QTextCursor();
    m_currentRenameSelectionEnd = QTextCursor();
    setExtraSelections(CodeSemanticsSelection, m_renameSelections);

    semanticRehighlight(/* force = */ true);
}

void CPPEditorWidget::onDocumentUpdated(Document::Ptr doc)
{
    if (doc->fileName() != editorDocument()->fileName())
        return;

    if (doc->editorRevision() != editorRevision())
        return;

    if (! m_initialized ||
            (Core::EditorManager::currentEditor() == editor()
             && (!m_lastSemanticInfo.doc
                 || !m_lastSemanticInfo.doc->translationUnit()->ast()
                 || m_lastSemanticInfo.doc->fileName() != editorDocument()->fileName()))) {
        m_initialized = true;
        semanticRehighlight(/* force = */ true);
    }

    m_updateOutlineTimer->start();
}

const Macro *CPPEditorWidget::findCanonicalMacro(const QTextCursor &cursor, Document::Ptr doc) const
{
    if (! doc)
        return 0;

    int line, col;
    convertPosition(cursor.position(), &line, &col);

    if (const Macro *macro = doc->findMacroDefinitionAt(line)) {
        QTextCursor macroCursor = cursor;
        const QByteArray name = identifierUnderCursor(&macroCursor).toLatin1();
        if (macro->name() == name)
            return macro;
    } else if (const Document::MacroUse *use = doc->findMacroUseAt(cursor.position())) {
        return &use->macro();
    }

    return 0;
}

void CPPEditorWidget::findUsages()
{
    SemanticInfo info = m_lastSemanticInfo;
    info.snapshot = CppModelManagerInterface::instance()->snapshot();
    info.snapshot.insert(info.doc);

    if (const Macro *macro = findCanonicalMacro(textCursor(), info.doc)) {
        m_modelManager->findMacroUsages(*macro);
    } else {
        CanonicalSymbol cs(this, info);
        Symbol *canonicalSymbol = cs(textCursor());
        if (canonicalSymbol)
            m_modelManager->findUsages(canonicalSymbol, cs.context());
    }
}


void CPPEditorWidget::renameUsagesNow(const QString &replacement)
{
    SemanticInfo info = m_lastSemanticInfo;
    info.snapshot = CppModelManagerInterface::instance()->snapshot();
    info.snapshot.insert(info.doc);

    if (const Macro *macro = findCanonicalMacro(textCursor(), info.doc)) {
        m_modelManager->renameMacroUsages(*macro, replacement);
    } else {
        CanonicalSymbol cs(this, info);
        if (Symbol *canonicalSymbol = cs(textCursor()))
            if (canonicalSymbol->identifier() != 0)
                m_modelManager->renameUsages(canonicalSymbol, cs.context(), replacement);
    }
}

void CPPEditorWidget::renameUsages()
{
    renameUsagesNow();
}

void CPPEditorWidget::markSymbolsNow()
{
    if (m_references.isCanceled())
        return;
    else if (m_referencesCursorPosition != position())
        return;
    else if (m_referencesRevision != editorRevision())
        return;

    const SemanticInfo info = m_lastSemanticInfo;
    TranslationUnit *unit = info.doc->translationUnit();
    const QList<int> result = m_references.result();

    QList<QTextEdit::ExtraSelection> selections;

    foreach (int index, result) {
        unsigned line, column;
        unit->getTokenPosition(index, &line, &column);

        if (column)
            --column;  // adjust the column position.

        const int len = unit->tokenAt(index).f.length;

        QTextCursor cursor(document()->findBlockByNumber(line - 1));
        cursor.setPosition(cursor.position() + column);
        cursor.setPosition(cursor.position() + len, QTextCursor::KeepAnchor);

        QTextEdit::ExtraSelection sel;
        sel.format = m_occurrencesFormat;
        sel.cursor = cursor;
        selections.append(sel);

    }

    setExtraSelections(CodeSemanticsSelection, selections);
}

static QList<int> lazyFindReferences(Scope *scope, QString code, Document::Ptr doc, Snapshot snapshot)
{
    TypeOfExpression typeOfExpression;
    snapshot.insert(doc);
    typeOfExpression.init(doc, snapshot);
    // make possible to instantiate templates
    typeOfExpression.setExpandTemplates(true);
    if (Symbol *canonicalSymbol = CanonicalSymbol::canonicalSymbol(scope, code, typeOfExpression))
        return CppModelManagerInterface::instance()->references(canonicalSymbol, typeOfExpression.context());
    return QList<int>();
}

void CPPEditorWidget::markSymbols(const QTextCursor &tc, const SemanticInfo &info)
{
    abortRename();

    if (! info.doc)
        return;

    if (const Macro *macro = findCanonicalMacro(textCursor(), info.doc)) {
        QList<QTextEdit::ExtraSelection> selections;

        //Macro definition
        if (macro->fileName() == info.doc->fileName()) {
            QTextCursor cursor(document());
            cursor.setPosition(macro->offset());
            cursor.movePosition(QTextCursor::NextCharacter, QTextCursor::KeepAnchor, macro->name().length());

            QTextEdit::ExtraSelection sel;
            sel.format = m_occurrencesFormat;
            sel.cursor = cursor;
            selections.append(sel);
        }

        //Other macro uses
        foreach (Document::MacroUse use, info.doc->macroUses()) {
            if (use.macro().line() != macro->line()
                    || use.macro().offset() != macro->offset()
                    || use.macro().length() != macro->length()
                    || use.macro().fileName() != macro->fileName())
                continue;

            QTextCursor cursor(document());
            cursor.setPosition(use.begin());
            cursor.setPosition(use.end(), QTextCursor::KeepAnchor);

            QTextEdit::ExtraSelection sel;
            sel.format = m_occurrencesFormat;
            sel.cursor = cursor;
            selections.append(sel);
        }

        setExtraSelections(CodeSemanticsSelection, selections);
    } else {
        CanonicalSymbol cs(this, info);
        QString expression;
        if (Scope *scope = cs.getScopeAndExpression(this, info, tc, &expression)) {
            m_references.cancel();
            m_referencesRevision = info.revision;
            m_referencesCursorPosition = position();
            m_references = QtConcurrent::run(&lazyFindReferences, scope, expression, info.doc, info.snapshot);
            m_referencesWatcher.setFuture(m_references);
        } else {
            const QList<QTextEdit::ExtraSelection> selections = extraSelections(CodeSemanticsSelection);

            if (! selections.isEmpty())
                setExtraSelections(CodeSemanticsSelection, QList<QTextEdit::ExtraSelection>());
        }
    }
}

void CPPEditorWidget::renameSymbolUnderCursor()
{
    updateSemanticInfo(m_semanticHighlighter->semanticInfo(currentSource()));
    abortRename();

    QTextCursor c = textCursor();

    for (int i = 0; i < m_renameSelections.size(); ++i) {
        QTextEdit::ExtraSelection s = m_renameSelections.at(i);
        if (c.position() >= s.cursor.anchor()
                && c.position() <= s.cursor.position()) {
            m_currentRenameSelection = i;
            m_firstRenameChange = true;
            m_currentRenameSelectionBegin = QTextCursor(c.document()->docHandle(),
                                                        m_renameSelections[i].cursor.selectionStart());
            m_currentRenameSelectionEnd = QTextCursor(c.document()->docHandle(),
                                                        m_renameSelections[i].cursor.selectionEnd());
            m_renameSelections[i].format = m_occurrenceRenameFormat;
            setExtraSelections(CodeSemanticsSelection, m_renameSelections);
            break;
        }
    }

    if (m_renameSelections.isEmpty())
        renameUsages();
}

void CPPEditorWidget::onContentsChanged(int position, int charsRemoved, int charsAdded)
{
    Q_UNUSED(position)

    if (m_currentRenameSelection == NoCurrentRenameSelection || m_inRename)
        return;

    if (position + charsAdded == m_currentRenameSelectionBegin.position()) {
        // we are inserting at the beginning of the rename selection => expand
        m_currentRenameSelectionBegin.setPosition(position);
        m_renameSelections[m_currentRenameSelection].cursor.setPosition(position, QTextCursor::KeepAnchor);
    }

    // the condition looks odd, but keep in mind that the begin and end cursors do move automatically
    m_inRenameChanged = (position >= m_currentRenameSelectionBegin.position()
                         && position + charsAdded <= m_currentRenameSelectionEnd.position());

    if (!m_inRenameChanged)
        abortRename();

    if (charsRemoved > 0)
        updateUses();
}

void CPPEditorWidget::updateFileName()
{
#ifdef CLANG_INDEXING
    CppTools::Internal::CppModelManager *manager =
            static_cast<CppTools::Internal::CppModelManager *>(CppModelManagerInterface::instance());
    m_codeNavigator.setup(file()->fileName(), manager->indexer());
#endif // CLANG_INDEXING
}

void CPPEditorWidget::jumpToOutlineElement(int index)
{
    QModelIndex modelIndex = m_outlineCombo->view()->currentIndex();
    // When the user clicks on an item in the combo box,
    // the view's currentIndex is updated, so we want to use that.
    // When the scroll wheel was used on the combo box,
    // the view's currentIndex is not updated,
    // but the passed index to this method is correct.
    // So, if the view has a current index, we reset it, to be able
    // to distinguish wheel events later
    if (modelIndex.isValid())
        m_outlineCombo->view()->setCurrentIndex(QModelIndex());
    else
        modelIndex = m_proxyModel->index(index, 0); // toplevel index
    QModelIndex sourceIndex = m_proxyModel->mapToSource(modelIndex);
    Symbol *symbol = m_outlineModel->symbolFromIndex(sourceIndex);
    if (! symbol)
        return;

    openCppEditorAt(linkToSymbol(symbol));
}

void CPPEditorWidget::setSortedOutline(bool sort)
{
    if (sort != sortedOutline()) {
        if (sort)
            m_proxyModel->sort(0, Qt::AscendingOrder);
        else
            m_proxyModel->sort(-1, Qt::AscendingOrder);
        bool block = m_sortAction->blockSignals(true);
        m_sortAction->setChecked(m_proxyModel->sortColumn() == 0);
        m_sortAction->blockSignals(block);
        updateOutlineIndexNow();
    }
}

bool CPPEditorWidget::sortedOutline() const
{
    return (m_proxyModel->sortColumn() == 0);
}

void CPPEditorWidget::updateOutlineNow()
{
    const Snapshot snapshot = m_modelManager->snapshot();
    Document::Ptr document = snapshot.document(editorDocument()->fileName());

    if (!document)
        return;

    if (document->editorRevision() != editorRevision()) {
        m_updateOutlineTimer->start();
        return;
    }

    m_outlineModel->rebuild(document);

    OverviewTreeView *treeView = static_cast<OverviewTreeView *>(m_outlineCombo->view());
    treeView->sync();
    updateOutlineIndexNow();
}

void CPPEditorWidget::updateOutlineIndex()
{
    m_updateOutlineIndexTimer->start();
}

void CPPEditorWidget::highlightUses(const QList<SemanticInfo::Use> &uses,
                              const SemanticInfo &semanticInfo,
                              QList<QTextEdit::ExtraSelection> *selections)
{
    bool isUnused = false;

    if (uses.size() == 1)
        isUnused = true;

    foreach (const SemanticInfo::Use &use, uses) {
        if (use.isInvalid())
            continue;

        QTextEdit::ExtraSelection sel;
        if (isUnused)
            sel.format = m_occurrencesUnusedFormat;
        else
            sel.format = m_occurrencesFormat;

        const int anchor = document()->findBlockByNumber(use.line - 1).position() + use.column - 1;
        const int position = anchor + use.length;

        sel.cursor = QTextCursor(document());
        sel.cursor.setPosition(anchor);
        sel.cursor.setPosition(position, QTextCursor::KeepAnchor);

        if (isUnused) {
            if (semanticInfo.hasQ && sel.cursor.selectedText() == QLatin1String("q"))
                continue; // skip q

            else if (semanticInfo.hasD && sel.cursor.selectedText() == QLatin1String("d"))
                continue; // skip d
        }

        selections->append(sel);
    }
}

void CPPEditorWidget::updateOutlineIndexNow()
{
    if (!m_outlineModel->document())
        return;

    if (m_outlineModel->document()->editorRevision() != editorRevision()) {
        m_updateOutlineIndexTimer->start();
        return;
    }

    m_updateOutlineIndexTimer->stop();

    m_outlineModelIndex = QModelIndex(); //invalidate
    QModelIndex comboIndex = outlineModelIndex();


    if (comboIndex.isValid()) {
        bool blocked = m_outlineCombo->blockSignals(true);

        // There is no direct way to select a non-root item
        m_outlineCombo->setRootModelIndex(m_proxyModel->mapFromSource(comboIndex.parent()));
        m_outlineCombo->setCurrentIndex(m_proxyModel->mapFromSource(comboIndex).row());
        m_outlineCombo->setRootModelIndex(QModelIndex());

        updateOutlineToolTip();

        m_outlineCombo->blockSignals(blocked);
    }
}

void CPPEditorWidget::updateOutlineToolTip()
{
    m_outlineCombo->setToolTip(m_outlineCombo->currentText());
}

void CPPEditorWidget::updateUses()
{
    if (editorRevision() != m_highlightRevision)
        m_highlighter.cancel();
    m_updateUsesTimer->start();
}

void CPPEditorWidget::updateUsesNow()
{
    if (m_currentRenameSelection != NoCurrentRenameSelection)
        return;

    semanticRehighlight();
}

void CPPEditorWidget::highlightSymbolUsages(int from, int to)
{
    if (editorRevision() != m_highlightRevision)
        return; // outdated

    else if (m_highlighter.isCanceled())
        return; // aborted

    TextEditor::SyntaxHighlighter *highlighter = baseTextDocument()->syntaxHighlighter();
    QTC_ASSERT(highlighter, return);

    TextEditor::SemanticHighlighter::incrementalApplyExtraAdditionalFormats(
                highlighter, m_highlighter, from, to, m_semanticHighlightFormatMap);
}

void CPPEditorWidget::finishHighlightSymbolUsages()
{
    if (editorRevision() != m_highlightRevision)
        return; // outdated

    else if (m_highlighter.isCanceled())
        return; // aborted

    TextEditor::SyntaxHighlighter *highlighter = baseTextDocument()->syntaxHighlighter();
    QTC_ASSERT(highlighter, return);

    TextEditor::SemanticHighlighter::clearExtraAdditionalFormatsUntilEnd(
                highlighter, m_highlighter);

    if (m_modelManager)
        m_modelManager->setExtraDiagnostics(m_lastSemanticInfo.doc->fileName(),
                                            CPlusPlus::CppModelManagerInterface::CppSemanticsDiagnostic,
                                            m_lastSemanticInfo.doc->diagnosticMessages());
}

<<<<<<< HEAD
// @TODO: Clang testing... Lots of code around here will need some refactor.
void CPPEditorWidget::codeNavigate(bool switchDeclDef)
=======

void CPPEditorWidget::switchDeclarationDefinition(bool inNextSplit)
>>>>>>> 0809986e
{
#ifdef CLANG_INDEXING

    QTextCursor tc = textCursor();
    CppTools::moveCursorToStartOfIdentifier(&tc);

    int line, column;
    convertPosition(tc.position(), &line, &column);
    ++column;

    ClangCodeModel::SourceLocation location;
    if (switchDeclDef)
        location = m_codeNavigator.switchDeclarationDefinition(line, column);
    else
        location = m_codeNavigator.followItem(line, column);
    if (location.isNull())
        return;

    openLink(Link(location.fileName(), location.line(), location.column() - 1));

#else // !CLANG_INDEXING

    if (!switchDeclDef) {
        openLink(findLinkAt(textCursor()));
        return;
    }

    if (! m_modelManager)
        return;

    const Snapshot snapshot = m_modelManager->snapshot();

    if (Document::Ptr thisDocument = snapshot.document(editorDocument()->fileName())) {
        int line = 0, positionInBlock = 0;
        convertPosition(position(), &line, &positionInBlock);

        Symbol *lastVisibleSymbol = thisDocument->lastVisibleSymbolAt(line, positionInBlock + 1);
        if (! lastVisibleSymbol)
            return;

        Function *function = lastVisibleSymbol->asFunction();
        if (! function)
            function = lastVisibleSymbol->enclosingFunction();

        CPPEditorWidget::Link symbolLink;

        if (function) {
            LookupContext context(thisDocument, snapshot);

            Function *functionDefinition = function->asFunction();
            ClassOrNamespace *binding = context.lookupType(functionDefinition);

            const QList<LookupItem> declarations = context.lookup(functionDefinition->name(), functionDefinition->enclosingScope());
            QList<Symbol *> best;
            foreach (const LookupItem &r, declarations) {
                if (Symbol *decl = r.declaration()) {
                    if (Function *funTy = decl->type()->asFunctionType()) {
                        if (funTy->isEqualTo(function)) {
                            if (decl != function && binding == r.binding())
                                best.prepend(decl);
                            else
                                best.append(decl);
                        }
                    }
                }
            }
            if (best.isEmpty())
                return;

            symbolLink = linkToSymbol(best.first());
        } else if (lastVisibleSymbol
                   && lastVisibleSymbol->isDeclaration()
                   && lastVisibleSymbol->type()->isFunctionType()) {
            symbolLink = linkToSymbol(symbolFinder()->findMatchingDefinition(lastVisibleSymbol, snapshot));
        }

        if (symbolLink.hasValidTarget())
            openCppEditorAt(symbolLink, inNextSplit != alwaysOpenLinksInNextSplit());
    }

#endif // CLANG_INDEXING
}

void CPPEditorWidget::switchDeclarationDefinition()
{
    codeNavigate(true);
}

static inline LookupItem skipForwardDeclarations(const QList<LookupItem> &resolvedSymbols)
{
    QList<LookupItem> candidates = resolvedSymbols;

    LookupItem result = candidates.first();
    const FullySpecifiedType ty = result.type().simplified();

    if (ty->isForwardClassDeclarationType()) {
        while (! candidates.isEmpty()) {
            LookupItem r = candidates.takeFirst();

            if (! r.type()->isForwardClassDeclarationType()) {
                result = r;
                break;
            }
        }
    }

    if (ty->isObjCForwardClassDeclarationType()) {
        while (! candidates.isEmpty()) {
            LookupItem r = candidates.takeFirst();

            if (! r.type()->isObjCForwardClassDeclarationType()) {
                result = r;
                break;
            }
        }
    }

    if (ty->isObjCForwardProtocolDeclarationType()) {
        while (! candidates.isEmpty()) {
            LookupItem r = candidates.takeFirst();

            if (! r.type()->isObjCForwardProtocolDeclarationType()) {
                result = r;
                break;
            }
        }
    }

    return result;
}

CPPEditorWidget::Link CPPEditorWidget::attemptFuncDeclDef(const QTextCursor &cursor, const Document::Ptr &doc, Snapshot snapshot) const
{
    snapshot.insert(doc);

    Link result;

    QList<AST *> path = ASTPath(doc)(cursor);

    if (path.size() < 5)
        return result;

    NameAST *name = path.last()->asName();
    if (!name)
        return result;

    if (QualifiedNameAST *qName = path.at(path.size() - 2)->asQualifiedName()) {
        // TODO: check which part of the qualified name we're on
        if (qName->unqualified_name != name)
            return result;
    }

    for (int i = path.size() - 1; i != -1; --i) {
        AST *node = path.at(i);

        if (node->asParameterDeclaration() != 0)
            return result;
    }

    AST *declParent = 0;
    DeclaratorAST *decl = 0;
    for (int i = path.size() - 2; i > 0; --i) {
        if ((decl = path.at(i)->asDeclarator()) != 0) {
            declParent = path.at(i - 1);
            break;
        }
    }
    if (!decl || !declParent)
        return result;
    if (!decl->postfix_declarator_list || !decl->postfix_declarator_list->value)
        return result;
    FunctionDeclaratorAST *funcDecl = decl->postfix_declarator_list->value->asFunctionDeclarator();
    if (!funcDecl)
        return result;

    Symbol *target = 0;
    if (FunctionDefinitionAST *funDef = declParent->asFunctionDefinition()) {
        QList<Declaration *> candidates =
                symbolFinder()->findMatchingDeclaration(LookupContext(doc, snapshot),
                                                        funDef->symbol);
        if (!candidates.isEmpty()) // TODO: improve disambiguation
            target = candidates.first();
    } else if (declParent->asSimpleDeclaration()) {
        target = symbolFinder()->findMatchingDefinition(funcDecl->symbol, snapshot);
    }

    if (target) {
        result = linkToSymbol(target);

        unsigned startLine, startColumn, endLine, endColumn;
        doc->translationUnit()->getTokenStartPosition(name->firstToken(), &startLine, &startColumn);
        doc->translationUnit()->getTokenEndPosition(name->lastToken() - 1, &endLine, &endColumn);

        QTextDocument *textDocument = cursor.document();
        result.linkTextStart =
                textDocument->findBlockByNumber(startLine - 1).position() + startColumn - 1;
        result.linkTextEnd =
                textDocument->findBlockByNumber(endLine - 1).position() + endColumn - 1;
    }

    return result;
}

CPPEditorWidget::Link CPPEditorWidget::findMacroLink(const QByteArray &name) const
{
    if (! name.isEmpty()) {
        if (Document::Ptr doc = m_lastSemanticInfo.doc) {
            const Snapshot snapshot = m_modelManager->snapshot();
            QSet<QString> processed;
            return findMacroLink(name, doc, snapshot, &processed);
        }
    }

    return Link();
}

CPPEditorWidget::Link CPPEditorWidget::findMacroLink(const QByteArray &name,
                                         Document::Ptr doc,
                                         const Snapshot &snapshot,
                                         QSet<QString> *processed) const
{
    if (doc && ! name.startsWith('<') && ! processed->contains(doc->fileName())) {
        processed->insert(doc->fileName());

        foreach (const Macro &macro, doc->definedMacros()) {
            if (macro.name() == name) {
                Link link;
                link.targetFileName = macro.fileName();
                link.targetLine = macro.line();
                return link;
            }
        }

        const QList<Document::Include> includes = doc->includes();
        for (int index = includes.size() - 1; index != -1; --index) {
            const Document::Include &i = includes.at(index);
            Link link = findMacroLink(name, snapshot.document(i.fileName()), snapshot, processed);
            if (link.hasValidTarget())
                return link;
        }
    }

    return Link();
}

QString CPPEditorWidget::identifierUnderCursor(QTextCursor *macroCursor) const
{
    macroCursor->movePosition(QTextCursor::StartOfWord);
    macroCursor->movePosition(QTextCursor::EndOfWord, QTextCursor::KeepAnchor);
    return macroCursor->selectedText();
}

CPPEditorWidget::Link CPPEditorWidget::findLinkAt(const QTextCursor &cursor,
                                      bool resolveTarget)
{
    Link link;

    if (!m_modelManager)
        return link;

    const Snapshot &snapshot = m_modelManager->snapshot();

    QTextCursor tc = cursor;
    QChar ch = characterAt(tc.position());
    while (ch.isLetterOrNumber() || ch == QLatin1Char('_')) {
        tc.movePosition(QTextCursor::NextCharacter);
        ch = characterAt(tc.position());
    }

    // Initially try to macth decl/def. For this we need the semantic doc with the AST.
    if (m_lastSemanticInfo.doc
            && m_lastSemanticInfo.doc->translationUnit()
            && m_lastSemanticInfo.doc->translationUnit()->ast()) {
        int pos = tc.position();
        while (characterAt(pos).isSpace())
            ++pos;
        if (characterAt(pos) == QLatin1Char('(')) {
            link = attemptFuncDeclDef(cursor, m_lastSemanticInfo.doc, snapshot);
            if (link.hasValidLinkText())
                return link;
        }
    }

    // Now we prefer the doc from the snapshot with macros expanded.
    Document::Ptr doc = snapshot.document(editorDocument()->fileName());
    if (!doc) {
        doc = m_lastSemanticInfo.doc;
        if (!doc)
            return link;
    }

    int lineNumber = 0, positionInBlock = 0;
    convertPosition(cursor.position(), &lineNumber, &positionInBlock);
    const unsigned line = lineNumber;
    const unsigned column = positionInBlock + 1;

    int beginOfToken = 0;
    int endOfToken = 0;

    SimpleLexer tokenize;
    tokenize.setQtMocRunEnabled(true);
    const QString blockText = cursor.block().text();
    const QList<Token> tokens = tokenize(blockText, BackwardsScanner::previousBlockState(cursor.block()));

    bool recognizedQtMethod = false;

    for (int i = 0; i < tokens.size(); ++i) {
        const Token &tk = tokens.at(i);

        if (((unsigned) positionInBlock) >= tk.begin() && ((unsigned) positionInBlock) <= tk.end()) {
            if (i >= 2 && tokens.at(i).is(T_IDENTIFIER) && tokens.at(i - 1).is(T_LPAREN)
                && (tokens.at(i - 2).is(T_SIGNAL) || tokens.at(i - 2).is(T_SLOT))) {

                // token[i] == T_IDENTIFIER
                // token[i + 1] == T_LPAREN
                // token[.....] == ....
                // token[i + n] == T_RPAREN

                if (i + 1 < tokens.size() && tokens.at(i + 1).is(T_LPAREN)) {
                    // skip matched parenthesis
                    int j = i - 1;
                    int depth = 0;

                    for (; j < tokens.size(); ++j) {
                        if (tokens.at(j).is(T_LPAREN))
                            ++depth;

                        else if (tokens.at(j).is(T_RPAREN)) {
                            if (! --depth)
                                break;
                        }
                    }

                    if (j < tokens.size()) {
                        QTextBlock block = cursor.block();

                        beginOfToken = block.position() + tokens.at(i).begin();
                        endOfToken = block.position() + tokens.at(i).end();

                        tc.setPosition(block.position() + tokens.at(j).end());
                        recognizedQtMethod = true;
                    }
                }
            }
            break;
        }
    }

    if (! recognizedQtMethod) {
        const QTextBlock block = tc.block();
        int pos = cursor.positionInBlock();
        QChar ch = document()->characterAt(cursor.position());
        if (pos > 0 && ! (ch.isLetterOrNumber() || ch == QLatin1Char('_')))
            --pos; // positionInBlock points to a delimiter character.
        const Token tk = SimpleLexer::tokenAt(block.text(), pos, BackwardsScanner::previousBlockState(block), true);

        beginOfToken = block.position() + tk.begin();
        endOfToken = block.position() + tk.end();

        // Handle include directives
        if (tk.is(T_STRING_LITERAL) || tk.is(T_ANGLE_STRING_LITERAL)) {
            const unsigned lineno = cursor.blockNumber() + 1;
            foreach (const Document::Include &incl, doc->includes()) {
                if (incl.line() == lineno && incl.resolved()) {
                    link.targetFileName = incl.fileName();
                    link.linkTextStart = beginOfToken + 1;
                    link.linkTextEnd = endOfToken - 1;
                    return link;
                }
            }
        }

        if (tk.isNot(T_IDENTIFIER) && tk.kind() < T_FIRST_QT_KEYWORD && tk.kind() > T_LAST_KEYWORD)
            return link;

        tc.setPosition(endOfToken);
    }

    // Handle macro uses
    const Macro *macro = doc->findMacroDefinitionAt(line);
    if (macro) {
        QTextCursor macroCursor = cursor;
        const QByteArray name = identifierUnderCursor(&macroCursor).toLatin1();
        if (macro->name() == name)
            return link;    //already on definition!
    } else {
        const Document::MacroUse *use = doc->findMacroUseAt(endOfToken - 1);
        if (use && use->macro().fileName() != CppModelManagerInterface::configurationFileName()) {
            const Macro &macro = use->macro();
            link.targetFileName = macro.fileName();
            link.targetLine = macro.line();
            link.linkTextStart = use->begin();
            link.linkTextEnd = use->end();
            return link;
        }
    }

    // Find the last symbol up to the cursor position
    Scope *scope = doc->scopeAt(line, column);
    if (!scope)
        return link;

    // Evaluate the type of the expression under the cursor
    ExpressionUnderCursor expressionUnderCursor;
    QString expression = expressionUnderCursor(tc);

    for (int pos = tc.position();; ++pos) {
        const QChar ch = characterAt(pos);
        if (ch.isSpace())
            continue;
        else {
            if (ch == QLatin1Char('(') && ! expression.isEmpty()) {
                tc.setPosition(pos);
                if (TextEditor::TextBlockUserData::findNextClosingParenthesis(&tc, true))
                    expression.append(tc.selectedText());
            }

            break;
        }
    }

    TypeOfExpression typeOfExpression;
    typeOfExpression.init(doc, snapshot);
    // make possible to instantiate templates
    typeOfExpression.setExpandTemplates(true);
    const QList<LookupItem> resolvedSymbols =
            typeOfExpression.reference(expression.toUtf8(), scope, TypeOfExpression::Preprocess);

    if (!resolvedSymbols.isEmpty()) {
        LookupItem result = skipForwardDeclarations(resolvedSymbols);

        foreach (const LookupItem &r, resolvedSymbols) {
            if (Symbol *d = r.declaration()) {
                if (d->isDeclaration() || d->isFunction()) {
                    if (editorDocument()->fileName() == QString::fromUtf8(d->fileName(), d->fileNameLength())) {
                        if (unsigned(lineNumber) == d->line() && unsigned(positionInBlock) >= d->column()) { // ### TODO: check the end
                            result = r; // take the symbol under cursor.
                            break;
                        }
                    }
                }
            }
        }

        if (Symbol *symbol = result.declaration()) {
            Symbol *def = 0;

            if (resolveTarget) {
                Symbol *lastVisibleSymbol = doc->lastVisibleSymbolAt(line, column);

                def = findDefinition(symbol, snapshot);

                if (def == lastVisibleSymbol)
                    def = 0; // jump to declaration then.

                if (symbol->isForwardClassDeclaration())
                    def = symbolFinder()->findMatchingClassDeclaration(symbol, snapshot);
            }

            link = linkToSymbol(def ? def : symbol);
            link.linkTextStart = beginOfToken;
            link.linkTextEnd = endOfToken;
            return link;
        }
    }

    // Handle macro uses
    QTextCursor macroCursor = cursor;
    const QByteArray name = identifierUnderCursor(&macroCursor).toLatin1();
    link = findMacroLink(name);
    if (link.hasValidTarget()) {
        link.linkTextStart = macroCursor.selectionStart();
        link.linkTextEnd = macroCursor.selectionEnd();
        return link;
    }

    return Link();
}

#if 0
void CPPEditorWidget::jumpToDefinition()
{
    codeNavigate(false);
}
#endif

Symbol *CPPEditorWidget::findDefinition(Symbol *symbol, const Snapshot &snapshot) const
{
    if (symbol->isFunction())
        return 0; // symbol is a function definition.

    else if (! symbol->type()->isFunctionType())
        return 0; // not a function declaration

    return symbolFinder()->findMatchingDefinition(symbol, snapshot);
}

unsigned CPPEditorWidget::editorRevision() const
{
    return document()->revision();
}

bool CPPEditorWidget::isOutdated() const
{
    if (m_lastSemanticInfo.revision != editorRevision())
        return true;

    return false;
}

SemanticInfo CPPEditorWidget::semanticInfo() const
{
    return m_lastSemanticInfo;
}

CPlusPlus::OverviewModel *CPPEditorWidget::outlineModel() const
{
    return m_outlineModel;
}

QModelIndex CPPEditorWidget::outlineModelIndex()
{
    if (!m_outlineModelIndex.isValid()) {
        int line = 0, column = 0;
        convertPosition(position(), &line, &column);
        m_outlineModelIndex = indexForPosition(line, column);
        emit outlineModelIndexChanged(m_outlineModelIndex);
    }

    return m_outlineModelIndex;
}

bool CPPEditorWidget::event(QEvent *e)
{
    switch (e->type()) {
    case QEvent::ShortcutOverride:
        // handle escape manually if a rename is active
        if (static_cast<QKeyEvent*>(e)->key() == Qt::Key_Escape
                && m_currentRenameSelection != NoCurrentRenameSelection) {
            e->accept();
            return true;
        }
        break;
    default:
        break;
    }

    return BaseTextEditorWidget::event(e);
}

void CPPEditorWidget::performQuickFix(int index)
{
    TextEditor::QuickFixOperation::Ptr op = m_quickFixes.at(index);
    op->perform();
}

void CPPEditorWidget::contextMenuEvent(QContextMenuEvent *e)
{
    // ### enable
    // updateSemanticInfo(m_semanticHighlighter->semanticInfo(currentSource()));

    QMenu *menu = new QMenu;

    Core::ActionContainer *mcontext = Core::ActionManager::actionContainer(Constants::M_CONTEXT);
    QMenu *contextMenu = mcontext->menu();

    QMenu *quickFixMenu = new QMenu(tr("&Refactor"), menu);
    quickFixMenu->addAction(Core::ActionManager::command(Constants::RENAME_SYMBOL_UNDER_CURSOR)->action());

    QSignalMapper mapper;
    connect(&mapper, SIGNAL(mapped(int)), this, SLOT(performQuickFix(int)));
    if (! isOutdated()) {
        TextEditor::IAssistInterface *interface =
            createAssistInterface(TextEditor::QuickFix, TextEditor::ExplicitlyInvoked);
        if (interface) {
            QScopedPointer<TextEditor::IAssistProcessor> processor(
                        CppPlugin::instance()->quickFixProvider()->createProcessor());
            QScopedPointer<TextEditor::IAssistProposal> proposal(processor->perform(interface));
            if (!proposal.isNull()) {
                TextEditor::BasicProposalItemListModel *model =
                        static_cast<TextEditor::BasicProposalItemListModel *>(proposal->model());
                for (int index = 0; index < model->size(); ++index) {
                    TextEditor::BasicProposalItem *item =
                            static_cast<TextEditor::BasicProposalItem *>(model->proposalItem(index));
                    TextEditor::QuickFixOperation::Ptr op =
                            item->data().value<TextEditor::QuickFixOperation::Ptr>();
                    m_quickFixes.append(op);
                    QAction *action = quickFixMenu->addAction(op->description());
                    mapper.setMapping(action, index);
                    connect(action, SIGNAL(triggered()), &mapper, SLOT(map()));
                }
                delete model;
            }
        }
    }

    foreach (QAction *action, contextMenu->actions()) {
        menu->addAction(action);
        if (action->objectName() == QLatin1String(Constants::M_REFACTORING_MENU_INSERTION_POINT))
            menu->addMenu(quickFixMenu);
    }

    appendStandardContextMenuActions(menu);

    menu->exec(e->globalPos());
    m_quickFixes.clear();
    delete menu;
}

void CPPEditorWidget::keyPressEvent(QKeyEvent *e)
{
    if (m_currentRenameSelection == NoCurrentRenameSelection) {
        if (!handleDocumentationComment(e))
            TextEditor::BaseTextEditorWidget::keyPressEvent(e);
        return;
    }

    // key handling for renames

    QTextCursor cursor = textCursor();
    const QTextCursor::MoveMode moveMode =
            (e->modifiers() & Qt::ShiftModifier) ? QTextCursor::KeepAnchor : QTextCursor::MoveAnchor;

    switch (e->key()) {
    case Qt::Key_Enter:
    case Qt::Key_Return:
    case Qt::Key_Escape:
        abortRename();
        e->accept();
        return;
    case Qt::Key_Home: {
        // Send home to start of name when within the name and not at the start
        if (cursor.position() > m_currentRenameSelectionBegin.position()
               && cursor.position() <= m_currentRenameSelectionEnd.position()) {
            cursor.setPosition(m_currentRenameSelectionBegin.position(), moveMode);
            setTextCursor(cursor);
            e->accept();
            return;
        }
        break;
    }
    case Qt::Key_End: {
        // Send end to end of name when within the name and not at the end
        if (cursor.position() >= m_currentRenameSelectionBegin.position()
               && cursor.position() < m_currentRenameSelectionEnd.position()) {
            cursor.setPosition(m_currentRenameSelectionEnd.position(), moveMode);
            setTextCursor(cursor);
            e->accept();
            return;
        }
        break;
    }
    case Qt::Key_Backspace: {
        if (cursor.position() == m_currentRenameSelectionBegin.position()
            && !cursor.hasSelection()) {
            // Eat backspace at start of name when there is no selection
            e->accept();
            return;
        }
        break;
    }
    case Qt::Key_Delete: {
        if (cursor.position() == m_currentRenameSelectionEnd.position()
            && !cursor.hasSelection()) {
            // Eat delete at end of name when there is no selection
            e->accept();
            return;
        }
        break;
    }
    default: {
        break;
    }
    } // switch

    startRename();

    bool wantEditBlock = (cursor.position() >= m_currentRenameSelectionBegin.position()
            && cursor.position() <= m_currentRenameSelectionEnd.position());

    if (wantEditBlock) {
        // possible change inside rename selection
        if (m_firstRenameChange)
            cursor.beginEditBlock();
        else
            cursor.joinPreviousEditBlock();
        m_firstRenameChange = false;
    }
    TextEditor::BaseTextEditorWidget::keyPressEvent(e);
    if (wantEditBlock)
        cursor.endEditBlock();
    finishRename();
}

Core::IEditor *CPPEditor::duplicate(QWidget *parent)
{
    CPPEditorWidget *newEditor = new CPPEditorWidget(parent);
    newEditor->duplicateFrom(editorWidget());
    CppPlugin::instance()->initializeEditor(newEditor);
    return newEditor->editor();
}

Core::Id CPPEditor::id() const
{
    return Core::Id(CppEditor::Constants::CPPEDITOR_ID);
}

bool CPPEditor::open(QString *errorString, const QString &fileName, const QString &realFileName)
{
    bool b = TextEditor::BaseTextEditor::open(errorString, fileName, realFileName);
    editorWidget()->setMimeType(Core::ICore::mimeDatabase()->findByFile(QFileInfo(fileName)).type());
    return b;
}

void CPPEditorWidget::setFontSettings(const TextEditor::FontSettings &fs)
{
    TextEditor::BaseTextEditorWidget::setFontSettings(fs);
    CppHighlighter *highlighter = qobject_cast<CppHighlighter*>(baseTextDocument()->syntaxHighlighter());
    if (!highlighter)
        return;

    const QVector<QTextCharFormat> formats = fs.toTextCharFormats(highlighterFormatCategories());
    highlighter->setFormats(formats.constBegin(), formats.constEnd());

    m_occurrencesFormat = fs.toTextCharFormat(TextEditor::C_OCCURRENCES);
    m_occurrencesUnusedFormat = fs.toTextCharFormat(TextEditor::C_OCCURRENCES_UNUSED);
    m_occurrencesUnusedFormat.setUnderlineStyle(QTextCharFormat::WaveUnderline);
    m_occurrencesUnusedFormat.setUnderlineColor(m_occurrencesUnusedFormat.foreground().color());
    m_occurrencesUnusedFormat.clearForeground();
    m_occurrencesUnusedFormat.setToolTip(tr("Unused variable"));
    m_occurrenceRenameFormat = fs.toTextCharFormat(TextEditor::C_OCCURRENCES_RENAME);
    m_semanticHighlightFormatMap[SemanticInfo::TypeUse] =
            fs.toTextCharFormat(TextEditor::C_TYPE);
    m_semanticHighlightFormatMap[SemanticInfo::LocalUse] =
            fs.toTextCharFormat(TextEditor::C_LOCAL);
    m_semanticHighlightFormatMap[SemanticInfo::FieldUse] =
            fs.toTextCharFormat(TextEditor::C_FIELD);
    m_semanticHighlightFormatMap[SemanticInfo::EnumerationUse] =
            fs.toTextCharFormat(TextEditor::C_ENUMERATION);
    m_semanticHighlightFormatMap[SemanticInfo::VirtualMethodUse] =
            fs.toTextCharFormat(TextEditor::C_VIRTUAL_METHOD);
    m_semanticHighlightFormatMap[SemanticInfo::LabelUse] =
            fs.toTextCharFormat(TextEditor::C_LABEL);
    m_semanticHighlightFormatMap[SemanticInfo::MacroUse] =
            fs.toTextCharFormat(TextEditor::C_PREPROCESSOR);
    m_semanticHighlightFormatMap[SemanticInfo::FunctionUse] =
            fs.toTextCharFormat(TextEditor::C_FUNCTION);
    m_semanticHighlightFormatMap[SemanticInfo::PseudoKeywordUse] =
            fs.toTextCharFormat(TextEditor::C_KEYWORD);
    m_keywordFormat = fs.toTextCharFormat(TextEditor::C_KEYWORD);

    // only set the background, we do not want to modify foreground properties set by the syntax highlighter or the link
    m_occurrencesFormat.clearForeground();
    m_occurrenceRenameFormat.clearForeground();

    // Clear all additional formats since they may have changed
    QTextBlock b = document()->firstBlock();
    while (b.isValid()) {
        highlighter->setExtraAdditionalFormats(b, QList<QTextLayout::FormatRange>());
        b = b.next();
    }

    // This also triggers an update of the additional formats
    highlighter->rehighlight();
}

void CPPEditorWidget::setTabSettings(const TextEditor::TabSettings &ts)
{
    CppTools::QtStyleCodeFormatter formatter;
    formatter.invalidateCache(document());

    TextEditor::BaseTextEditorWidget::setTabSettings(ts);
}

void CPPEditorWidget::unCommentSelection()
{
    Utils::unCommentSelection(this);
}

void CPPEditorWidget::slotCodeStyleSettingsChanged(const QVariant &)
{
    CppTools::QtStyleCodeFormatter formatter;
    formatter.invalidateCache(document());
}

CPPEditorWidget::Link CPPEditorWidget::linkToSymbol(CPlusPlus::Symbol *symbol)
{
    if (!symbol)
        return Link();

    const QString filename = QString::fromUtf8(symbol->fileName(),
                                               symbol->fileNameLength());

    unsigned line = symbol->line();
    unsigned column = symbol->column();

    if (column)
        --column;

    if (symbol->isGenerated())
        column = 0;

    return Link(filename, line, column);
}

bool CPPEditorWidget::openCppEditorAt(const Link &link, bool inNextSplit)
{
    if (!link.hasValidTarget())
        return false;

    Core::EditorManager *editorManager = Core::EditorManager::instance();
    if (inNextSplit) {
        if (!editorManager->hasSplitter())
            editorManager->splitSideBySide();
        editorManager->gotoOtherSplit();
    } else if (baseTextDocument()->fileName() == link.targetFileName) {
        editorManager->addCurrentPositionToNavigationHistory();
        gotoLine(link.targetLine, link.targetColumn);
        setFocus();
        return true;
    }

    return TextEditor::BaseTextEditorWidget::openEditorAt(link.targetFileName,
                                                          link.targetLine,
                                                          link.targetColumn,
                                                          Constants::CPPEDITOR_ID);
}

void CPPEditorWidget::semanticRehighlight(bool force)
{
    m_semanticHighlighter->rehighlight(currentSource(force));
}

void CPPEditorWidget::updateSemanticInfo(const SemanticInfo &semanticInfo)
{
    if (semanticInfo.revision != editorRevision()) {
        // got outdated semantic info
        semanticRehighlight();
        return;
    }

    const SemanticInfo previousSemanticInfo = m_lastSemanticInfo;
    m_lastSemanticInfo = semanticInfo; // update the semantic info

    int line = 0, column = 0;
    convertPosition(position(), &line, &column);

    QList<QTextEdit::ExtraSelection> unusedSelections;

    m_renameSelections.clear();
    m_currentRenameSelection = NoCurrentRenameSelection;

    // We can use the semanticInfo's snapshot (and avoid locking), but not its
    // document, since it doesn't contain expanded macros.
    LookupContext context(semanticInfo.snapshot.document(editorDocument()->fileName()),
                          semanticInfo.snapshot);

    SemanticInfo::LocalUseIterator it(semanticInfo.localUses);
    while (it.hasNext()) {
        it.next();
        const QList<SemanticInfo::Use> &uses = it.value();

        bool good = false;
        foreach (const SemanticInfo::Use &use, uses) {
            unsigned l = line;
            unsigned c = column + 1; // convertCursorPosition() returns a 0-based column number.
            if (l == use.line && c >= use.column && c <= (use.column + use.length)) {
                good = true;
                break;
            }
        }

        if (uses.size() == 1) {
            if (!CppTools::isOwnershipRAIIType(it.key(), context)) {
                // it's an unused declaration
                highlightUses(uses, semanticInfo, &unusedSelections);
            }
        } else if (good && m_renameSelections.isEmpty()) {
            highlightUses(uses, semanticInfo, &m_renameSelections);
        }
    }

    if (m_lastSemanticInfo.forced || previousSemanticInfo.revision != semanticInfo.revision) {
        m_highlighter.cancel();

        if (! semanticHighlighterDisabled && semanticInfo.doc) {
            if (isVisible()) {
                if (m_highlightingSupport) {
                    m_highlighter = m_highlightingSupport->highlightingFuture(semanticInfo.doc, semanticInfo.snapshot);
                    m_highlightRevision = semanticInfo.revision;
                    m_highlightWatcher.setFuture(m_highlighter);
                }
            }
        }
    }

    setExtraSelections(UnusedSymbolSelection, unusedSelections);

    if (! m_renameSelections.isEmpty())
        setExtraSelections(CodeSemanticsSelection, m_renameSelections); // ###
    else {
        markSymbols(textCursor(), semanticInfo);
    }

    m_lastSemanticInfo.forced = false; // clear the forced flag

    // schedule a check for a decl/def link
    updateFunctionDeclDefLink();
}

namespace {

class FindObjCKeywords: public ASTVisitor
{
public:
    FindObjCKeywords(TranslationUnit *unit)
        : ASTVisitor(unit)
    {}

    QList<SemanticInfo::Use> operator()()
    {
        _keywords.clear();
        accept(translationUnit()->ast());
        return _keywords;
    }

    virtual bool visit(ObjCClassDeclarationAST *ast)
    {
        addToken(ast->interface_token);
        addToken(ast->implementation_token);
        addToken(ast->end_token);
        return true;
    }

    virtual bool visit(ObjCClassForwardDeclarationAST *ast)
    { addToken(ast->class_token); return true; }

    virtual bool visit(ObjCProtocolDeclarationAST *ast)
    { addToken(ast->protocol_token); addToken(ast->end_token); return true; }

    virtual bool visit(ObjCProtocolForwardDeclarationAST *ast)
    { addToken(ast->protocol_token); return true; }

    virtual bool visit(ObjCProtocolExpressionAST *ast)
    { addToken(ast->protocol_token); return true; }

    virtual bool visit(ObjCTypeNameAST *) { return true; }

    virtual bool visit(ObjCEncodeExpressionAST *ast)
    { addToken(ast->encode_token); return true; }

    virtual bool visit(ObjCSelectorExpressionAST *ast)
    { addToken(ast->selector_token); return true; }

    virtual bool visit(ObjCVisibilityDeclarationAST *ast)
    { addToken(ast->visibility_token); return true; }

    virtual bool visit(ObjCPropertyAttributeAST *ast)
    {
        const Identifier *attrId = identifier(ast->attribute_identifier_token);
        if (attrId == control()->objcAssignId()
                || attrId == control()->objcCopyId()
                || attrId == control()->objcGetterId()
                || attrId == control()->objcNonatomicId()
                || attrId == control()->objcReadonlyId()
                || attrId == control()->objcReadwriteId()
                || attrId == control()->objcRetainId()
                || attrId == control()->objcSetterId())
            addToken(ast->attribute_identifier_token);
        return true;
    }

    virtual bool visit(ObjCPropertyDeclarationAST *ast)
    { addToken(ast->property_token); return true; }

    virtual bool visit(ObjCSynthesizedPropertiesDeclarationAST *ast)
    { addToken(ast->synthesized_token); return true; }

    virtual bool visit(ObjCDynamicPropertiesDeclarationAST *ast)
    { addToken(ast->dynamic_token); return true; }

    virtual bool visit(ObjCFastEnumerationAST *ast)
    { addToken(ast->for_token); addToken(ast->in_token); return true; }

    virtual bool visit(ObjCSynchronizedStatementAST *ast)
    { addToken(ast->synchronized_token); return true; }

protected:
    void addToken(unsigned token)
    {
        if (token) {
            SemanticInfo::Use use;
            getTokenStartPosition(token, &use.line, &use.column);
            use.length = tokenAt(token).length();
            _keywords.append(use);
        }
    }

private:
    QList<SemanticInfo::Use> _keywords;
};

} // anonymous namespace

SemanticHighlighter::Source CPPEditorWidget::currentSource(bool force)
{
    int line = 0, column = 0;
    convertPosition(position(), &line, &column);

    const Snapshot snapshot = m_modelManager->snapshot();
    const QString fileName = editorDocument()->fileName();

    QString code;
    if (force || m_lastSemanticInfo.revision != editorRevision())
        code = toPlainText(); // get the source code only when needed.

    const unsigned revision = editorRevision();
    SemanticHighlighter::Source source(snapshot, fileName, code,
                                       line, column, revision);
    source.force = force;
    return source;
}

SemanticHighlighter::SemanticHighlighter(QObject *parent)
        : QThread(parent),
          m_done(false)
{
}

SemanticHighlighter::~SemanticHighlighter()
{
}

void SemanticHighlighter::abort()
{
    QMutexLocker locker(&m_mutex);
    m_done = true;
    m_condition.wakeOne();
}

void SemanticHighlighter::rehighlight(const Source &source)
{
    QMutexLocker locker(&m_mutex);
    m_source = source;
    m_condition.wakeOne();
}

bool SemanticHighlighter::isOutdated()
{
    QMutexLocker locker(&m_mutex);
    const bool outdated = ! m_source.fileName.isEmpty() || m_done;
    return outdated;
}

void SemanticHighlighter::run()
{
    setPriority(QThread::LowestPriority);

    forever {
        m_mutex.lock();

        while (! (m_done || ! m_source.fileName.isEmpty()))
            m_condition.wait(&m_mutex);

        const bool done = m_done;
        const Source source = m_source;
        m_source.clear();

        m_mutex.unlock();

        if (done)
            break;

        const SemanticInfo info = semanticInfo(source);

        if (! isOutdated()) {
            m_mutex.lock();
            m_lastSemanticInfo = info;
            m_mutex.unlock();

            emit changed(info);
        }
    }
}

SemanticInfo SemanticHighlighter::semanticInfo(const Source &source)
{
    SemanticInfo semanticInfo;
    semanticInfo.revision = m_lastSemanticInfo.revision;
    semanticInfo.forced = source.force;

    m_mutex.lock();
    if (! source.force
            && m_lastSemanticInfo.revision == ((unsigned)(source.revision))
            && m_lastSemanticInfo.doc
            && m_lastSemanticInfo.doc->translationUnit()->ast()
            && m_lastSemanticInfo.doc->fileName() == source.fileName) {
        semanticInfo.snapshot = m_lastSemanticInfo.snapshot; // ### TODO: use the new snapshot.
        semanticInfo.doc = m_lastSemanticInfo.doc;
        semanticInfo.objcKeywords = m_lastSemanticInfo.objcKeywords;
    }
    m_mutex.unlock();

    if (! semanticInfo.doc) {
        semanticInfo.snapshot = source.snapshot;
        if (source.snapshot.contains(source.fileName)) {
            Document::Ptr doc = source.snapshot.preprocessedDocument(source.code, source.fileName);
            doc->control()->setTopLevelDeclarationProcessor(this);
            doc->check();
            semanticInfo.doc = doc;
        }
    }

    if (semanticInfo.doc) {
        TranslationUnit *translationUnit = semanticInfo.doc->translationUnit();
        AST * ast = translationUnit->ast();

        FunctionDefinitionUnderCursor functionDefinitionUnderCursor(semanticInfo.doc->translationUnit());
        DeclarationAST *currentFunctionDefinition = functionDefinitionUnderCursor(ast, source.line, source.column);

        const LocalSymbols useTable(semanticInfo.doc, currentFunctionDefinition);
        semanticInfo.revision = source.revision;
        semanticInfo.localUses = useTable.uses;
        semanticInfo.hasQ = useTable.hasQ;
        semanticInfo.hasD = useTable.hasD;
    }

    return semanticInfo;
}

QModelIndex CPPEditorWidget::indexForPosition(int line, int column, const QModelIndex &rootIndex) const
{
    QModelIndex lastIndex = rootIndex;

    const int rowCount = m_outlineModel->rowCount(rootIndex);
    for (int row = 0; row < rowCount; ++row) {
        const QModelIndex index = m_outlineModel->index(row, 0, rootIndex);
        Symbol *symbol = m_outlineModel->symbolFromIndex(index);
        if (symbol && symbol->line() > unsigned(line))
            break;
        lastIndex = index;
    }

    if (lastIndex != rootIndex) {
        // recurse
        lastIndex = indexForPosition(line, column, lastIndex);
    }

    return lastIndex;
}

QVector<TextEditor::TextStyle> CPPEditorWidget::highlighterFormatCategories()
{
    static QVector<TextEditor::TextStyle> categories;
    if (categories.isEmpty()) {
        categories << TextEditor::C_NUMBER
                   << TextEditor::C_STRING
                   << TextEditor::C_TYPE
                   << TextEditor::C_KEYWORD
                   << TextEditor::C_OPERATOR
                   << TextEditor::C_PREPROCESSOR
                   << TextEditor::C_LABEL
                   << TextEditor::C_COMMENT
                   << TextEditor::C_DOXYGEN_COMMENT
                   << TextEditor::C_DOXYGEN_TAG
                   << TextEditor::C_VISUAL_WHITESPACE;
    }
    return categories;
}

TextEditor::IAssistInterface *CPPEditorWidget::createAssistInterface(
    TextEditor::AssistKind kind,
    TextEditor::AssistReason reason) const
{
    if (kind == TextEditor::Completion) {
        if (m_completionSupport)
            return m_completionSupport->createAssistInterface(
                        ProjectExplorer::ProjectExplorerPlugin::currentProject(),
                        document(), position(), reason);
    } else if (kind == TextEditor::QuickFix) {
        if (!semanticInfo().doc || isOutdated())
            return 0;
        return new CppQuickFixAssistInterface(const_cast<CPPEditorWidget *>(this), reason);
    }
    return 0;
}

QSharedPointer<FunctionDeclDefLink> CPPEditorWidget::declDefLink() const
{
    return m_declDefLink;
}

void CPPEditorWidget::onRefactorMarkerClicked(const TextEditor::RefactorMarker &marker)
{
    if (marker.data.canConvert<FunctionDeclDefLink::Marker>())
        applyDeclDefLinkChanges(true);
}

void CPPEditorWidget::updateFunctionDeclDefLink()
{
    const int pos = textCursor().selectionStart();

    // if there's already a link, abort it if the cursor is outside or the name changed
    // (adding a prefix is an exception since the user might type a return type)
    if (m_declDefLink
            && (pos < m_declDefLink->linkSelection.selectionStart()
                || pos > m_declDefLink->linkSelection.selectionEnd()
                || !m_declDefLink->nameSelection.selectedText().trimmed()
                    .endsWith(m_declDefLink->nameInitial))) {
        abortDeclDefLink();
        return;
    }

    // don't start a new scan if there's one active and the cursor is already in the scanned area
    const QTextCursor scannedSelection = m_declDefLinkFinder->scannedSelection();
    if (!scannedSelection.isNull()
            && scannedSelection.selectionStart() <= pos
            && scannedSelection.selectionEnd() >= pos) {
        return;
    }

    m_updateFunctionDeclDefLinkTimer->start();
}

void CPPEditorWidget::updateFunctionDeclDefLinkNow()
{
    if (Core::EditorManager::currentEditor() != editor())
        return;
    if (m_declDefLink) {
        // update the change marker
        const Utils::ChangeSet changes = m_declDefLink->changes(m_lastSemanticInfo.snapshot);
        if (changes.isEmpty())
            m_declDefLink->hideMarker(this);
        else
            m_declDefLink->showMarker(this);
        return;
    }
    if (!m_lastSemanticInfo.doc || isOutdated())
        return;

    Snapshot snapshot = CppModelManagerInterface::instance()->snapshot();
    snapshot.insert(m_lastSemanticInfo.doc);

    m_declDefLinkFinder->startFindLinkAt(textCursor(), m_lastSemanticInfo.doc, snapshot);
}

void CPPEditorWidget::onFunctionDeclDefLinkFound(QSharedPointer<FunctionDeclDefLink> link)
{
    abortDeclDefLink();
    m_declDefLink = link;

    // disable the link if content of the target editor changes
    TextEditor::BaseTextEditorWidget *targetEditor =
            TextEditor::RefactoringChanges::editorForFile(link->targetFile->fileName());
    if (targetEditor && targetEditor != this) {
        connect(targetEditor, SIGNAL(textChanged()),
                this, SLOT(abortDeclDefLink()));
    }
}

void CPPEditorWidget::applyDeclDefLinkChanges(bool jumpToMatch)
{
    if (!m_declDefLink)
        return;
    m_declDefLink->apply(this, jumpToMatch);
    abortDeclDefLink();
    updateFunctionDeclDefLink();
}

void CPPEditorWidget::abortDeclDefLink()
{
    if (!m_declDefLink)
        return;

    // undo connect from onFunctionDeclDefLinkFound
    TextEditor::BaseTextEditorWidget *targetEditor =
            TextEditor::RefactoringChanges::editorForFile(m_declDefLink->targetFile->fileName());
    if (targetEditor && targetEditor != this) {
        disconnect(targetEditor, SIGNAL(textChanged()),
                   this, SLOT(abortDeclDefLink()));
    }

    m_declDefLink->hideMarker(this);
    m_declDefLink.clear();
}

bool CPPEditorWidget::handleDocumentationComment(QKeyEvent *e)
{
    if (!m_commentsSettings.m_enableDoxygen
            && !m_commentsSettings.m_leadingAsterisks) {
        return false;
    }

    if (e->key() == Qt::Key_Return
            || e->key() == Qt::Key_Enter) {
        QTextCursor cursor = textCursor();
        if (!autoCompleter()->isInComment(cursor))
            return false;

        // We are interested on two particular cases:
        //   1) The cursor is right after a /** or /*! and the user pressed enter. If Doxygen
        //      is enabled we need to generate an entire comment block.
        //   2) The cursor is already in the middle of a multi-line comment and the user pressed
        //      enter. If leading asterisk(s) is set we need to write a comment continuation
        //      with those.

        if (m_commentsSettings.m_enableDoxygen
                && cursor.positionInBlock() >= 3) {
            const int pos = cursor.position();
            if (characterAt(pos - 3) == QLatin1Char('/')
                    && characterAt(pos - 2) == QLatin1Char('*')
                    && (characterAt(pos - 1) == QLatin1Char('*')
                        || characterAt(pos - 1) == QLatin1Char('!'))) {
                CppTools::DoxygenGenerator doxygen;
                doxygen.setAddLeadingAsterisks(m_commentsSettings.m_leadingAsterisks);
                doxygen.setGenerateBrief(m_commentsSettings.m_generateBrief);
                doxygen.setStartComment(false);
                if (characterAt(pos - 1) == QLatin1Char('!'))
                    doxygen.setStyle(CppTools::DoxygenGenerator::QtStyle);
                else
                    doxygen.setStyle(CppTools::DoxygenGenerator::JavaStyle);

                // Move until we reach any possibly meaningful content.
                while (document()->characterAt(cursor.position()).isSpace()
                       && cursor.movePosition(QTextCursor::NextCharacter)) {
                }

                if (!cursor.atEnd()) {
                    const QString &comment = doxygen.generate(cursor);
                    if (!comment.isEmpty()) {
                        cursor.beginEditBlock();
                        cursor.setPosition(pos);
                        cursor.insertText(comment);
                        cursor.setPosition(pos - 3, QTextCursor::KeepAnchor);
                        indent(document(), cursor, QChar::Null);
                        cursor.endEditBlock();
                        e->accept();
                        return true;
                    }
                }
                cursor.setPosition(pos);
            }
        }

        if (!m_commentsSettings.m_leadingAsterisks)
            return false;

        // We continue the comment if the cursor is after a comment's line asterisk and if
        // there's no asterisk immediately after the cursor (that would already be considered
        // a leading asterisk).
        int offset = 0;
        const int blockPos = cursor.positionInBlock();
        const QString &text = cursor.block().text();
        for (; offset < blockPos; ++offset) {
            if (!text.at(offset).isSpace())
                break;
        }

        if (offset < blockPos
                && (text.at(offset) == QLatin1Char('*')
                    || (offset < blockPos - 1
                        && text.at(offset) == QLatin1Char('/')
                        && text.at(offset + 1) == QLatin1Char('*')))) {
            int followinPos = blockPos;
            for (; followinPos < text.length(); ++followinPos) {
                if (!text.at(followinPos).isSpace())
                    break;
            }
            if (followinPos == text.length()
                    || text.at(followinPos) != QLatin1Char('*')) {
                QString newLine(QLatin1Char('\n'));
                QTextCursor c(cursor);
                c.movePosition(QTextCursor::StartOfBlock);
                c.movePosition(QTextCursor::NextCharacter, QTextCursor::KeepAnchor, offset);
                newLine.append(c.selectedText());
                if (text.at(offset) == QLatin1Char('/')) {
                    newLine.append(QLatin1String(" *"));
                } else {
                    int start = offset;
                    while (offset < blockPos && text.at(offset) == QLatin1Char('*'))
                        ++offset;
                    newLine.append(QString(offset - start, QLatin1Char('*')));
                }
                cursor.insertText(newLine);
                e->accept();
                return true;
            }
        }
    }

    return false;
}

void CPPEditorWidget::onCommentsSettingsChanged(const CppTools::CommentsSettings &settings)
{
    m_commentsSettings = settings;
}

#include "cppeditor.moc"<|MERGE_RESOLUTION|>--- conflicted
+++ resolved
@@ -1139,40 +1139,8 @@
                                             m_lastSemanticInfo.doc->diagnosticMessages());
 }
 
-<<<<<<< HEAD
-// @TODO: Clang testing... Lots of code around here will need some refactor.
-void CPPEditorWidget::codeNavigate(bool switchDeclDef)
-=======
-
 void CPPEditorWidget::switchDeclarationDefinition(bool inNextSplit)
->>>>>>> 0809986e
-{
-#ifdef CLANG_INDEXING
-
-    QTextCursor tc = textCursor();
-    CppTools::moveCursorToStartOfIdentifier(&tc);
-
-    int line, column;
-    convertPosition(tc.position(), &line, &column);
-    ++column;
-
-    ClangCodeModel::SourceLocation location;
-    if (switchDeclDef)
-        location = m_codeNavigator.switchDeclarationDefinition(line, column);
-    else
-        location = m_codeNavigator.followItem(line, column);
-    if (location.isNull())
-        return;
-
-    openLink(Link(location.fileName(), location.line(), location.column() - 1));
-
-#else // !CLANG_INDEXING
-
-    if (!switchDeclDef) {
-        openLink(findLinkAt(textCursor()));
-        return;
-    }
-
+{
     if (! m_modelManager)
         return;
 
@@ -1225,13 +1193,6 @@
         if (symbolLink.hasValidTarget())
             openCppEditorAt(symbolLink, inNextSplit != alwaysOpenLinksInNextSplit());
     }
-
-#endif // CLANG_INDEXING
-}
-
-void CPPEditorWidget::switchDeclarationDefinition()
-{
-    codeNavigate(true);
 }
 
 static inline LookupItem skipForwardDeclarations(const QList<LookupItem> &resolvedSymbols)
@@ -1624,13 +1585,6 @@
 
     return Link();
 }
-
-#if 0
-void CPPEditorWidget::jumpToDefinition()
-{
-    codeNavigate(false);
-}
-#endif
 
 Symbol *CPPEditorWidget::findDefinition(Symbol *symbol, const Snapshot &snapshot) const
 {
