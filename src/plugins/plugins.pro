include(../../qtcreator.pri)

TEMPLATE  = subdirs

SUBDIRS   = \
    coreplugin \
    find \
    texteditor \
    cppeditor \
    bineditor \
    diffeditor \
    imageviewer \
    bookmarks \
    projectexplorer \
    vcsbase \
    perforce \
    subversion \
    git \
    cvs \
    cpptools \
    qtsupport \
    qt4projectmanager \
    locator \
    debugger \
    help \
    cpaster \
    cmakeprojectmanager \
    autotoolsprojectmanager \
    fakevim \
    designer \
    resourceeditor \
    genericprojectmanager \
    qmljseditor \
    qmlprojectmanager \
    glsleditor \
    pythoneditor \
    mercurial \
    bazaar \
    classview \
    tasklist \
    analyzerbase \
    qmljstools \
    macros \
    remotelinux \
    android \
    madde \
    valgrind \
    todo \
    qnx \
    clearcase \
    baremetal

<<<<<<< HEAD
# prefer qmake variable set on command line over env var
isEmpty(LLVM_INSTALL_DIR):LLVM_INSTALL_DIR=$$(LLVM_INSTALL_DIR)
!isEmpty(LLVM_INSTALL_DIR) {
    SUBDIRS += clangcodemodel
}

exists(../shared/qbs/qbs.pro): \
=======
isEmpty(QBS_INSTALL_DIR): QBS_INSTALL_DIR = $$(QBS_INSTALL_DIR)
exists(../shared/qbs/qbs.pro)|!isEmpty(QBS_INSTALL_DIR): \
>>>>>>> 9c2a7c7c
    SUBDIRS += \
        qbsprojectmanager

isEmpty(IDE_PACKAGE_MODE) {
    SUBDIRS += \
        helloworld \
        updateinfo
} else:!isEmpty(UPDATEINFO_ENABLE) {
    SUBDIRS += \
        updateinfo
}

minQtVersion(5, 1, 0) {
    SUBDIRS += \
        qmldesigner \
        qmlprofiler \
        welcome
} else {
     warning("QmlDesigner plugin has been disabled.")
     warning("QmlProfiler plugin has been disabled.")
     warning("Welcome plugin has been disabled.")
     warning("These plugins need at least Qt 5.1.")
}

for(p, SUBDIRS) {
    QTC_PLUGIN_DEPENDS =
    include($$p/$${p}_dependencies.pri)
    pv = $${p}.depends
    $$pv = $$QTC_PLUGIN_DEPENDS
}

SUBDIRS += debugger/dumper.pro
linux-* {
     SUBDIRS += debugger/ptracepreload.pro
}

include (debugger/lldblib/guest/qtcreator-lldb.pri)

plugin_pythoneditor.subdir = pythoneditor
plugin_pythoneditor.depends = plugin_coreplugin
plugin_pythoneditor.depends += plugin_cpptools
plugin_pythoneditor.depends += plugin_texteditor<|MERGE_RESOLUTION|>--- conflicted
+++ resolved
@@ -50,20 +50,17 @@
     clearcase \
     baremetal
 
-<<<<<<< HEAD
 # prefer qmake variable set on command line over env var
 isEmpty(LLVM_INSTALL_DIR):LLVM_INSTALL_DIR=$$(LLVM_INSTALL_DIR)
 !isEmpty(LLVM_INSTALL_DIR) {
     SUBDIRS += clangcodemodel
 }
 
-exists(../shared/qbs/qbs.pro): \
-=======
 isEmpty(QBS_INSTALL_DIR): QBS_INSTALL_DIR = $$(QBS_INSTALL_DIR)
 exists(../shared/qbs/qbs.pro)|!isEmpty(QBS_INSTALL_DIR): \
->>>>>>> 9c2a7c7c
     SUBDIRS += \
         qbsprojectmanager
+
 
 isEmpty(IDE_PACKAGE_MODE) {
     SUBDIRS += \
