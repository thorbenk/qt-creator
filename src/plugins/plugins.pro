include(../../qtcreator.pri)

TEMPLATE  = subdirs

SUBDIRS   = \
    coreplugin \
    welcome \
    find \
    texteditor \
    cppeditor \
    bineditor \
    diffeditor \
    imageviewer \
    bookmarks \
    projectexplorer \
    vcsbase \
    perforce \
    subversion \
    git \
    cvs \
    cpptools \
    qtsupport \
    qt4projectmanager \
    locator \
    debugger \
    help \
    cpaster \
    cmakeprojectmanager \
    autotoolsprojectmanager \
    fakevim \
    designer \
    resourceeditor \
    genericprojectmanager \
    qmljseditor \
    glsleditor \
    pythoneditor \
    mercurial \
    bazaar \
    classview \
    tasklist \
    analyzerbase \
    qmljstools \
    macros \
    remotelinux \
    android \
    madde \
    valgrind \
    todo \
    qnx

exists(../shared/qbs/qbs.pro): \
    SUBDIRS += \
        qbsprojectmanager

isEmpty(IDE_PACKAGE_MODE) {
    SUBDIRS += \
        helloworld \
        updateinfo
} else:!isEmpty(UPDATEINFO_ENABLE) {
    SUBDIRS += \
        updateinfo
}

!macx: \
    SUBDIRS += \
        clearcase

contains(QT_CONFIG, declarative)|!isEmpty(QT.declarative.name) {
    SUBDIRS += \
        qmlprojectmanager \
        qmlprofiler

    greaterThan(QT_MAJOR_VERSION, 4) {
        SUBDIRS += \
            qmldesigner
    } else {
        include(../private_headers.pri)
        exists($${QT_PRIVATE_HEADERS}/QtDeclarative/private/qdeclarativecontext_p.h) {
            SUBDIRS += \
                qmldesigner
        } else {
            warning("QmlDesigner plugin has been disabled.")
            warning("The plugin depends on private headers from QtDeclarative module.")
            warning("To enable it, pass 'QT_PRIVATE_HEADERS=$QTDIR/include' to qmake, where $QTDIR is the source directory of qt.")
        }
    }
} else {
    warning("QmlProjectManager, QmlProfiler and QmlDesigner plugins have been disabled: The plugins require QtDeclarative");
}

for(p, SUBDIRS) {
    QTC_PLUGIN_DEPENDS =
    include($$p/$${p}_dependencies.pri)
    pv = $${p}.depends
    $$pv = $$QTC_PLUGIN_DEPENDS
}

SUBDIRS += debugger/dumper.pro
linux-* {
     SUBDIRS += debugger/ptracepreload.pro
}

<<<<<<< HEAD
plugin_pythoneditor.subdir = pythoneditor
plugin_pythoneditor.depends = plugin_coreplugin
plugin_pythoneditor.depends += plugin_cpptools
plugin_pythoneditor.depends += plugin_texteditor

# prefer qmake variable set on command line over env var
isEmpty(LLVM_INSTALL_DIR):LLVM_INSTALL_DIR=$$(LLVM_INSTALL_DIR)
!isEmpty(LLVM_INSTALL_DIR) {
    SUBDIRS += plugin_clangcodemodel
    plugin_clangcodemodel.subdir = clangcodemodel
    plugin_clangcodemodel.depends = plugin_coreplugin
    plugin_clangcodemodel.depends += plugin_cpptools
}
=======
include (debugger/lldblib/guest/qtcreator-lldb.pri)
>>>>>>> 331af07a
<|MERGE_RESOLUTION|>--- conflicted
+++ resolved
@@ -100,7 +100,8 @@
      SUBDIRS += debugger/ptracepreload.pro
 }
 
-<<<<<<< HEAD
+include (debugger/lldblib/guest/qtcreator-lldb.pri)
+
 plugin_pythoneditor.subdir = pythoneditor
 plugin_pythoneditor.depends = plugin_coreplugin
 plugin_pythoneditor.depends += plugin_cpptools
@@ -113,7 +114,4 @@
     plugin_clangcodemodel.subdir = clangcodemodel
     plugin_clangcodemodel.depends = plugin_coreplugin
     plugin_clangcodemodel.depends += plugin_cpptools
-}
-=======
-include (debugger/lldblib/guest/qtcreator-lldb.pri)
->>>>>>> 331af07a
+}