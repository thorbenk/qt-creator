/**************************************************************************
**
** This file is part of Qt Creator
**
** Copyright (c) 2012 Nokia Corporation and/or its subsidiary(-ies).
**
** Contact: Nokia Corporation (qt-info@nokia.com)
**
**
** GNU Lesser General Public License Usage
**
** This file may be used under the terms of the GNU Lesser General Public
** License version 2.1 as published by the Free Software Foundation and
** appearing in the file LICENSE.LGPL included in the packaging of this file.
** Please review the following information to ensure the GNU Lesser General
** Public License version 2.1 requirements will be met:
** http://www.gnu.org/licenses/old-licenses/lgpl-2.1.html.
**
** In addition, as a special exception, Nokia gives you certain additional
** rights. These rights are described in the Nokia Qt LGPL Exception
** version 1.1, included in the file LGPL_EXCEPTION.txt in this package.
**
** Other Usage
**
** Alternatively, this file may be used in accordance with the terms and
** conditions contained in a signed written agreement between you and Nokia.
**
** If you have questions regarding the use of this file, please contact
** Nokia at qt-info@nokia.com.
**
**************************************************************************/

#include "cpphighlightingsupport.h"
<<<<<<< HEAD
#include "cpphighlightingsupport_p.h"
#include "cpptoolseditorsupport.h"

#include <coreplugin/ifile.h>
#include <cplusplus/LookupContext.h>
#include <texteditor/basetexteditor.h>
#include <texteditor/itexteditor.h>

#include <QtGui/QTextBlock>
#include <QtGui/QTextEdit>

namespace CppTools {
namespace Internal {

HighlightingImpl::~HighlightingImpl()
{}

InternalCodeModelHighlightingImpl::~InternalCodeModelHighlightingImpl()
{}

QFuture<CppHighlightingSupport::Use> InternalCodeModelHighlightingImpl::highlightingFuture(
        const CPlusPlus::Document::Ptr &doc,
        const CPlusPlus::Snapshot &snapshot,
        int firstLine, int lastLine) const
{
    Q_UNUSED(firstLine);
    Q_UNUSED(lastLine);

    CPlusPlus::LookupContext context(doc, snapshot);
    return CPlusPlus::CheckSymbols::go(doc, context);
}

#ifdef CLANG_HIGHLIGHTING
ClangHighlightingImpl::ClangHighlightingImpl(CppEditorSupport *editorSupport)
    : m_semanticMarker(new Clang::SemanticMarker)
    , m_editorSupport(editorSupport)
{}

ClangHighlightingImpl::~ClangHighlightingImpl()
{}

QFuture<CppHighlightingSupport::Use> ClangHighlightingImpl::highlightingFuture(
        const CPlusPlus::Document::Ptr &doc,
        const CPlusPlus::Snapshot &snapshot,
        int firstLine, int lastLine) const
{
    Q_UNUSED(doc);
    Q_UNUSED(snapshot);

    const QString fileName = m_editorSupport->textEditor()->file()->fileName();
    CPlusPlus::CppModelManagerInterface *modelManager = CPlusPlus::CppModelManagerInterface::instance();
    QList<CPlusPlus::CppModelManagerInterface::ProjectPart::Ptr> parts = modelManager->projectPart(fileName);
    QStringList options;
    if (!parts.isEmpty())
        options = CppTools::ClangUtils::createClangOptions(parts.at(0));

    //### FIXME: the range is way too big.. can't we just update the visible lines?
    CppTools::CreateMarkers *createMarkers = CppTools::CreateMarkers::create(m_semanticMarker, fileName, options, firstLine, lastLine);
    connect(createMarkers, SIGNAL(diagnosticsReady(const QList<Clang::Diagnostic> &)),
            this, SLOT(setDiagnostics(const QList<Clang::Diagnostic> &)));
    return createMarkers->start();
}

void ClangHighlightingImpl::setDiagnostics(const QList<Clang::Diagnostic> &diagnostics)
{
    TextEditor::BaseTextEditorWidget *ed = qobject_cast<TextEditor::BaseTextEditorWidget*>(m_editorSupport->textEditor()->widget());

    // set up the format for the errors
    QTextCharFormat errorFormat;
    errorFormat.setUnderlineStyle(QTextCharFormat::WaveUnderline);
    errorFormat.setUnderlineColor(Qt::red);

    // set up the format for the warnings.
    QTextCharFormat warningFormat;
    warningFormat.setUnderlineStyle(QTextCharFormat::WaveUnderline);
    warningFormat.setUnderlineColor(Qt::darkYellow);

    QList<QTextEdit::ExtraSelection> selections;
    foreach (const Clang::Diagnostic &m, diagnostics) {
        QTextEdit::ExtraSelection sel;

        switch (m.severity()) {
        case Clang::Diagnostic::Error:
            sel.format = errorFormat;
            break;

        case Clang::Diagnostic::Warning:
            sel.format = warningFormat;
            break;

        default:
            continue;
        }

        QTextCursor c(ed->document()->findBlockByNumber(m.location().line() - 1));
        const int linePos = c.position();
        c.setPosition(linePos + m.location().column() - 1);

        const QString text = c.block().text();
        if (m.length() == 0) {
            for (int i = m.location().column() - 1; i < text.size(); ++i) {
                if (text.at(i).isSpace()) {
                    c.setPosition(linePos + i, QTextCursor::KeepAnchor);
                    break;
                }
            }
        } else {
            c.setPosition(c.position() + m.length(), QTextCursor::KeepAnchor);
        }

        sel.cursor = c;
        sel.format.setToolTip(m.spelling());
        selections.append(sel);
    }

    ed->setExtraSelections(TextEditor::BaseTextEditorWidget::CodeWarningsSelection, selections);
}
#endif // CLANG_HIGHLIGHTING

}
}

=======

>>>>>>> 6fe6f5cd
using namespace CppTools;

<<<<<<< HEAD
CppHighlightingSupport::CppHighlightingSupport(CppEditorSupport *editorSupport)
    : m_editorSupport(editorSupport)
=======
CppHighlightingSupport::CppHighlightingSupport(TextEditor::ITextEditor *editor)
    : m_editor(editor)
{
    Q_ASSERT(editor);
}

CppHighlightingSupport::~CppHighlightingSupport()
>>>>>>> 6fe6f5cd
{
#ifdef CLANG_HIGHLIGHTING
    m_impl = new ClangHighlightingImpl(editorSupport);
#else // !CLANG_HIGHLIGHTING
    m_impl = new InternalCodeModelHighlightingImpl;
#endif // CLANG_HIGHLIGHTING
}

CppHighlightingSupport::~CppHighlightingSupport()
{
    delete m_impl;
}

<<<<<<< HEAD
QFuture<CppHighlightingSupport::Use> CppHighlightingSupport::highlightingFuture(
        const CPlusPlus::Document::Ptr &doc,
        const CPlusPlus::Snapshot &snapshot,
        int firstLine, int lastLine) const
{
    return m_impl->highlightingFuture(doc, snapshot, firstLine, lastLine);
}

void CppHighlightingSupport::setUseClang(bool useClang)
{
#ifdef CLANG_HIGHLIGHTING
    if (useClang && dynamic_cast<InternalCodeModelHighlightingImpl *>(m_impl)) {
        delete m_impl;
        m_impl = new ClangHighlightingImpl(m_editorSupport);
    } else if (!useClang && dynamic_cast<ClangHighlightingImpl *>(m_impl)) {
        delete m_impl;
        m_impl = new InternalCodeModelHighlightingImpl;
    }
#else // !CLANG_HIGHLIGHTING
    Q_UNUSED(useClang);
#endif // CLANG_HIGHLIGHTING
=======
CppHighlightingSupportFactory::~CppHighlightingSupportFactory()
{
>>>>>>> 6fe6f5cd
}<|MERGE_RESOLUTION|>--- conflicted
+++ resolved
@@ -31,138 +31,9 @@
 **************************************************************************/
 
 #include "cpphighlightingsupport.h"
-<<<<<<< HEAD
-#include "cpphighlightingsupport_p.h"
-#include "cpptoolseditorsupport.h"
 
-#include <coreplugin/ifile.h>
-#include <cplusplus/LookupContext.h>
-#include <texteditor/basetexteditor.h>
-#include <texteditor/itexteditor.h>
-
-#include <QtGui/QTextBlock>
-#include <QtGui/QTextEdit>
-
-namespace CppTools {
-namespace Internal {
-
-HighlightingImpl::~HighlightingImpl()
-{}
-
-InternalCodeModelHighlightingImpl::~InternalCodeModelHighlightingImpl()
-{}
-
-QFuture<CppHighlightingSupport::Use> InternalCodeModelHighlightingImpl::highlightingFuture(
-        const CPlusPlus::Document::Ptr &doc,
-        const CPlusPlus::Snapshot &snapshot,
-        int firstLine, int lastLine) const
-{
-    Q_UNUSED(firstLine);
-    Q_UNUSED(lastLine);
-
-    CPlusPlus::LookupContext context(doc, snapshot);
-    return CPlusPlus::CheckSymbols::go(doc, context);
-}
-
-#ifdef CLANG_HIGHLIGHTING
-ClangHighlightingImpl::ClangHighlightingImpl(CppEditorSupport *editorSupport)
-    : m_semanticMarker(new Clang::SemanticMarker)
-    , m_editorSupport(editorSupport)
-{}
-
-ClangHighlightingImpl::~ClangHighlightingImpl()
-{}
-
-QFuture<CppHighlightingSupport::Use> ClangHighlightingImpl::highlightingFuture(
-        const CPlusPlus::Document::Ptr &doc,
-        const CPlusPlus::Snapshot &snapshot,
-        int firstLine, int lastLine) const
-{
-    Q_UNUSED(doc);
-    Q_UNUSED(snapshot);
-
-    const QString fileName = m_editorSupport->textEditor()->file()->fileName();
-    CPlusPlus::CppModelManagerInterface *modelManager = CPlusPlus::CppModelManagerInterface::instance();
-    QList<CPlusPlus::CppModelManagerInterface::ProjectPart::Ptr> parts = modelManager->projectPart(fileName);
-    QStringList options;
-    if (!parts.isEmpty())
-        options = CppTools::ClangUtils::createClangOptions(parts.at(0));
-
-    //### FIXME: the range is way too big.. can't we just update the visible lines?
-    CppTools::CreateMarkers *createMarkers = CppTools::CreateMarkers::create(m_semanticMarker, fileName, options, firstLine, lastLine);
-    connect(createMarkers, SIGNAL(diagnosticsReady(const QList<Clang::Diagnostic> &)),
-            this, SLOT(setDiagnostics(const QList<Clang::Diagnostic> &)));
-    return createMarkers->start();
-}
-
-void ClangHighlightingImpl::setDiagnostics(const QList<Clang::Diagnostic> &diagnostics)
-{
-    TextEditor::BaseTextEditorWidget *ed = qobject_cast<TextEditor::BaseTextEditorWidget*>(m_editorSupport->textEditor()->widget());
-
-    // set up the format for the errors
-    QTextCharFormat errorFormat;
-    errorFormat.setUnderlineStyle(QTextCharFormat::WaveUnderline);
-    errorFormat.setUnderlineColor(Qt::red);
-
-    // set up the format for the warnings.
-    QTextCharFormat warningFormat;
-    warningFormat.setUnderlineStyle(QTextCharFormat::WaveUnderline);
-    warningFormat.setUnderlineColor(Qt::darkYellow);
-
-    QList<QTextEdit::ExtraSelection> selections;
-    foreach (const Clang::Diagnostic &m, diagnostics) {
-        QTextEdit::ExtraSelection sel;
-
-        switch (m.severity()) {
-        case Clang::Diagnostic::Error:
-            sel.format = errorFormat;
-            break;
-
-        case Clang::Diagnostic::Warning:
-            sel.format = warningFormat;
-            break;
-
-        default:
-            continue;
-        }
-
-        QTextCursor c(ed->document()->findBlockByNumber(m.location().line() - 1));
-        const int linePos = c.position();
-        c.setPosition(linePos + m.location().column() - 1);
-
-        const QString text = c.block().text();
-        if (m.length() == 0) {
-            for (int i = m.location().column() - 1; i < text.size(); ++i) {
-                if (text.at(i).isSpace()) {
-                    c.setPosition(linePos + i, QTextCursor::KeepAnchor);
-                    break;
-                }
-            }
-        } else {
-            c.setPosition(c.position() + m.length(), QTextCursor::KeepAnchor);
-        }
-
-        sel.cursor = c;
-        sel.format.setToolTip(m.spelling());
-        selections.append(sel);
-    }
-
-    ed->setExtraSelections(TextEditor::BaseTextEditorWidget::CodeWarningsSelection, selections);
-}
-#endif // CLANG_HIGHLIGHTING
-
-}
-}
-
-=======
-
->>>>>>> 6fe6f5cd
 using namespace CppTools;
 
-<<<<<<< HEAD
-CppHighlightingSupport::CppHighlightingSupport(CppEditorSupport *editorSupport)
-    : m_editorSupport(editorSupport)
-=======
 CppHighlightingSupport::CppHighlightingSupport(TextEditor::ITextEditor *editor)
     : m_editor(editor)
 {
@@ -170,44 +41,9 @@
 }
 
 CppHighlightingSupport::~CppHighlightingSupport()
->>>>>>> 6fe6f5cd
 {
-#ifdef CLANG_HIGHLIGHTING
-    m_impl = new ClangHighlightingImpl(editorSupport);
-#else // !CLANG_HIGHLIGHTING
-    m_impl = new InternalCodeModelHighlightingImpl;
-#endif // CLANG_HIGHLIGHTING
 }
 
-CppHighlightingSupport::~CppHighlightingSupport()
-{
-    delete m_impl;
-}
-
-<<<<<<< HEAD
-QFuture<CppHighlightingSupport::Use> CppHighlightingSupport::highlightingFuture(
-        const CPlusPlus::Document::Ptr &doc,
-        const CPlusPlus::Snapshot &snapshot,
-        int firstLine, int lastLine) const
-{
-    return m_impl->highlightingFuture(doc, snapshot, firstLine, lastLine);
-}
-
-void CppHighlightingSupport::setUseClang(bool useClang)
-{
-#ifdef CLANG_HIGHLIGHTING
-    if (useClang && dynamic_cast<InternalCodeModelHighlightingImpl *>(m_impl)) {
-        delete m_impl;
-        m_impl = new ClangHighlightingImpl(m_editorSupport);
-    } else if (!useClang && dynamic_cast<ClangHighlightingImpl *>(m_impl)) {
-        delete m_impl;
-        m_impl = new InternalCodeModelHighlightingImpl;
-    }
-#else // !CLANG_HIGHLIGHTING
-    Q_UNUSED(useClang);
-#endif // CLANG_HIGHLIGHTING
-=======
 CppHighlightingSupportFactory::~CppHighlightingSupportFactory()
 {
->>>>>>> 6fe6f5cd
 }