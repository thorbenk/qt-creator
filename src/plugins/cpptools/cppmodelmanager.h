--- conflicted
+++ resolved
@@ -35,33 +35,6 @@
 #include "cpptoolsconstants.h"
 
 #include "ModelManagerInterface.h"
-<<<<<<< HEAD
-
-#ifndef ICHECK_BUILD
-#  include <projectexplorer/project.h>
-#endif
-
-#include <cplusplus/CppDocument.h>
-#include <cplusplus/PreprocessorClient.h>
-
-#ifndef ICHECK_BUILD
-#  include <texteditor/basetexteditor.h>
-#endif
-
-#include <cplusplus/PreprocessorEnvironment.h>
-#include <cplusplus/pp-engine.h>
-
-#ifdef ICHECK_BUILD
-#  include "parsemanager.h"
-#else
-#  include <QHash>
-#  include <QFutureInterface>
-#  include <QFutureSynchronizer>
-#  include <QMutex>
-#  include <QTimer>
-#  include <QTextEdit> // for QTextEdit::ExtraSelection
-#endif
-=======
 #include <projectexplorer/project.h>
 #include <cplusplus/CppDocument.h>
 #include <cplusplus/PreprocessorClient.h>
@@ -75,7 +48,6 @@
 #include <QMutex>
 #include <QTimer>
 #include <QTextEdit> // for QTextEdit::ExtraSelection
->>>>>>> 37c3dbc5
 
 #ifdef CLANG_INDEXING
 #  include <clangwrapper/indexer.h>
