TEMPLATE = lib
TARGET = CppTools
include(../../qtcreatorplugin.pri)
include($$IDE_SOURCE_TREE/src/plugins/locator/locator.pri)
include(cpptools_dependencies.pri)

# DEFINES += QT_NO_CAST_FROM_ASCII
DEFINES += QT_NO_CAST_TO_ASCII
INCLUDEPATH += .
DEFINES += CPPTOOLS_LIBRARY
HEADERS += completionsettingspage.h \
    cppclassesfilter.h \
    cppcurrentdocumentfilter.h \
    cppfunctionsfilter.h \
    cppmodelmanager.h \
    cpplocatorfilter.h \
    cpptools_global.h \
    cpptoolsconstants.h \
    cpptoolseditorsupport.h \
    cpptoolsplugin.h \
    cppqtstyleindenter.h \
    searchsymbols.h \
    cppdoxygen.h \
    cppfilesettingspage.h \
    cppfindreferences.h \
    cppcodeformatter.h \
    symbolsfindfilter.h \
    uicodecompletionsupport.h \
    insertionpointlocator.h \
    cpprefactoringchanges.h \
    abstracteditorsupport.h \
    cppcompletionassist.h \
    cppcodestylesettingspage.h \
    cpptoolssettings.h \
    cppcodestylesettings.h \
    cppcodestylepreferencesfactory.h \
    cppcodestylepreferences.h \
    cpptoolsreuse.h \
<<<<<<< HEAD
    completionprojectsettingspage.h \
    completionprojectsettings.h \
    pchmanager.h \
    cppctordtorfilter.h
=======
    doxygengenerator.h \
    commentssettings.h
>>>>>>> eed531ff

SOURCES += completionsettingspage.cpp \
    cppclassesfilter.cpp \
    cppcurrentdocumentfilter.cpp \
    cppfunctionsfilter.cpp \
    cppmodelmanager.cpp \
    cpplocatorfilter.cpp \
    cpptoolseditorsupport.cpp \
    cpptoolsplugin.cpp \
    cppqtstyleindenter.cpp \
    searchsymbols.cpp \
    cppdoxygen.cpp \
    cppfilesettingspage.cpp \
    abstracteditorsupport.cpp \
    cppfindreferences.cpp \
    cppcodeformatter.cpp \
    symbolsfindfilter.cpp \
    uicodecompletionsupport.cpp \
    insertionpointlocator.cpp \
    cpprefactoringchanges.cpp \
    cppcompletionassist.cpp \
    cppcodestylesettingspage.cpp \
    cpptoolssettings.cpp \
    cppcodestylesettings.cpp \
    cppcodestylepreferencesfactory.cpp \
    cppcodestylepreferences.cpp \
    cpptoolsreuse.cpp \
<<<<<<< HEAD
    completionprojectsettingspage.cpp \
    completionprojectsettings.cpp \
    pchmanager.cpp \
    cppctordtorfilter.cpp
=======
    doxygengenerator.cpp \
    commentssettings.cpp
>>>>>>> eed531ff

FORMS += completionsettingspage.ui \
    cppfilesettingspage.ui \
    cppcodestylesettingspage.ui \
    completionprojectsettingspage.ui

# For Clang integration:
DEFINES += CODE_COMPLETION_WITH_CLANG
HEADERS += clangcompletion.h \
    cppcreatemarkers.h \
    clangutils.h
SOURCES += clangcompletion.cpp \
    cppcreatemarkers.cpp \
    clangutils.cpp

equals(TEST, 1) {
    SOURCES += \
        cppcodegen_test.cpp
}<|MERGE_RESOLUTION|>--- conflicted
+++ resolved
@@ -36,15 +36,12 @@
     cppcodestylepreferencesfactory.h \
     cppcodestylepreferences.h \
     cpptoolsreuse.h \
-<<<<<<< HEAD
     completionprojectsettingspage.h \
     completionprojectsettings.h \
     pchmanager.h \
-    cppctordtorfilter.h
-=======
+    cppctordtorfilter.h \
     doxygengenerator.h \
     commentssettings.h
->>>>>>> eed531ff
 
 SOURCES += completionsettingspage.cpp \
     cppclassesfilter.cpp \
@@ -72,15 +69,12 @@
     cppcodestylepreferencesfactory.cpp \
     cppcodestylepreferences.cpp \
     cpptoolsreuse.cpp \
-<<<<<<< HEAD
     completionprojectsettingspage.cpp \
     completionprojectsettings.cpp \
     pchmanager.cpp \
-    cppctordtorfilter.cpp
-=======
+    cppctordtorfilter.cpp \
     doxygengenerator.cpp \
     commentssettings.cpp
->>>>>>> eed531ff
 
 FORMS += completionsettingspage.ui \
     cppfilesettingspage.ui \
