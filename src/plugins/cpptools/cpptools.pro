TEMPLATE = lib
TARGET = CppTools
include(../../qtcreatorplugin.pri)
include($$IDE_SOURCE_TREE/src/plugins/locator/locator.pri)
include(cpptools_dependencies.pri)

# DEFINES += QT_NO_CAST_FROM_ASCII
DEFINES += QT_NO_CAST_TO_ASCII
INCLUDEPATH += .
DEFINES += CPPTOOLS_LIBRARY
HEADERS += completionsettingspage.h \
    cppclassesfilter.h \
    cppcurrentdocumentfilter.h \
    cppfunctionsfilter.h \
    cppmodelmanager.h \
    cpplocatorfilter.h \
    cpptools_global.h \
    cpptoolsconstants.h \
    cpptoolseditorsupport.h \
    cpptoolsplugin.h \
    cppqtstyleindenter.h \
    searchsymbols.h \
    cppdoxygen.h \
    cppfilesettingspage.h \
    cppfindreferences.h \
    cppcodeformatter.h \
    symbolsfindfilter.h \
    uicodecompletionsupport.h \
    insertionpointlocator.h \
    cpprefactoringchanges.h \
    abstracteditorsupport.h \
    cppcompletionassist.h \
    cppcodestylesettingspage.h \
    cpptoolssettings.h \
    cppcodestylesettings.h \
    cppcodestylepreferencesfactory.h \
    cppcodestylepreferences.h \
    cpptoolsreuse.h \
    completionprojectsettingspage.h \
    completionprojectsettings.h \
    pchmanager.h \
    cppctordtorfilter.h

SOURCES += completionsettingspage.cpp \
    cppclassesfilter.cpp \
    cppcurrentdocumentfilter.cpp \
    cppfunctionsfilter.cpp \
    cppmodelmanager.cpp \
    cpplocatorfilter.cpp \
    cpptoolseditorsupport.cpp \
    cpptoolsplugin.cpp \
    cppqtstyleindenter.cpp \
    searchsymbols.cpp \
    cppdoxygen.cpp \
    cppfilesettingspage.cpp \
    abstracteditorsupport.cpp \
    cppfindreferences.cpp \
    cppcodeformatter.cpp \
    symbolsfindfilter.cpp \
    uicodecompletionsupport.cpp \
    insertionpointlocator.cpp \
    cpprefactoringchanges.cpp \
    cppcompletionassist.cpp \
    cppcodestylesettingspage.cpp \
    cpptoolssettings.cpp \
    cppcodestylesettings.cpp \
    cppcodestylepreferencesfactory.cpp \
    cppcodestylepreferences.cpp \
    cpptoolsreuse.cpp \
    completionprojectsettingspage.cpp \
    completionprojectsettings.cpp \
    pchmanager.cpp \
    cppctordtorfilter.cpp

FORMS += completionsettingspage.ui \
    cppfilesettingspage.ui \
<<<<<<< HEAD
    cppcodestylesettingspage.ui \
    completionprojectsettingspage.ui

# For Clang integration:
DEFINES += CODE_COMPLETION_WITH_CLANG
HEADERS += clangcompletion.h \
    cppcreatemarkers.h \
    clangutils.h
SOURCES += clangcompletion.cpp \
    cppcreatemarkers.cpp \
    clangutils.cpp
=======
    cppcodestylesettingspage.ui

equals(TEST, 1) {
    SOURCES += \
        cppcodegen_test.cpp
}
>>>>>>> 6d365772
<|MERGE_RESOLUTION|>--- conflicted
+++ resolved
@@ -74,7 +74,6 @@
 
 FORMS += completionsettingspage.ui \
     cppfilesettingspage.ui \
-<<<<<<< HEAD
     cppcodestylesettingspage.ui \
     completionprojectsettingspage.ui
 
@@ -86,11 +85,8 @@
 SOURCES += clangcompletion.cpp \
     cppcreatemarkers.cpp \
     clangutils.cpp
-=======
-    cppcodestylesettingspage.ui
 
 equals(TEST, 1) {
     SOURCES += \
         cppcodegen_test.cpp
-}
->>>>>>> 6d365772
+}