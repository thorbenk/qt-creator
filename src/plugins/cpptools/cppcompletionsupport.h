/**************************************************************************
**
** This file is part of Qt Creator
**
** Copyright (c) 2012 Nokia Corporation and/or its subsidiary(-ies).
**
** Contact: Nokia Corporation (qt-info@nokia.com)
**
**
** GNU Lesser General Public License Usage
**
** This file may be used under the terms of the GNU Lesser General Public
** License version 2.1 as published by the Free Software Foundation and
** appearing in the file LICENSE.LGPL included in the packaging of this file.
** Please review the following information to ensure the GNU Lesser General
** Public License version 2.1 requirements will be met:
** http://www.gnu.org/licenses/old-licenses/lgpl-2.1.html.
**
** In addition, as a special exception, Nokia gives you certain additional
** rights. These rights are described in the Nokia Qt LGPL Exception
** version 1.1, included in the file LGPL_EXCEPTION.txt in this package.
**
** Other Usage
**
** Alternatively, this file may be used in accordance with the terms and
** conditions contained in a signed written agreement between you and Nokia.
**
** If you have questions regarding the use of this file, please contact
** Nokia at qt-info@nokia.com.
**
**************************************************************************/

#ifndef CPPTOOLS_CPPCOMPLETIONSUPPORT_H
#define CPPTOOLS_CPPCOMPLETIONSUPPORT_H

#include "cpptools_global.h"

#include <texteditor/codeassist/assistenums.h>

QT_BEGIN_NAMESPACE
class QTextDocument;
QT_END_NAMESPACE

namespace ProjectExplorer {
class Project;
}

namespace TextEditor {
class IAssistInterface;
class ITextEditor;
}

namespace CppTools {
<<<<<<< HEAD
namespace Internal {
class CppEditorSupport;
class CompletionImpl;
}
=======
>>>>>>> 6fe6f5cd

class CPPTOOLS_EXPORT CppCompletionSupport
{
public:
    CppCompletionSupport(TextEditor::ITextEditor *editor);
    virtual ~CppCompletionSupport() = 0;

    virtual TextEditor::IAssistInterface *createAssistInterface(ProjectExplorer::Project *project,
                                                                QTextDocument *document,
                                                                int position,
                                                                TextEditor::AssistReason reason) const = 0;

protected:
    TextEditor::ITextEditor *editor() const
    { return m_editor; }

    void setUseClang(bool useClang);

private:
<<<<<<< HEAD
    Internal::CppEditorSupport *m_editorSupport;
    Internal::CompletionImpl *m_impl;
=======
    TextEditor::ITextEditor *m_editor;
};

class CPPTOOLS_EXPORT CppCompletionSupportFactory
{
public:
    virtual ~CppCompletionSupportFactory() = 0;

    virtual CppCompletionSupport *completionSupport(TextEditor::ITextEditor *editor) = 0;
>>>>>>> 6fe6f5cd
};

} // namespace CppTools

#endif // CPPTOOLS_CPPCOMPLETIONSUPPORT_H<|MERGE_RESOLUTION|>--- conflicted
+++ resolved
@@ -51,13 +51,6 @@
 }
 
 namespace CppTools {
-<<<<<<< HEAD
-namespace Internal {
-class CppEditorSupport;
-class CompletionImpl;
-}
-=======
->>>>>>> 6fe6f5cd
 
 class CPPTOOLS_EXPORT CppCompletionSupport
 {
@@ -77,10 +70,6 @@
     void setUseClang(bool useClang);
 
 private:
-<<<<<<< HEAD
-    Internal::CppEditorSupport *m_editorSupport;
-    Internal::CompletionImpl *m_impl;
-=======
     TextEditor::ITextEditor *m_editor;
 };
 
@@ -90,7 +79,6 @@
     virtual ~CppCompletionSupportFactory() = 0;
 
     virtual CppCompletionSupport *completionSupport(TextEditor::ITextEditor *editor) = 0;
->>>>>>> 6fe6f5cd
 };
 
 } // namespace CppTools
