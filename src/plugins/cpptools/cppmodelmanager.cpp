/**************************************************************************
**
** This file is part of Qt Creator
**
** Copyright (c) 2012 Nokia Corporation and/or its subsidiary(-ies).
**
** Contact: Nokia Corporation (qt-info@nokia.com)
**
**
** GNU Lesser General Public License Usage
**
** This file may be used under the terms of the GNU Lesser General Public
** License version 2.1 as published by the Free Software Foundation and
** appearing in the file LICENSE.LGPL included in the packaging of this file.
** Please review the following information to ensure the GNU Lesser General
** Public License version 2.1 requirements will be met:
** http://www.gnu.org/licenses/old-licenses/lgpl-2.1.html.
**
** In addition, as a special exception, Nokia gives you certain additional
** rights. These rights are described in the Nokia Qt LGPL Exception
** version 1.1, included in the file LGPL_EXCEPTION.txt in this package.
**
** Other Usage
**
** Alternatively, this file may be used in accordance with the terms and
** conditions contained in a signed written agreement between you and Nokia.
**
** If you have questions regarding the use of this file, please contact
** Nokia at qt-info@nokia.com.
**
**************************************************************************/

#include <cplusplus/pp.h>
#include <cplusplus/Overview.h>

#include "cppmodelmanager.h"
#include "cppcompletionsupport.h"
#include "cppcompletionsupportinternal.h"
#include "cpphighlightingsupport.h"
#include "cpphighlightingsupportinternal.h"
#include "abstracteditorsupport.h"
#ifndef ICHECK_BUILD
#  include "cpptoolsconstants.h"
#  include "cpptoolseditorsupport.h"
#  include "cppfindreferences.h"
#endif

#include <cpptools/clangutils.h>

#include <functional>
#include <QtConcurrentRun>
#ifndef ICHECK_BUILD
#  include <QFutureSynchronizer>
#  include <utils/runextensions.h>
#  include <texteditor/itexteditor.h>
#  include <texteditor/basetexteditor.h>
#  include <projectexplorer/project.h>
#  include <projectexplorer/projectexplorer.h>
#  include <projectexplorer/projectexplorerconstants.h>
#  include <projectexplorer/session.h>
#  include <coreplugin/icore.h>
#  include <coreplugin/mimedatabase.h>
#  include <coreplugin/editormanager/editormanager.h>
#  include <coreplugin/progressmanager/progressmanager.h>
#  include <extensionsystem/pluginmanager.h>
#else
#  include <QDir>
#endif

#include <utils/qtcassert.h>

#include <TranslationUnit.h>
#include <AST.h>
#include <Scope.h>
#include <Literals.h>
#include <Symbols.h>
#include <Names.h>
#include <NameVisitor.h>
#include <TypeVisitor.h>
#include <ASTVisitor.h>
#include <Lexer.h>
#include <Token.h>
#include <Parser.h>
#include <Control.h>
#include <CoreTypes.h>

#include <QCoreApplication>
#include <QDebug>
#include <QMutexLocker>
#include <QTime>
#include <QTimer>
#include <QtConcurrentMap>

#include <QTextBlock>

#include <iostream>
#include <sstream>

namespace CPlusPlus {
uint qHash(const CppModelManagerInterface::ProjectPart &p)
{
    uint h = qHash(p.defines) ^ p.language ^ p.flags;

    foreach (const QString &i, p.includePaths)
        h ^= qHash(i);

    foreach (const QString &f, p.frameworkPaths)
        h ^= qHash(f);

    return h;
}
bool operator==(const CppModelManagerInterface::ProjectPart &p1,
                const CppModelManagerInterface::ProjectPart &p2)
{
    if (p1.defines != p2.defines)
        return false;
    if (p1.language != p2.language)
        return false;
    if (p1.flags != p2.flags)
        return false;
    if (p1.includePaths != p2.includePaths)
        return false;
    return p1.frameworkPaths == p2.frameworkPaths;
}
} // namespace CPlusPlus

using namespace CppTools;
using namespace CppTools::Internal;
using namespace CPlusPlus;

#if defined(QTCREATOR_WITH_DUMP_AST) && defined(Q_CC_GNU)

#include <cxxabi.h>

class DumpAST: protected ASTVisitor
{
public:
    int depth;

    DumpAST(Control *control)
        : ASTVisitor(control), depth(0)
    { }

    void operator()(AST *ast)
    { accept(ast); }

protected:
    virtual bool preVisit(AST *ast)
    {
        std::ostringstream s;
        PrettyPrinter pp(control(), s);
        pp(ast);
        QString code = QString::fromStdString(s.str());
        code.replace('\n', ' ');
        code.replace(QRegExp("\\s+"), " ");

        const char *name = abi::__cxa_demangle(typeid(*ast).name(), 0, 0, 0) + 11;

        QByteArray ind(depth, ' ');
        ind += name;

        printf("%-40s %s\n", ind.constData(), qPrintable(code));
        ++depth;
        return true;
    }

    virtual void postVisit(AST *)
    { --depth; }
};

#endif // QTCREATOR_WITH_DUMP_AST

static const char pp_configuration_file[] = "<configuration>";

static const char pp_configuration[] =
    "# 1 \"<configuration>\"\n"
    "#define __cplusplus 1\n"
    "#define __extension__\n"
    "#define __context__\n"
    "#define __range__\n"
    "#define   restrict\n"
    "#define __restrict\n"
    "#define __restrict__\n"

    "#define __complex__\n"
    "#define __imag__\n"
    "#define __real__\n"

    "#define __builtin_va_arg(a,b) ((b)0)\n"

    // ### add macros for win32
    "#define __cdecl\n"
    "#define __stdcall\n"
    "#define QT_WA(x) x\n"
    "#define CALLBACK\n"
    "#define STDMETHODCALLTYPE\n"
    "#define __RPC_FAR\n"
    "#define __declspec(a)\n"
    "#define STDMETHOD(method) virtual HRESULT STDMETHODCALLTYPE method\n"
    "#define __try try\n"
    "#define __except catch\n"
    "#define __finally\n"
    "#define __inline inline\n"
    "#define __forceinline inline\n";

#ifndef ICHECK_BUILD
CppPreprocessor::CppPreprocessor(QPointer<CppModelManager> modelManager)
    : snapshot(modelManager->snapshot()),
      m_modelManager(modelManager),
      preprocess(this, &env),
      m_revision(0)
{
    preprocess.setKeepComments(true);
}

#else

CppPreprocessor::CppPreprocessor(QPointer<CPlusPlus::ParseManager> modelManager)
    : preprocess(this, &env),
      m_revision(0)
{
}
#endif

CppPreprocessor::~CppPreprocessor()
{ }

void CppPreprocessor::setRevision(unsigned revision)
{ m_revision = revision; }

void CppPreprocessor::setWorkingCopy(const CppModelManagerInterface::WorkingCopy &workingCopy)
{ m_workingCopy = workingCopy; }

void CppPreprocessor::setIncludePaths(const QStringList &includePaths)
{
    m_includePaths.clear();

    for (int i = 0; i < includePaths.size(); ++i) {
        const QString &path = includePaths.at(i);

#ifdef Q_OS_DARWIN
        if (i + 1 < includePaths.size() && path.endsWith(QLatin1String(".framework/Headers"))) {
            const QFileInfo pathInfo(path);
            const QFileInfo frameworkFileInfo(pathInfo.path());
            const QString frameworkName = frameworkFileInfo.baseName();

            const QFileInfo nextIncludePath = includePaths.at(i + 1);
            if (nextIncludePath.fileName() == frameworkName) {
                // We got a QtXXX.framework/Headers followed by $QTDIR/include/QtXXX.
                // In this case we prefer to include files from $QTDIR/include/QtXXX.
                continue;
            }
        }
        m_includePaths.append(path);
#else
        m_includePaths.append(path);
#endif
    }
}

void CppPreprocessor::setFrameworkPaths(const QStringList &frameworkPaths)
{
    m_frameworkPaths.clear();

    foreach (const QString &frameworkPath, frameworkPaths) {
        addFrameworkPath(frameworkPath);
    }
}

// Add the given framework path, and expand private frameworks.
//
// Example:
//  <framework-path>/ApplicationServices.framework
// has private frameworks in:
//  <framework-path>/ApplicationServices.framework/Frameworks
// if the "Frameworks" folder exists inside the top level framework.
void CppPreprocessor::addFrameworkPath(const QString &frameworkPath)
{
    // The algorithm below is a bit too eager, but that's because we're not getting
    // in the frameworks we're linking against. If we would have that, then we could
    // add only those private frameworks.
    if (!m_frameworkPaths.contains(frameworkPath)) {
        m_frameworkPaths.append(frameworkPath);
    }

    const QDir frameworkDir(frameworkPath);
    const QStringList filter = QStringList() << QLatin1String("*.framework");
    foreach (const QFileInfo &framework, frameworkDir.entryInfoList(filter)) {
        if (!framework.isDir())
            continue;
        const QFileInfo privateFrameworks(framework.absoluteFilePath(), QLatin1String("Frameworks"));
        if (privateFrameworks.exists() && privateFrameworks.isDir()) {
            addFrameworkPath(privateFrameworks.absoluteFilePath());
        }
    }
}

void CppPreprocessor::setProjectFiles(const QStringList &files)
{ m_projectFiles = files; }

void CppPreprocessor::setTodo(const QStringList &files)
{ m_todo = QSet<QString>::fromList(files); }

#ifndef ICHECK_BUILD
namespace {
class Process: public std::unary_function<Document::Ptr, void>
{
    QPointer<CppModelManager> _modelManager;
    Snapshot _snapshot;
    Document::Ptr _doc;
    Document::CheckMode _mode;

public:
    Process(QPointer<CppModelManager> modelManager,
            Document::Ptr doc,
            const Snapshot &snapshot,
            const CppModelManager::WorkingCopy &workingCopy)
        : _modelManager(modelManager),
          _snapshot(snapshot),
          _doc(doc),
          _mode(Document::FastCheck)
    {

        if (workingCopy.contains(_doc->fileName()))
            _mode = Document::FullCheck;
    }

    void operator()()
    {
        _doc->check(_mode);

        if (_modelManager)
            _modelManager->emitDocumentUpdated(_doc); // ### TODO: compress

        _doc->releaseSourceAndAST();
    }
};
} // end of anonymous namespace
#endif

void CppPreprocessor::run(const QString &fileName)
{
    QString absoluteFilePath = fileName;
    sourceNeeded(absoluteFilePath, IncludeGlobal, /*line = */ 0);
}

void CppPreprocessor::resetEnvironment()
{
    env.reset();
    m_processed.clear();
}

bool CppPreprocessor::includeFile(const QString &absoluteFilePath, QString *result, unsigned *revision)
{
    if (absoluteFilePath.isEmpty() || m_included.contains(absoluteFilePath))
        return true;

    if (m_workingCopy.contains(absoluteFilePath)) {
        m_included.insert(absoluteFilePath);
        const QPair<QString, unsigned> r = m_workingCopy.get(absoluteFilePath);
        *result = r.first;
        *revision = r.second;
        return true;
    }

    QFileInfo fileInfo(absoluteFilePath);
    if (! fileInfo.isFile())
        return false;

    QFile file(absoluteFilePath);
    if (file.open(QFile::ReadOnly | QFile::Text)) {
        m_included.insert(absoluteFilePath);
        QTextStream stream(&file);
        const QString contents = stream.readAll();
        *result = contents.toUtf8();
        file.close();
        return true;
    }

    return false;
}

QString CppPreprocessor::tryIncludeFile(QString &fileName, IncludeType type, unsigned *revision)
{
    if (type == IncludeGlobal) {
        const QString fn = m_fileNameCache.value(fileName);

        if (! fn.isEmpty()) {
            fileName = fn;

            if (revision)
                *revision = 0;

            return QString();
        }
    }

    const QString originalFileName = fileName;
    const QString contents = tryIncludeFile_helper(fileName, type, revision);
    if (type == IncludeGlobal)
        m_fileNameCache.insert(originalFileName, fileName);
    return contents;
}

static inline void appendDirSeparatorIfNeeded(QString &path)
{
    if (!path.endsWith(QLatin1Char('/'), Qt::CaseInsensitive))
        path += QLatin1Char('/');
}

QString CppPreprocessor::tryIncludeFile_helper(QString &fileName, IncludeType type, unsigned *revision)
{
    QFileInfo fileInfo(fileName);
    if (fileName == QLatin1String(pp_configuration_file) || fileInfo.isAbsolute()) {
        QString contents;
        includeFile(fileName, &contents, revision);
        return contents;
    }

    if (type == IncludeLocal && m_currentDoc) {
        QFileInfo currentFileInfo(m_currentDoc->fileName());
        QString path = currentFileInfo.absolutePath();
        appendDirSeparatorIfNeeded(path);
        path += fileName;
        path = QDir::cleanPath(path);
        QString contents;
        if (includeFile(path, &contents, revision)) {
            fileName = path;
            return contents;
        }
    }

    foreach (const QString &includePath, m_includePaths) {
        QString path = includePath;
        appendDirSeparatorIfNeeded(path);
        path += fileName;
        path = QDir::cleanPath(path);
        QString contents;
        if (includeFile(path, &contents, revision)) {
            fileName = path;
            return contents;
        }
    }

    // look in the system include paths
    foreach (const QString &includePath, m_systemIncludePaths) {
        QString path = includePath;
        appendDirSeparatorIfNeeded(path);
        path += fileName;
        path = QDir::cleanPath(path);
        QString contents;
        if (includeFile(path, &contents, revision)) {
            fileName = path;
            return contents;
        }
    }

    int index = fileName.indexOf(QLatin1Char('/'));
    if (index != -1) {
        QString frameworkName = fileName.left(index);
        QString name = fileName.mid(index + 1);

        foreach (const QString &frameworkPath, m_frameworkPaths) {
            QString path = frameworkPath;
            appendDirSeparatorIfNeeded(path);
            path += frameworkName;
            path += QLatin1String(".framework/Headers/");
            path += name;
            path = QDir::cleanPath(path);
            QString contents;
            if (includeFile(path, &contents, revision)) {
                fileName = path;
                return contents;
            }
        }
    }

    QString path = fileName;
    if (path.at(0) != QLatin1Char('/'))
        path.prepend(QLatin1Char('/'));

    foreach (const QString &projectFile, m_projectFiles) {
        if (projectFile.endsWith(path)) {
            fileName = projectFile;
            QString contents;
            includeFile(fileName, &contents, revision);
            return contents;
        }
    }

    //qDebug() << "**** file" << fileName << "not found!";
    return QString();
}

void CppPreprocessor::macroAdded(const Macro &macro)
{
    if (! m_currentDoc)
        return;

    m_currentDoc->appendMacro(macro);
}

void CppPreprocessor::passedMacroDefinitionCheck(unsigned offset, const Macro &macro)
{
    if (! m_currentDoc)
        return;

    m_currentDoc->addMacroUse(macro, offset, macro.name().length(), env.currentLine,
                              QVector<MacroArgumentReference>(), true);
}

void CppPreprocessor::failedMacroDefinitionCheck(unsigned offset, const QByteArray &name)
{
    if (! m_currentDoc)
        return;

    m_currentDoc->addUndefinedMacroUse(name, offset);
}

void CppPreprocessor::startExpandingMacro(unsigned offset,
                                          const Macro &macro,
                                          const QByteArray &originalText,
                                          bool inCondition,
                                          const QVector<MacroArgumentReference> &actuals)
{
    if (! m_currentDoc)
        return;

    //qDebug() << "start expanding:" << macro.name() << "text:" << originalText;
    m_currentDoc->addMacroUse(macro, offset, originalText.length(), env.currentLine,
                              actuals, inCondition);
}

void CppPreprocessor::stopExpandingMacro(unsigned, const Macro &)
{
    if (! m_currentDoc)
        return;

    //qDebug() << "stop expanding:" << macro.name;
}

void CppPreprocessor::mergeEnvironment(Document::Ptr doc)
{
    if (! doc)
        return;

    const QString fn = doc->fileName();

    if (m_processed.contains(fn))
        return;

    m_processed.insert(fn);

    foreach (const Document::Include &incl, doc->includes()) {
        QString includedFile = incl.fileName();

        if (Document::Ptr includedDoc = snapshot.document(includedFile))
            mergeEnvironment(includedDoc);
        else
            run(includedFile);
    }

    env.addMacros(doc->definedMacros());
}

void CppPreprocessor::startSkippingBlocks(unsigned offset)
{
    //qDebug() << "start skipping blocks:" << offset;
    if (m_currentDoc)
        m_currentDoc->startSkippingBlocks(offset);
}

void CppPreprocessor::stopSkippingBlocks(unsigned offset)
{
    //qDebug() << "stop skipping blocks:" << offset;
    if (m_currentDoc)
        m_currentDoc->stopSkippingBlocks(offset);
}

void CppPreprocessor::sourceNeeded(QString &fileName, IncludeType type, unsigned line)
{
    if (fileName.isEmpty())
        return;

    unsigned editorRevision = 0;
    QString contents = tryIncludeFile(fileName, type, &editorRevision);
    fileName = QDir::cleanPath(fileName);
    if (m_currentDoc) {
        m_currentDoc->addIncludeFile(fileName, line);

        if (contents.isEmpty() && ! QFileInfo(fileName).isAbsolute()) {
            QString msg = QCoreApplication::translate(
                    "CppPreprocessor", "%1: No such file or directory").arg(fileName);

            Document::DiagnosticMessage d(Document::DiagnosticMessage::Warning,
                                          m_currentDoc->fileName(),
                                          env.currentLine, /*column = */ 0,
                                          msg);

            m_currentDoc->addDiagnosticMessage(d);

            //qWarning() << "file not found:" << fileName << m_currentDoc->fileName() << env.current_line;
        }
    }

    //qDebug() << "parse file:" << fileName << "contents:" << contents.size();

    Document::Ptr doc = snapshot.document(fileName);
    if (doc) {
        mergeEnvironment(doc);
        return;
    }

    doc = Document::create(fileName);
    doc->setRevision(m_revision);
    doc->setEditorRevision(editorRevision);

    QFileInfo info(fileName);
    if (info.exists())
        doc->setLastModified(info.lastModified());

    Document::Ptr previousDoc = switchDocument(doc);

    const QByteArray preprocessedCode = preprocess(fileName, contents);

    doc->setUtf8Source(preprocessedCode);
    doc->keepSourceAndAST();
    doc->tokenize();

    snapshot.insert(doc);
    m_todo.remove(fileName);

#ifndef ICHECK_BUILD
    Process process(m_modelManager, doc, snapshot, m_workingCopy);

    process();

    (void) switchDocument(previousDoc);
#else
    doc->releaseSource();
    Document::CheckMode mode = Document::FastCheck;
    mode = Document::FullCheck;
    doc->parse();
    doc->check(mode);

    (void) switchDocument(previousDoc);
#endif
}

Document::Ptr CppPreprocessor::switchDocument(Document::Ptr doc)
{
    Document::Ptr previousDoc = m_currentDoc;
    m_currentDoc = doc;
    return previousDoc;
}

#ifndef ICHECK_BUILD
void CppModelManager::updateModifiedSourceFiles()
{
    const Snapshot snapshot = this->snapshot();
    QStringList sourceFiles;

    foreach (const Document::Ptr doc, snapshot) {
        const QDateTime lastModified = doc->lastModified();

        if (! lastModified.isNull()) {
            QFileInfo fileInfo(doc->fileName());

            if (fileInfo.exists() && fileInfo.lastModified() != lastModified)
                sourceFiles.append(doc->fileName());
        }
    }

    updateSourceFiles(sourceFiles);
}

CppModelManager *CppModelManager::instance()
{
    ExtensionSystem::PluginManager *pluginManager = ExtensionSystem::PluginManager::instance();
    return pluginManager->getObject<CppModelManager>();
}


/*!
    \class CppTools::CppModelManager
    \brief The CppModelManager keeps track of one CppCodeModel instance
           for each project and all related CppCodeModelPart instances.

    It also takes care of updating the code models when C++ files are
    modified within Qt Creator.
*/

CppModelManager::CppModelManager(QObject *parent)
    : CppModelManagerInterface(parent)
#ifdef CLANG_INDEXING
    , m_isLoadingSession(false)
#endif // CLANG_INDEXING
{
    m_findReferences = new CppFindReferences(this);
    m_indexerEnabled = qgetenv("QTCREATOR_NO_CODE_INDEXER").isNull();

    m_revision = 0;
    m_synchronizer.setCancelOnWait(true);

    m_dirty = true;

    ProjectExplorer::ProjectExplorerPlugin *pe =
       ProjectExplorer::ProjectExplorerPlugin::instance();

    QTC_ASSERT(pe, return);

    ProjectExplorer::SessionManager *session = pe->session();
    m_updateEditorSelectionsTimer = new QTimer(this);
    m_updateEditorSelectionsTimer->setInterval(500);
    m_updateEditorSelectionsTimer->setSingleShot(true);
    connect(m_updateEditorSelectionsTimer, SIGNAL(timeout()),
            this, SLOT(updateEditorSelections()));

    connect(session, SIGNAL(projectAdded(ProjectExplorer::Project*)),
            this, SLOT(onProjectAdded(ProjectExplorer::Project*)));

    connect(session, SIGNAL(aboutToRemoveProject(ProjectExplorer::Project *)),
            this, SLOT(onAboutToRemoveProject(ProjectExplorer::Project *)));

    connect(session, SIGNAL(aboutToLoadSession(QString)),
            this, SLOT(onAboutToLoadSession(QString)));
    connect(session, SIGNAL(sessionLoaded()),
            this, SLOT(onSessionLoaded()));
    connect(session, SIGNAL(aboutToUnloadSession(QString)),
            this, SLOT(onAboutToUnloadSession()));

    qRegisterMetaType<CPlusPlus::Document::Ptr>("CPlusPlus::Document::Ptr");

    // thread connections
    connect(this, SIGNAL(documentUpdated(CPlusPlus::Document::Ptr)),
            this, SLOT(onDocumentUpdated(CPlusPlus::Document::Ptr)));
    connect(this, SIGNAL(extraDiagnosticsUpdated(QString)),
            this, SLOT(onExtraDiagnosticsUpdated(QString)));

    // Listen for editor closed and opened events so that we can keep track of changing files
    connect(Core::ICore::editorManager(), SIGNAL(editorOpened(Core::IEditor *)),
        this, SLOT(editorOpened(Core::IEditor *)));

    connect(Core::ICore::editorManager(), SIGNAL(editorAboutToClose(Core::IEditor *)),
        this, SLOT(editorAboutToClose(Core::IEditor *)));

<<<<<<< HEAD
#ifdef CLANG_INDEXING
    connect(&m_clangIndexer, SIGNAL(indexingStarted(QFuture<void>)),
            this, SLOT(onIndexingStarted_Clang(QFuture<void>)));
#endif // CLANG_INDEXING
=======
    m_completionFallback = new CppCompletionSupportInternalFactory;
    m_completionFactory = m_completionFallback;
    m_highlightingFallback = new CppHighlightingSupportInternalFactory;
    m_highlightingFactory = m_highlightingFallback;
>>>>>>> 6fe6f5cd
}

CppModelManager::~CppModelManager()
{
<<<<<<< HEAD
#ifdef CLANG_INDEXING
    if (m_clangIndexer.isBusy())
        m_clangIndexer.cancel(true);

    m_clangIndexer.finalize();
#endif // CLANG_INDEXING
=======
    delete m_completionFallback;
    delete m_highlightingFallback;
>>>>>>> 6fe6f5cd
}

Snapshot CppModelManager::snapshot() const
{
    QMutexLocker locker(&protectSnapshot);
    return m_snapshot;
}

void CppModelManager::ensureUpdated()
{
    QMutexLocker locker(&mutex);
    if (! m_dirty)
        return;

    m_projectFiles = internalProjectFiles();
    m_includePaths = internalIncludePaths();
    m_frameworkPaths = internalFrameworkPaths();
    m_definedMacros = internalDefinedMacros();
    m_dirty = false;
}

QStringList CppModelManager::internalProjectFiles() const
{
    QStringList files;
    QMapIterator<ProjectExplorer::Project *, ProjectInfo> it(m_projects);
    while (it.hasNext()) {
        it.next();
        ProjectInfo pinfo = it.value();
        foreach (const ProjectPart::Ptr &part, pinfo.projectParts())
            files += part->sourceFiles;
    }
    files.removeDuplicates();
    return files;
}

QStringList CppModelManager::internalIncludePaths() const
{
    QStringList includePaths;
    QMapIterator<ProjectExplorer::Project *, ProjectInfo> it(m_projects);
    while (it.hasNext()) {
        it.next();
        ProjectInfo pinfo = it.value();
        foreach (const ProjectPart::Ptr &part, pinfo.projectParts())
            includePaths += part->includePaths;
    }
    includePaths.removeDuplicates();
    return includePaths;
}

QStringList CppModelManager::internalFrameworkPaths() const
{
    QStringList frameworkPaths;
    QMapIterator<ProjectExplorer::Project *, ProjectInfo> it(m_projects);
    while (it.hasNext()) {
        it.next();
        ProjectInfo pinfo = it.value();
        foreach (const ProjectPart::Ptr &part, pinfo.projectParts())
            frameworkPaths += part->frameworkPaths;
    }
    frameworkPaths.removeDuplicates();
    return frameworkPaths;
}

QByteArray CppModelManager::internalDefinedMacros() const
{
    QByteArray macros;
    QMapIterator<ProjectExplorer::Project *, ProjectInfo> it(m_projects);
    while (it.hasNext()) {
        it.next();
        ProjectInfo pinfo = it.value();
        foreach (const ProjectPart::Ptr &part, pinfo.projectParts())
            macros += part->defines;
    }
    return macros;
}

void CppModelManager::addEditorSupport(AbstractEditorSupport *editorSupport)
{
    m_addtionalEditorSupport.insert(editorSupport);
}

void CppModelManager::removeEditorSupport(AbstractEditorSupport *editorSupport)
{
    m_addtionalEditorSupport.remove(editorSupport);
}

QList<int> CppModelManager::references(CPlusPlus::Symbol *symbol, const LookupContext &context)
{
    return m_findReferences->references(symbol, context);
}

void CppModelManager::findUsages(CPlusPlus::Symbol *symbol, const CPlusPlus::LookupContext &context)
{
    if (symbol->identifier())
        m_findReferences->findUsages(symbol, context);
}

void CppModelManager::renameUsages(CPlusPlus::Symbol *symbol, const CPlusPlus::LookupContext &context,
                                   const QString &replacement)
{
    if (symbol->identifier())
        m_findReferences->renameUsages(symbol, context, replacement);
}

void CppModelManager::findMacroUsages(const CPlusPlus::Macro &macro)
{
    m_findReferences->findMacroUses(macro);
}

CppModelManager::WorkingCopy CppModelManager::buildWorkingCopyList()
{
    WorkingCopy workingCopy;
    QMapIterator<TextEditor::ITextEditor *, CppEditorSupport *> it(m_editorSupport);
    while (it.hasNext()) {
        it.next();
        TextEditor::ITextEditor *textEditor = it.key();
        CppEditorSupport *editorSupport = it.value();
        QString fileName = textEditor->document()->fileName();
        workingCopy.insert(fileName, editorSupport->contents(), editorSupport->editorRevision());
    }

    QSetIterator<AbstractEditorSupport *> jt(m_addtionalEditorSupport);
    while (jt.hasNext()) {
        AbstractEditorSupport *es =  jt.next();
        workingCopy.insert(es->fileName(), es->contents());
    }

    // add the project configuration file
    QByteArray conf(pp_configuration);
    conf += definedMacros();
    workingCopy.insert(pp_configuration_file, conf);

    return workingCopy;
}

CppModelManager::WorkingCopy CppModelManager::workingCopy() const
{
    return const_cast<CppModelManager *>(this)->buildWorkingCopyList();
}

QFuture<void> CppModelManager::updateSourceFiles(const QStringList &sourceFiles)
{
#ifdef CLANG_INDEXING
    refreshSourceFiles_Clang(sourceFiles);
#endif // CLANG_INDEXING

    return refreshSourceFiles(sourceFiles);
}

QList<CppModelManager::ProjectInfo> CppModelManager::projectInfos() const
{
    QMutexLocker locker(&mutex);

    return m_projects.values();
}

CppModelManager::ProjectInfo CppModelManager::projectInfo(ProjectExplorer::Project *project) const
{
    QMutexLocker locker(&mutex);

    return m_projects.value(project, ProjectInfo(project));
}

void CppModelManager::updateProjectInfo(const ProjectInfo &pinfo)
{
#if 0
    // Tons of debug output...
    qDebug()<<"========= CppModelManager::updateProjectInfo ======";
    qDebug()<<" for project:"<< pinfo.project.data()->file()->fileName();
    foreach (const ProjectPart::Ptr &part, pinfo.projectParts) {
        qDebug() << "=== part ===";
        qDebug() << "language:" << (part->language == CXX ? "C++" : "ObjC++");
        qDebug() << "compilerflags:" << part->flags;
        qDebug() << "precompiled header:" << part->precompiledHeaders;
        qDebug() << "defines:" << part->defines;
        qDebug() << "includes:" << part->includePaths;
        qDebug() << "frameworkPaths:" << part->frameworkPaths;
        qDebug() << "sources:" << part->sourceFiles;
        qDebug() << "";
    }

    qDebug() << "";
#endif
    QMutexLocker locker(&mutex);

    if (! pinfo.isValid())
        return;

    ProjectExplorer::Project *project = pinfo.project().data();
    m_projects.insert(project, pinfo);
    m_dirty = true;

    m_srcToProjectPart.clear();

    foreach (const ProjectPart::Ptr &projectPart, pinfo.projectParts()) {
        foreach (const QString &sourceFile, projectPart->sourceFiles) {
            m_srcToProjectPart[sourceFile].append(projectPart);
        }
    }
}

QList<CppModelManager::ProjectPart::Ptr> CppModelManager::projectPart(const QString &fileName) const
{
    QList<CppModelManager::ProjectPart::Ptr> parts = m_srcToProjectPart.value(fileName);
    if (!parts.isEmpty())
        return parts;

    //### FIXME: This is a DIRTY hack!
    if (fileName.endsWith(".h")) {
        QString cppFile = fileName.mid(0, fileName.length() - 2) + QLatin1String(".cpp");
        parts = m_srcToProjectPart.value(cppFile);
        if (!parts.isEmpty())
            return parts;
    }

    DependencyTable table;
    table.build(snapshot());
    QStringList deps = table.filesDependingOn(fileName);
    foreach (const QString &dep, deps) {
        parts = m_srcToProjectPart.value(dep);
        if (!parts.isEmpty())
            return parts;
    }

    return parts;
}

#ifdef CLANG_INDEXING
// FIXME: merge with the method above and rename it.
void CppModelManager::refreshSourceFiles_Clang(const QStringList &sourceFiles)
{
    if (m_clangIndexer.isBusy())
        m_clangIndexer.cancel(true);

    foreach (const QString &file, sourceFiles) {
        const QList<CppModelManagerInterface::ProjectPart::Ptr> &parts = projectPart(file);
        if (!parts.isEmpty())
            m_clangIndexer.addFile(file, ClangUtils::createClangOptions(parts.at(0)));
        else
            m_clangIndexer.addFile(file, QStringList());
    }

    if (!m_isLoadingSession)
        m_clangIndexer.regenerate();
}

void CppModelManager::refreshSourceFile_Clang(const QString &sourceFile)
{
    m_clangIndexer.evaluateFile(sourceFile);
}

void CppModelManager::onIndexingStarted_Clang(QFuture<void> indexingFuture)
{
    Core::ICore::instance()->progressManager()->addTask(indexingFuture,
                                                        tr("C++ Indexing"),
                                                        "Key.Temp.Indexing");
}
#endif // CLANG_INDEXING

QFuture<void> CppModelManager::refreshSourceFiles(const QStringList &sourceFiles)
{
    if (! sourceFiles.isEmpty() && m_indexerEnabled) {
        const WorkingCopy workingCopy = buildWorkingCopyList();

        CppPreprocessor *preproc = new CppPreprocessor(this);
        preproc->setRevision(++m_revision);
        preproc->setProjectFiles(projectFiles());
        preproc->setIncludePaths(includePaths());
        preproc->setFrameworkPaths(frameworkPaths());
        preproc->setWorkingCopy(workingCopy);

        QFuture<void> result = QtConcurrent::run(&CppModelManager::parse,
                                                 preproc, sourceFiles);

        if (m_synchronizer.futures().size() > 10) {
            QList<QFuture<void> > futures = m_synchronizer.futures();

            m_synchronizer.clearFutures();

            foreach (const QFuture<void> &future, futures) {
                if (! (future.isFinished() || future.isCanceled()))
                    m_synchronizer.addFuture(future);
            }
        }

        m_synchronizer.addFuture(result);

        if (sourceFiles.count() > 1) {
            Core::ICore::progressManager()->addTask(result, tr("Parsing"),
                                                    CppTools::Constants::TASK_INDEX);
        }

        return result;
    }
    return QFuture<void>();
}

/*!
    \fn    void CppModelManager::editorOpened(Core::IEditor *editor)
    \brief If a C++ editor is opened, the model manager listens to content changes
           in order to update the CppCodeModel accordingly. It also updates the
           CppCodeModel for the first time with this editor.

    \sa    void CppModelManager::editorContentsChanged()
 */
void CppModelManager::editorOpened(Core::IEditor *editor)
{
    if (isCppEditor(editor)) {
        TextEditor::ITextEditor *textEditor = qobject_cast<TextEditor::ITextEditor *>(editor);
        QTC_ASSERT(textEditor, return);

        CppEditorSupport *editorSupport = new CppEditorSupport(this);
        editorSupport->setTextEditor(textEditor);
        m_editorSupport[textEditor] = editorSupport;
    }
}

void CppModelManager::editorAboutToClose(Core::IEditor *editor)
{
    if (isCppEditor(editor)) {
        TextEditor::ITextEditor *textEditor = qobject_cast<TextEditor::ITextEditor *>(editor);
        QTC_ASSERT(textEditor, return);

        CppEditorSupport *editorSupport = m_editorSupport.value(textEditor);
        m_editorSupport.remove(textEditor);
        delete editorSupport;
    }
}

bool CppModelManager::isCppEditor(Core::IEditor *editor) const
{
    return editor->context().contains(ProjectExplorer::Constants::LANG_CXX);
}

void CppModelManager::emitDocumentUpdated(Document::Ptr doc)
{
    emit documentUpdated(doc);
}

void CppModelManager::onDocumentUpdated(Document::Ptr doc)
{
    const QString fileName = doc->fileName();

    bool outdated = false;

    protectSnapshot.lock();

    Document::Ptr previous = m_snapshot.document(fileName);

    if (previous && (doc->revision() != 0 && doc->revision() < previous->revision()))
        outdated = true;
    else
        m_snapshot.insert(doc);

    protectSnapshot.unlock();

    if (outdated)
        return;

    updateEditor(doc);
}

void CppModelManager::onExtraDiagnosticsUpdated(const QString &fileName)
{
    protectSnapshot.lock();
    Document::Ptr doc = m_snapshot.document(fileName);
    protectSnapshot.unlock();
    if (doc)
        updateEditor(doc);
}

void CppModelManager::updateEditor(Document::Ptr doc)
{
    const QString fileName = doc->fileName();

    QList<Core::IEditor *> openedEditors = Core::ICore::editorManager()->openedEditors();
    foreach (Core::IEditor *editor, openedEditors) {
        if (editor->document()->fileName() == fileName) {
            TextEditor::ITextEditor *textEditor = qobject_cast<TextEditor::ITextEditor *>(editor);
            if (! textEditor)
                continue;

            TextEditor::BaseTextEditorWidget *ed = qobject_cast<TextEditor::BaseTextEditorWidget *>(textEditor->widget());
            if (! ed)
                continue;

            QList<TextEditor::BaseTextEditorWidget::BlockRange> blockRanges;

            foreach (const Document::Block &block, doc->skippedBlocks()) {
                blockRanges.append(TextEditor::BaseTextEditorWidget::BlockRange(block.begin(), block.end()));
            }

            QList<QTextEdit::ExtraSelection> selections;

#ifdef QTCREATOR_WITH_MACRO_HIGHLIGHTING
            // set up the format for the macros
            QTextCharFormat macroFormat;
            macroFormat.setUnderlineStyle(QTextCharFormat::SingleUnderline);

            QTextCursor c = ed->textCursor();
            foreach (const Document::MacroUse &block, doc->macroUses()) {
                QTextEdit::ExtraSelection sel;
                sel.cursor = c;
                sel.cursor.setPosition(block.begin());
                sel.cursor.setPosition(block.end(), QTextCursor::KeepAnchor);
                sel.format = macroFormat;
                selections.append(sel);
            }
#endif // QTCREATOR_WITH_MACRO_HIGHLIGHTING

            // set up the format for the errors
            QTextCharFormat errorFormat;
            errorFormat.setUnderlineStyle(QTextCharFormat::WaveUnderline);
            errorFormat.setUnderlineColor(Qt::red);

            // set up the format for the warnings.
            QTextCharFormat warningFormat;
            warningFormat.setUnderlineStyle(QTextCharFormat::WaveUnderline);
            warningFormat.setUnderlineColor(Qt::darkYellow);

#ifdef QTCREATOR_WITH_ADVANCED_HIGHLIGHTER
            QSet<QPair<unsigned, unsigned> > lines;
            foreach (const Document::DiagnosticMessage &m, doc->diagnosticMessages()) {
                if (m.fileName() != fileName)
                    continue;

                const QPair<unsigned, unsigned> coordinates = qMakePair(m.line(), m.column());

                if (lines.contains(coordinates))
                    continue;

                lines.insert(coordinates);

                QTextEdit::ExtraSelection sel;
                if (m.isWarning())
                    sel.format = warningFormat;
                else
                    sel.format = errorFormat;

                QTextCursor c(ed->document()->findBlockByNumber(m.line() - 1));

                // ### check for generated tokens.

                int column = m.column();

                if (column > c.block().length()) {
                    column = 0;

                    const QString text = c.block().text();
                    for (int i = 0; i < text.size(); ++i) {
                        if (! text.at(i).isSpace()) {
                            ++column;
                            break;
                        }
                    }
                }

                if (column != 0)
                    --column;

                c.setPosition(c.position() + column);
                c.movePosition(QTextCursor::EndOfWord, QTextCursor::KeepAnchor);
                sel.cursor = c;
                selections.append(sel);
            }
#else
            QSet<int> lines;
            QList<Document::DiagnosticMessage> messages = doc->diagnosticMessages();
            messages += extraDiagnostics(doc->fileName());
            foreach (const Document::DiagnosticMessage &m, messages) {
                if (m.fileName() != fileName)
                    continue;
                else if (lines.contains(m.line()))
                    continue;

                lines.insert(m.line());

                QTextEdit::ExtraSelection sel;
                if (m.isWarning())
                    sel.format = warningFormat;
                else
                    sel.format = errorFormat;

                QTextCursor c(ed->document()->findBlockByNumber(m.line() - 1));
                const QString text = c.block().text();
                for (int i = 0; i < text.size(); ++i) {
                    if (! text.at(i).isSpace()) {
                        c.setPosition(c.position() + i);
                        break;
                    }
                }
                c.movePosition(QTextCursor::EndOfBlock, QTextCursor::KeepAnchor);
                sel.cursor = c;
                sel.format.setToolTip(m.text());
                selections.append(sel);
            }
#endif
            QList<Editor> todo;
            foreach (const Editor &e, todo) {
                if (e.textEditor != textEditor)
                    todo.append(e);
            }

            Editor e;
            e.revision = ed->document()->revision();
            e.textEditor = textEditor;
            e.selections = selections;
            e.ifdefedOutBlocks = blockRanges;
            todo.append(e);
            m_todo = todo;
            postEditorUpdate();
            break;
        }
    }
}

void CppModelManager::postEditorUpdate()
{
    m_updateEditorSelectionsTimer->start(500);
}

void CppModelManager::updateEditorSelections()
{
    foreach (const Editor &ed, m_todo) {
        if (! ed.textEditor)
            continue;

        TextEditor::ITextEditor *textEditor = ed.textEditor;
        TextEditor::BaseTextEditorWidget *editor = qobject_cast<TextEditor::BaseTextEditorWidget *>(textEditor->widget());

        if (! editor)
            continue;
        else if (editor->document()->revision() != ed.revision)
            continue; // outdated

//        editor->setExtraSelections(TextEditor::BaseTextEditorWidget::CodeWarningsSelection,
//                                   ed.selections);

        editor->setIfdefedOutBlocks(ed.ifdefedOutBlocks);
    }

    m_todo.clear();

}

void CppModelManager::onProjectAdded(ProjectExplorer::Project *)
{
    QMutexLocker locker(&mutex);
    m_dirty = true;
}

void CppModelManager::onAboutToRemoveProject(ProjectExplorer::Project *project)
{
    do {
        QMutexLocker locker(&mutex);
        m_dirty = true;
        m_projects.remove(project);
    } while (0);

    GC();
}

void CppModelManager::onAboutToLoadSession(const QString &sessionName)
{
#ifdef CLANG_INDEXING
    m_isLoadingSession = true;

    if (sessionName == QLatin1String("default"))
        return;

    QString path = Core::ICore::instance()->userResourcePath() + QLatin1String("/codemodel/");
    if (QFile::exists(path) || QDir().mkpath(path))
        m_clangIndexer.initialize(path + sessionName + QLatin1String(".qci"));
#else // !CLANG_INDEXING
    Q_UNUSED(sessionName);
#endif // CLANG_INDEXING
}

void CppModelManager::onSessionLoaded()
{
#ifdef CLANG_INDEXING
    m_isLoadingSession = false;
    m_clangIndexer.regenerate();
#endif // CLANG_INDEXING
}

void CppModelManager::onAboutToUnloadSession()
{
    if (Core::ProgressManager *pm = Core::ICore::progressManager()) {
        pm->cancelTasks(CppTools::Constants::TASK_INDEX);
    }
    do {
        QMutexLocker locker(&mutex);
        m_projects.clear();
        m_dirty = true;
    } while (0);

    GC();

#ifdef CLANG_INDEXING
    m_clangIndexer.finalize();
#endif // CLANG_INDEXING
}

void CppModelManager::parse(QFutureInterface<void> &future,
                            CppPreprocessor *preproc,
                            QStringList files)
{
    if (files.isEmpty())
        return;

    const Core::MimeDatabase *mimeDb = Core::ICore::mimeDatabase();
    Core::MimeType cSourceTy = mimeDb->findByType(QLatin1String("text/x-csrc"));
    Core::MimeType cppSourceTy = mimeDb->findByType(QLatin1String("text/x-c++src"));
    Core::MimeType mSourceTy = mimeDb->findByType(QLatin1String("text/x-objcsrc"));

    QStringList sources;
    QStringList headers;

    QStringList suffixes = cSourceTy.suffixes();
    suffixes += cppSourceTy.suffixes();
    suffixes += mSourceTy.suffixes();

    foreach (const QString &file, files) {
        QFileInfo info(file);

        preproc->snapshot.remove(file);

        if (suffixes.contains(info.suffix()))
            sources.append(file);
        else
            headers.append(file);
    }

    const int sourceCount = sources.size();
    files = sources;
    files += headers;

    preproc->setTodo(files);

    future.setProgressRange(0, files.size());

    QString conf = QLatin1String(pp_configuration_file);

    bool processingHeaders = false;

    for (int i = 0; i < files.size(); ++i) {
        if (future.isPaused())
            future.waitForResume();

        if (future.isCanceled())
            break;

        const QString fileName = files.at(i);

        const bool isSourceFile = i < sourceCount;
        if (isSourceFile)
            (void) preproc->run(conf);

        else if (! processingHeaders) {
            (void) preproc->run(conf);

            processingHeaders = true;
        }

        preproc->run(fileName);

        future.setProgressValue(files.size() - preproc->todo().size());

        if (isSourceFile)
            preproc->resetEnvironment();
    }

    future.setProgressValue(files.size());
    preproc->modelManager()->finishedRefreshingSourceFiles(files);

    delete preproc;
}

void CppModelManager::GC()
{
    protectSnapshot.lock();
    Snapshot currentSnapshot = m_snapshot;
    protectSnapshot.unlock();

    QSet<QString> processed;
    QStringList todo = projectFiles();

    while (! todo.isEmpty()) {
        QString fn = todo.last();
        todo.removeLast();

        if (processed.contains(fn))
            continue;

        processed.insert(fn);

        if (Document::Ptr doc = currentSnapshot.document(fn)) {
            todo += doc->includedFiles();
        }
    }

    QStringList removedFiles;

    Snapshot newSnapshot;
    for (Snapshot::const_iterator it = currentSnapshot.begin(); it != currentSnapshot.end(); ++it) {
        const QString fileName = it.key();

        if (processed.contains(fileName))
            newSnapshot.insert(it.value());
        else
            removedFiles.append(fileName);
    }

    emit aboutToRemoveFiles(removedFiles);

    protectSnapshot.lock();
    m_snapshot = newSnapshot;
    protectSnapshot.unlock();
}

void CppModelManager::finishedRefreshingSourceFiles(const QStringList &files)
{
    emit sourceFilesRefreshed(files);
}

CppCompletionSupport *CppModelManager::completionSupport(Core::IEditor *editor) const
{
    if (TextEditor::ITextEditor *textEditor = qobject_cast<TextEditor::ITextEditor *>(editor))
        return m_completionFactory->completionSupport(textEditor);
    else
        return 0;
}

void CppModelManager::setCompletionSupportFactory(CppCompletionSupportFactory *completionFactory)
{
    if (completionFactory)
        m_completionFactory = completionFactory;
    else
        m_completionFactory = m_completionFallback;
}

CppHighlightingSupport *CppModelManager::highlightingSupport(Core::IEditor *editor) const
{
    if (TextEditor::ITextEditor *textEditor = qobject_cast<TextEditor::ITextEditor *>(editor))
        return m_highlightingFactory->highlightingSupport(textEditor);
    else
        return 0;
}

void CppModelManager::setHighlightingSupportFactory(CppHighlightingSupportFactory *highlightingFactory)
{
    if (highlightingFactory)
        m_highlightingFactory = highlightingFactory;
    else
        m_highlightingFactory = m_highlightingFallback;
}

void CppModelManager::setExtraDiagnostics(const QString &fileName, int kind,
                                          const QList<Document::DiagnosticMessage> &diagnostics)
{
    {
        QMutexLocker locker(&protectExtraDiagnostics);
        if (m_extraDiagnostics[fileName][kind] == diagnostics)
            return;
        m_extraDiagnostics[fileName].insert(kind, diagnostics);
    }
    emit extraDiagnosticsUpdated(fileName);
}

QList<Document::DiagnosticMessage> CppModelManager::extraDiagnostics(const QString &fileName, int kind) const
{
    QMutexLocker locker(&protectExtraDiagnostics);
    if (kind == -1) {
        QList<Document::DiagnosticMessage> messages;
        foreach (const QList<Document::DiagnosticMessage> &list, m_extraDiagnostics.value(fileName))
            messages += list;
        return messages;
    }
    return m_extraDiagnostics.value(fileName).value(kind);
}

#ifdef CLANG_INDEXING
Clang::Indexer *CppModelManager::indexer()
{
    return &m_clangIndexer;
}
#endif // CLANG_INDEXING

#endif<|MERGE_RESOLUTION|>--- conflicted
+++ resolved
@@ -744,32 +744,16 @@
     connect(Core::ICore::editorManager(), SIGNAL(editorAboutToClose(Core::IEditor *)),
         this, SLOT(editorAboutToClose(Core::IEditor *)));
 
-<<<<<<< HEAD
-#ifdef CLANG_INDEXING
-    connect(&m_clangIndexer, SIGNAL(indexingStarted(QFuture<void>)),
-            this, SLOT(onIndexingStarted_Clang(QFuture<void>)));
-#endif // CLANG_INDEXING
-=======
     m_completionFallback = new CppCompletionSupportInternalFactory;
     m_completionFactory = m_completionFallback;
     m_highlightingFallback = new CppHighlightingSupportInternalFactory;
     m_highlightingFactory = m_highlightingFallback;
->>>>>>> 6fe6f5cd
 }
 
 CppModelManager::~CppModelManager()
 {
-<<<<<<< HEAD
-#ifdef CLANG_INDEXING
-    if (m_clangIndexer.isBusy())
-        m_clangIndexer.cancel(true);
-
-    m_clangIndexer.finalize();
-#endif // CLANG_INDEXING
-=======
     delete m_completionFallback;
     delete m_highlightingFallback;
->>>>>>> 6fe6f5cd
 }
 
 Snapshot CppModelManager::snapshot() const
