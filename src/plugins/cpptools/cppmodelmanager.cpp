--- conflicted
+++ resolved
@@ -718,15 +718,11 @@
     connect(session, SIGNAL(aboutToRemoveProject(ProjectExplorer::Project *)),
             this, SLOT(onAboutToRemoveProject(ProjectExplorer::Project *)));
 
-<<<<<<< HEAD
     connect(session, SIGNAL(aboutToLoadSession(QString)),
             this, SLOT(onAboutToLoadSession(QString)));
     connect(session, SIGNAL(sessionLoaded()),
             this, SLOT(onSessionLoaded()));
-    connect(session, SIGNAL(aboutToUnloadSession()),
-=======
     connect(session, SIGNAL(aboutToUnloadSession(QString)),
->>>>>>> 759fcca0
             this, SLOT(onAboutToUnloadSession()));
 
     qRegisterMetaType<CPlusPlus::Document::Ptr>("CPlusPlus::Document::Ptr");
