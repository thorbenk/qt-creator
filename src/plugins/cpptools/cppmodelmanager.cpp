--- conflicted
+++ resolved
@@ -949,20 +949,10 @@
 
     m_srcToProjectPart.clear();
 
-<<<<<<< HEAD
-    foreach (const ProjectInfo &projectInfo, m_projects.values()) {
-        foreach (const ProjectPart::Ptr &projectPart, projectInfo.projectParts()) {
-            foreach (const QString &sourceFile, projectPart->sourceFiles) {
-                m_srcToProjectPart[sourceFile].append(projectPart);
-            }
-        }
-    }
-=======
     foreach (const ProjectInfo &projectInfo, m_projects.values())
         foreach (const ProjectPart::Ptr &projectPart, projectInfo.projectParts())
             foreach (const QString &sourceFile, projectPart->sourceFiles)
                 m_srcToProjectPart[sourceFile].append(projectPart);
->>>>>>> 085bf393
 }
 
 QList<CppModelManager::ProjectPart::Ptr> CppModelManager::projectPart(const QString &fileName) const
