/**************************************************************************
**
** This file is part of Qt Creator
**
** Copyright (c) 2012 Nokia Corporation and/or its subsidiary(-ies).
**
** Contact: Nokia Corporation (qt-info@nokia.com)
**
**
** GNU Lesser General Public License Usage
**
** This file may be used under the terms of the GNU Lesser General Public
** License version 2.1 as published by the Free Software Foundation and
** appearing in the file LICENSE.LGPL included in the packaging of this file.
** Please review the following information to ensure the GNU Lesser General
** Public License version 2.1 requirements will be met:
** http://www.gnu.org/licenses/old-licenses/lgpl-2.1.html.
**
** In addition, as a special exception, Nokia gives you certain additional
** rights. These rights are described in the Nokia Qt LGPL Exception
** version 1.1, included in the file LGPL_EXCEPTION.txt in this package.
**
** Other Usage
**
** Alternatively, this file may be used in accordance with the terms and
** conditions contained in a signed written agreement between you and Nokia.
**
** If you have questions regarding the use of this file, please contact
** Nokia at qt-info@nokia.com.
**
**************************************************************************/

#include "cppcompletionsupport.h"
#include "cpphighlightingsupport.h"
#include "cpptoolseditorsupport.h"
#include "cppmodelmanager.h"

#include <coreplugin/ifile.h>

#include <texteditor/itexteditor.h>
#include <texteditor/basetexteditor.h>

#include <AST.h>
#include <ASTVisitor.h>
#include <TranslationUnit.h>

#include <QtCore/QTimer>

using namespace CppTools;
using namespace CppTools::Internal;
using namespace CPlusPlus;

CppEditorSupport::CppEditorSupport(CppModelManager *modelManager)
    : QObject(modelManager),
      _modelManager(modelManager),
      _updateDocumentInterval(UPDATE_DOCUMENT_DEFAULT_INTERVAL),
<<<<<<< HEAD
      m_evaluateFileTimer(new QTimer(this)),
      m_fileRevision(0)
=======
      m_completionSupport(new CppCompletionSupport(this)),
      m_highlightingSupport(new CppHighlightingSupport)
>>>>>>> 6decffac
{
    _revision = 0;

    _updateDocumentTimer = new QTimer(this);
    _updateDocumentTimer->setSingleShot(true);
    _updateDocumentTimer->setInterval(_updateDocumentInterval);
    connect(_updateDocumentTimer, SIGNAL(timeout()), this, SLOT(updateDocumentNow()));

    // Testing clang... See note in header.
    m_evaluateFileTimer->setSingleShot(true);
    m_evaluateFileTimer->setInterval(_updateDocumentInterval);
    connect(m_evaluateFileTimer, SIGNAL(timeout()), this, SLOT(evaluateFileNow()));
}

CppEditorSupport::~CppEditorSupport()
{ }

TextEditor::ITextEditor *CppEditorSupport::textEditor() const
{ return _textEditor; }

void CppEditorSupport::setTextEditor(TextEditor::ITextEditor *textEditor)
{
    _textEditor = textEditor;

    if (_textEditor) {
        connect(_textEditor, SIGNAL(contentsChanged()), this, SIGNAL(contentsChanged()));
        connect(this, SIGNAL(contentsChanged()), this, SLOT(updateDocument()));

        updateDocument();

        // Testing clang... See note in header.
        connect(_textEditor, SIGNAL(contentsChanged()), this, SLOT(evaluateFile()));
        evaluateFile();
    }
}

QString CppEditorSupport::contents()
{
    if (! _textEditor)
        return QString();
    else if (! _cachedContents.isEmpty())
        _cachedContents = _textEditor->contents();

    return _cachedContents;
}

unsigned CppEditorSupport::editorRevision() const
{
    if (_textEditor) {
        if (TextEditor::BaseTextEditorWidget *ed = qobject_cast<TextEditor::BaseTextEditorWidget *>(_textEditor->widget()))
            return ed->document()->revision();
    }

    return 0;
}

CppTools::CppCompletionSupport *CppEditorSupport::completionSupport() const
{
    return m_completionSupport.data();
}

CppHighlightingSupport *CppEditorSupport::highlightingSupport() const
{
    return m_highlightingSupport.data();
}

int CppEditorSupport::updateDocumentInterval() const
{ return _updateDocumentInterval; }

void CppEditorSupport::setUpdateDocumentInterval(int updateDocumentInterval)
{ _updateDocumentInterval = updateDocumentInterval; }

void CppEditorSupport::updateDocument()
{
    _revision = editorRevision();

    if (qobject_cast<TextEditor::BaseTextEditorWidget*>(_textEditor->widget()) != 0) {
        _modelManager->stopEditorSelectionsUpdate();
    }

    _updateDocumentTimer->start(_updateDocumentInterval);
}

void CppEditorSupport::updateDocumentNow()
{
    if (_documentParser.isRunning() || _revision != editorRevision()) {
        _updateDocumentTimer->start(_updateDocumentInterval);
    } else {
        _updateDocumentTimer->stop();

        QStringList sourceFiles(_textEditor->file()->fileName());
        _cachedContents = _textEditor->contents().toUtf8();
        _documentParser = _modelManager->refreshSourceFiles(sourceFiles);
    }
}

// Testing clang... See note in header.
void CppEditorSupport::evaluateFile()
{
    m_fileRevision = editorRevision();
    m_evaluateFileTimer->start(_updateDocumentInterval);
}

void CppEditorSupport::evaluateFileNow()
{
    if (_modelManager->indexer()->isBusy() || m_fileRevision != editorRevision()) {
        m_evaluateFileTimer->start(_updateDocumentInterval);
    } else {
        m_evaluateFileTimer->stop();

        // @TODO: Treat unsaved file...
        _modelManager->refreshSourceFile_Clang(_textEditor->file()->fileName());
    }
}<|MERGE_RESOLUTION|>--- conflicted
+++ resolved
@@ -54,13 +54,10 @@
     : QObject(modelManager),
       _modelManager(modelManager),
       _updateDocumentInterval(UPDATE_DOCUMENT_DEFAULT_INTERVAL),
-<<<<<<< HEAD
       m_evaluateFileTimer(new QTimer(this)),
-      m_fileRevision(0)
-=======
+      m_fileRevision(0),
       m_completionSupport(new CppCompletionSupport(this)),
       m_highlightingSupport(new CppHighlightingSupport)
->>>>>>> 6decffac
 {
     _revision = 0;
 
