/****************************************************************************
**
** Copyright (C) 2013 Digia Plc and/or its subsidiary(-ies).
** Contact: http://www.qt-project.org/legal
**
** This file is part of Qt Creator.
**
** Commercial License Usage
** Licensees holding valid commercial Qt licenses may use this file in
** accordance with the commercial license agreement provided with the
** Software or, alternatively, in accordance with the terms contained in
** a written agreement between you and Digia.  For licensing terms and
** conditions see http://qt.digia.com/licensing.  For further information
** use the contact form at http://qt.digia.com/contact-us.
**
** GNU Lesser General Public License Usage
** Alternatively, this file may be used under the terms of the GNU Lesser
** General Public License version 2.1 as published by the Free Software
** Foundation and appearing in the file LICENSE.LGPL included in the
** packaging of this file.  Please review the following information to
** ensure the GNU Lesser General Public License version 2.1 requirements
** will be met: http://www.gnu.org/licenses/old-licenses/lgpl-2.1.html.
**
** In addition, as a special exception, Digia gives you certain additional
** rights.  These rights are described in the Digia Qt LGPL Exception
** version 1.1, included in the file LGPL_EXCEPTION.txt in this package.
**
****************************************************************************/

#include "cpplocatorfilter.h"
#include "cppmodelmanager.h"

#ifdef CLANG_INDEXING
#  include <clangwrapper/symbol.h>
#endif // CLANG_INDEXING

#include <texteditor/itexteditor.h>
#include <texteditor/basetexteditor.h>
#include <utils/fileutils.h>

#include <QStringMatcher>

using namespace CppTools::Internal;
using namespace Utils;

static const int MaxPendingDocuments = 10;

CppLocatorFilter::CppLocatorFilter(CppModelManager *manager)
    : m_manager(manager)
    , m_pendingDocumentsMutex(QMutex::Recursive)
{
    setId("Classes and Methods");
    setDisplayName(tr("C++ Classes and Methods"));
    setShortcutString(QString(QLatin1Char(':')));
    setIncludedByDefault(false);

    m_pendingDocuments.reserve(MaxPendingDocuments);

    connect(manager, SIGNAL(documentUpdated(CPlusPlus::Document::Ptr)),
            this, SLOT(onDocumentUpdated(CPlusPlus::Document::Ptr)));

    connect(manager, SIGNAL(aboutToRemoveFiles(QStringList)),
            this, SLOT(onAboutToRemoveFiles(QStringList)));
}

CppLocatorFilter::~CppLocatorFilter()
{ }


void CppLocatorFilter::flushPendingDocument(bool force)
{
    QMutexLocker locker(&m_pendingDocumentsMutex);
    if (!force && m_pendingDocuments.size() < MaxPendingDocuments)
        return;

    foreach (CPlusPlus::Document::Ptr doc, m_pendingDocuments) {
        QList<ModelItemInfo> &results = m_searchList[doc->fileName()];
        results = search(doc, results.size() + 10);
    }

    m_pendingDocuments.clear();
    m_pendingDocuments.reserve(MaxPendingDocuments);
}

void CppLocatorFilter::onDocumentUpdated(CPlusPlus::Document::Ptr updatedDoc)
{
<<<<<<< HEAD
#ifdef CLANG_INDEXING
    Q_UNUSED(doc);
#else // !CLANG_INDEXING
    m_searchList[doc->fileName()] = search(doc);
#endif // CLANG_INDEXING
=======
    QMutexLocker locker(&m_pendingDocumentsMutex);

    int i = 0, ei = m_pendingDocuments.size();
    for (; i < ei; ++i) {
        const CPlusPlus::Document::Ptr &doc = m_pendingDocuments.at(i);
        if (doc->fileName() == updatedDoc->fileName()
                && doc->revision() < updatedDoc->revision()) {
            m_pendingDocuments[i] = updatedDoc;
            break;
        }
    }

    if (i == ei)
        m_pendingDocuments.append(updatedDoc);

    flushPendingDocument(false);
>>>>>>> fff7c62b
}

void CppLocatorFilter::onAboutToRemoveFiles(const QStringList &files)
{
    QMutexLocker locker(&m_pendingDocumentsMutex);

    for (int i = 0; i < m_pendingDocuments.size(); ) {
        if (files.contains(m_pendingDocuments.at(i)->fileName()))
            m_pendingDocuments.remove(i);
        else
            ++i;
    }

    foreach (const QString &file, files)
        m_searchList.remove(file);
}

void CppLocatorFilter::refresh(QFutureInterface<void> &future)
{
    Q_UNUSED(future)
}

static bool compareLexigraphically(const Locator::FilterEntry &a,
                                   const Locator::FilterEntry &b)
{
    return a.displayName < b.displayName;
}

QList<Locator::FilterEntry> CppLocatorFilter::matchesFor(QFutureInterface<Locator::FilterEntry> &future, const QString &origEntry)
{
    flushPendingDocument(true);

    QString entry = trimWildcards(origEntry);
    QList<Locator::FilterEntry> goodEntries;
    QList<Locator::FilterEntry> betterEntries;
    const QChar asterisk = QLatin1Char('*');
    QStringMatcher matcher(entry, Qt::CaseInsensitive);
    QRegExp regexp(asterisk + entry+ asterisk, Qt::CaseInsensitive, QRegExp::Wildcard);
    if (!regexp.isValid())
        return goodEntries;
    bool hasWildcard = (entry.contains(asterisk) || entry.contains(QLatin1Char('?')));

#ifdef CLANG_INDEXING

    // @TODO: Testing indexing with clang... The locators classes can now be simplified.
    const QString &shortcut = shortcutString();
    const QStringList &allFiles = m_manager->indexer()->allFiles();
    foreach (const QString &file, allFiles) {
        if (future.isCanceled())
            break;

        QList<ClangCodeModel::Symbol> symbolList;
        if (shortcut == QLatin1String("c")) {
            symbolList.append(m_manager->indexer()->classesFromFile(file));
        } else if (shortcut == QLatin1String("m")) {
            symbolList.append(m_manager->indexer()->functionsFromFile(file));
            symbolList.append(m_manager->indexer()->methodsFromFile(file));
        } else if (shortcut == QLatin1String(":")) {
            symbolList.append(m_manager->indexer()->classesFromFile(file));
            symbolList.append(m_manager->indexer()->methodsFromFile(file));
        } else if (shortcut == QLatin1String("cd")) {
            symbolList.append(m_manager->indexer()->constructorsFromFile(file));
            symbolList.append(m_manager->indexer()->destructorsFromFile(file));
        }
        foreach (const ClangCodeModel::Symbol &symbolInfo, symbolList) {
            ModelItemInfo info(symbolInfo.m_name,
                               symbolInfo.m_qualification,
                               ModelItemInfo::ItemType((int)symbolInfo.m_kind),
                               QStringList(QLatin1String("qual. name")),
                               symbolInfo.m_location.fileName(),
                               symbolInfo.m_location.line(),
                               symbolInfo.m_location.column() - 1, // @TODO: Column position...
                               QIcon()); // TODO: Icon...

            if ((hasWildcard && regexp.exactMatch(info.symbolName))
                    || (!hasWildcard && matcher.indexIn(info.symbolName) != -1)) {

                QVariant id = qVariantFromValue(info);
                Locator::FilterEntry filterEntry(this, info.symbolName, id, info.icon);
                if (! info.symbolType.isEmpty())
                    filterEntry.extraInfo = info.symbolType;
                else
                    filterEntry.extraInfo = info.fileName;

                if (info.symbolName.startsWith(entry))
                    betterEntries.append(filterEntry);
                else
                    goodEntries.append(filterEntry);
            }
        }
    }

#else // !CLANG_INDEXING

    QHashIterator<QString, QList<ModelItemInfo> > it(m_searchList);
    while (it.hasNext()) {
        if (future.isCanceled())
            break;

        it.next();

        const QList<ModelItemInfo> items = it.value();
        foreach (const ModelItemInfo &info, items) {
            if ((hasWildcard && regexp.exactMatch(info.symbolName))
                    || (!hasWildcard && matcher.indexIn(info.symbolName) != -1)) {

                QVariant id = qVariantFromValue(info);
                Locator::FilterEntry filterEntry(this, info.symbolName, id, info.icon);
                if (! info.symbolType.isEmpty()) {
                    filterEntry.extraInfo = info.symbolType;
                } else {
                    filterEntry.extraInfo = FileUtils::shortNativePath(
                        FileName::fromString(info.fileName));
                }

                if (info.symbolName.startsWith(entry))
                    betterEntries.append(filterEntry);
                else
                    goodEntries.append(filterEntry);
            }
        }
    }

#endif // CLANG_INDEXING

    if (goodEntries.size() < 1000)
        qSort(goodEntries.begin(), goodEntries.end(), compareLexigraphically);
    if (betterEntries.size() < 1000)
        qSort(betterEntries.begin(), betterEntries.end(), compareLexigraphically);

    betterEntries += goodEntries;
    return betterEntries;
}

void CppLocatorFilter::accept(Locator::FilterEntry selection) const
{
    ModelItemInfo info = qvariant_cast<CppTools::ModelItemInfo>(selection.internalData);
    TextEditor::BaseTextEditorWidget::openEditorAt(info.fileName, info.line, info.column,
                                             Core::Id(), Core::EditorManager::ModeSwitch);
}

void CppLocatorFilter::reset()
{
    m_searchList.clear();
    m_previousEntry.clear();
}<|MERGE_RESOLUTION|>--- conflicted
+++ resolved
@@ -84,13 +84,6 @@
 
 void CppLocatorFilter::onDocumentUpdated(CPlusPlus::Document::Ptr updatedDoc)
 {
-<<<<<<< HEAD
-#ifdef CLANG_INDEXING
-    Q_UNUSED(doc);
-#else // !CLANG_INDEXING
-    m_searchList[doc->fileName()] = search(doc);
-#endif // CLANG_INDEXING
-=======
     QMutexLocker locker(&m_pendingDocumentsMutex);
 
     int i = 0, ei = m_pendingDocuments.size();
@@ -107,7 +100,6 @@
         m_pendingDocuments.append(updatedDoc);
 
     flushPendingDocument(false);
->>>>>>> fff7c62b
 }
 
 void CppLocatorFilter::onAboutToRemoveFiles(const QStringList &files)
