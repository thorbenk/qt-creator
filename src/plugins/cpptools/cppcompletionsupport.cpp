--- conflicted
+++ resolved
@@ -32,109 +32,6 @@
 
 #include "cppcompletionsupport.h"
 
-<<<<<<< HEAD
-#ifdef CLANG_COMPLETION
-#  include "clangcompletion.h"
-#  include "clangutils.h"
-#endif // CLANG_COMPLETION
-
-#include <coreplugin/ifile.h>
-#include <projectexplorer/project.h>
-#include <texteditor/codeassist/iassistinterface.h>
-
-namespace CppTools {
-namespace Internal {
-
-class CompletionImpl
-{
-public:
-    virtual ~CompletionImpl() = 0;
-
-    virtual TextEditor::IAssistInterface *createAssistInterface(CppEditorSupport *editorSupport,
-                                                                ProjectExplorer::Project *project,
-                                                                QTextDocument *document,
-                                                                int position,
-                                                                TextEditor::AssistReason reason) const = 0;
-};
-
-CompletionImpl::~CompletionImpl()
-{}
-
-class InternalCodeModelCompletionImpl: public CompletionImpl
-{
-public:
-    virtual ~InternalCodeModelCompletionImpl()
-    {}
-
-    virtual TextEditor::IAssistInterface *createAssistInterface(CppEditorSupport *editorSupport,
-                                                                ProjectExplorer::Project *project,
-                                                                QTextDocument *document,
-                                                                int position,
-                                                                TextEditor::AssistReason reason) const
-    {
-        CPlusPlus::CppModelManagerInterface *modelManager = CPlusPlus::CppModelManagerInterface::instance();
-        QStringList includePaths;
-        QStringList frameworkPaths;
-        if (project) {
-            includePaths = modelManager->projectInfo(project).includePaths();
-            frameworkPaths = modelManager->projectInfo(project).frameworkPaths();
-        }
-        return new CppTools::Internal::CppCompletionAssistInterface(
-                    document,
-                    position,
-                    editorSupport->textEditor()->file(),
-                    reason,
-                    modelManager->snapshot(),
-                    includePaths,
-                    frameworkPaths);
-    }
-};
-
-#ifdef CLANG_COMPLETION
-class ClangCompletionImpl: public CompletionImpl
-{
-public:
-    ClangCompletionImpl()
-        : m_clangCompletionWrapper(new Clang::ClangCompleter)
-    {}
-
-    virtual ~ClangCompletionImpl()
-    {}
-
-    virtual TextEditor::IAssistInterface *createAssistInterface(CppEditorSupport *editorSupport,
-                                                                ProjectExplorer::Project *project,
-                                                                QTextDocument *document,
-                                                                int position,
-                                                                TextEditor::AssistReason reason) const
-    {
-        Q_UNUSED(project);
-
-        CPlusPlus::CppModelManagerInterface *modelManager = CPlusPlus::CppModelManagerInterface::instance();
-        Core::IFile *file = editorSupport->textEditor()->file();
-        QList<CPlusPlus::CppModelManagerInterface::ProjectPart::Ptr> parts = modelManager->projectPart(file->fileName());
-        QStringList includePaths, frameworkPaths, options;
-        if (!parts.isEmpty()) {
-            const CPlusPlus::CppModelManagerInterface::ProjectPart::Ptr part = parts.at(0);
-            options = CppTools::ClangUtils::createClangOptions(part);
-            includePaths = part->includePaths;
-            frameworkPaths = part->frameworkPaths;
-        }
-        return new CppTools::ClangCompletionAssistInterface(
-                    m_clangCompletionWrapper,
-                    document, position, file, reason,
-                    options, includePaths, frameworkPaths);
-    }
-
-private:
-    Clang::ClangCompleter::Ptr m_clangCompletionWrapper;
-};
-#endif // CLANG_COMPLETION
-
-}
-}
-
-=======
->>>>>>> 6fe6f5cd
 using namespace CppTools;
 
 CppCompletionSupport::CppCompletionSupport(TextEditor::ITextEditor *editor)
@@ -145,36 +42,8 @@
 
 CppCompletionSupport::~CppCompletionSupport()
 {
-<<<<<<< HEAD
-#ifdef CLANG_HIGHLIGHTING
-    m_impl = new ClangCompletionImpl;
-#else // !CLANG_HIGHLIGHTING
-    m_impl = new InternalCodeModelCompletionImpl;
-#endif // CLANG_HIGHLIGHTING
-=======
->>>>>>> 6fe6f5cd
 }
 
 CppCompletionSupportFactory::~CppCompletionSupportFactory()
 {
-<<<<<<< HEAD
-    return m_impl->createAssistInterface(m_editorSupport, project, document,
-                                         position, reason);
-}
-
-void CppCompletionSupport::setUseClang(bool useClang)
-{
-#ifdef CLANG_HIGHLIGHTING
-    if (useClang && dynamic_cast<InternalCodeModelCompletionImpl *>(m_impl)) {
-        delete m_impl;
-        m_impl = new ClangCompletionImpl;
-    } else if (!useClang && dynamic_cast<ClangCompletionImpl *>(m_impl)) {
-        delete m_impl;
-        m_impl = new InternalCodeModelCompletionImpl;
-    }
-#else // !CLANG_HIGHLIGHTING
-    Q_UNUSED(useClang);
-#endif // CLANG_HIGHLIGHTING
-=======
->>>>>>> 6fe6f5cd
 }