/**************************************************************************
**
** This file is part of Qt Creator
**
** Copyright (c) 2012 Nokia Corporation and/or its subsidiary(-ies).
**
** Contact: Nokia Corporation (qt-info@nokia.com)
**
**
** GNU Lesser General Public License Usage
**
** This file may be used under the terms of the GNU Lesser General Public
** License version 2.1 as published by the Free Software Foundation and
** appearing in the file LICENSE.LGPL included in the packaging of this file.
** Please review the following information to ensure the GNU Lesser General
** Public License version 2.1 requirements will be met:
** http://www.gnu.org/licenses/old-licenses/lgpl-2.1.html.
**
** In addition, as a special exception, Nokia gives you certain additional
** rights. These rights are described in the Nokia Qt LGPL Exception
** version 1.1, included in the file LGPL_EXCEPTION.txt in this package.
**
** Other Usage
**
** Alternatively, this file may be used in accordance with the terms and
** conditions contained in a signed written agreement between you and Nokia.
**
** If you have questions regarding the use of this file, please contact
** Nokia at qt-info@nokia.com.
**
**************************************************************************/

#ifndef CPPTOOLSEDITORSUPPORT_H
#define CPPTOOLSEDITORSUPPORT_H

#include <QtCore/QObject>
#include <QtCore/QPointer>
#include <QtCore/QFuture>
#include <QtCore/QScopedPointer>
#include <QtCore/QSharedPointer>

#include <QtGui/QTextCursor>

#include <cplusplus/CppDocument.h>

QT_BEGIN_NAMESPACE
class QTimer;
QT_END_NAMESPACE

namespace CPlusPlus {
    class AST;
}

namespace TextEditor {
    class ITextEditor;
    class ITextMark;
} // namespace TextEditor

namespace CppTools {

class CppCompletionSupport;
class CppHighlightingSupport;

namespace Internal {

class CppModelManager;


// @TODO: Testing clang, but still leaving the "old" model stuff working for now.
// So there's a lot of duplicate code here, but it will evenatually be removed.

class CppEditorSupport: public QObject
{
    Q_OBJECT

public:
    CppEditorSupport(CppModelManager *modelManager);
    virtual ~CppEditorSupport();

    TextEditor::ITextEditor *textEditor() const;
    void setTextEditor(TextEditor::ITextEditor *textEditor);

    int updateDocumentInterval() const;
    void setUpdateDocumentInterval(int updateDocumentInterval);

    QString contents();
    unsigned editorRevision() const;

    CppCompletionSupport *completionSupport() const;
    CppHighlightingSupport *highlightingSupport() const;

Q_SIGNALS:
    void contentsChanged();

private Q_SLOTS:
    void updateDocument();
    void updateDocumentNow();
    void evaluateFile();
    void evaluateFileNow();

private:
    enum { UPDATE_DOCUMENT_DEFAULT_INTERVAL = 150 };

    CppModelManager *_modelManager;
    QPointer<TextEditor::ITextEditor> _textEditor;
    QTimer *_updateDocumentTimer;
    int _updateDocumentInterval;
    QFuture<void> _documentParser;
    QString _cachedContents;
    unsigned _revision;
<<<<<<< HEAD

    // Temp clang...
    QTimer *m_evaluateFileTimer;
    unsigned m_fileRevision;
=======
    QScopedPointer<CppCompletionSupport> m_completionSupport;
    QScopedPointer<CppHighlightingSupport> m_highlightingSupport;
>>>>>>> 6decffac
};

} // namespace Internal
} // namespace CppTools

#endif // CPPTOOLSEDITORSUPPORT_H<|MERGE_RESOLUTION|>--- conflicted
+++ resolved
@@ -108,15 +108,13 @@
     QFuture<void> _documentParser;
     QString _cachedContents;
     unsigned _revision;
-<<<<<<< HEAD
 
     // Temp clang...
     QTimer *m_evaluateFileTimer;
     unsigned m_fileRevision;
-=======
+
     QScopedPointer<CppCompletionSupport> m_completionSupport;
     QScopedPointer<CppHighlightingSupport> m_highlightingSupport;
->>>>>>> 6decffac
 };
 
 } // namespace Internal
