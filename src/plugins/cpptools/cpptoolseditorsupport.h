--- conflicted
+++ resolved
@@ -100,18 +100,6 @@
     QFuture<void> _documentParser;
     QString _cachedContents;
     unsigned _revision;
-<<<<<<< HEAD
-
-#ifdef CLANG_INDEXING
-    // Temp clang...
-    QTimer *m_evaluateFileTimer;
-    unsigned m_fileRevision;
-#endif // CLANG_INDEXING
-
-    QScopedPointer<CppCompletionSupport> m_completionSupport;
-    QScopedPointer<CppHighlightingSupport> m_highlightingSupport;
-=======
->>>>>>> 6fe6f5cd
 };
 
 } // namespace Internal
