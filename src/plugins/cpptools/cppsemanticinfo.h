/****************************************************************************
**
** Copyright (C) 2013 Digia Plc and/or its subsidiary(-ies).
** Contact: http://www.qt-project.org/legal
**
** This file is part of Qt Creator.
**
** Commercial License Usage
** Licensees holding valid commercial Qt licenses may use this file in
** accordance with the commercial license agreement provided with the
** Software or, alternatively, in accordance with the terms contained in
** a written agreement between you and Digia.  For licensing terms and
** conditions see http://qt.digia.com/licensing.  For further information
** use the contact form at http://qt.digia.com/contact-us.
**
** GNU Lesser General Public License Usage
** Alternatively, this file may be used under the terms of the GNU Lesser
** General Public License version 2.1 as published by the Free Software
** Foundation and appearing in the file LICENSE.LGPL included in the
** packaging of this file.  Please review the following information to
** ensure the GNU Lesser General Public License version 2.1 requirements
** will be met: http://www.gnu.org/licenses/old-licenses/lgpl-2.1.html.
**
** In addition, as a special exception, Digia gives you certain additional
** rights.  These rights are described in the Digia Qt LGPL Exception
** version 1.1, included in the file LGPL_EXCEPTION.txt in this package.
**
****************************************************************************/

#ifndef CPPSEMANTICINFO_H
#define CPPSEMANTICINFO_H

#include "cpptools_global.h"

#include <texteditor/semantichighlighter.h>

#include <cplusplus/CppDocument.h>

#include <QHash>

namespace CppTools {

class CPPTOOLS_EXPORT SemanticInfo
{
public:
<<<<<<< HEAD
    enum UseKind {
        Unknown = 0,
        TypeUse,
        LocalUse,
        FieldUse,
        EnumerationUse,
        VirtualMethodUse,
        LabelUse,
        MacroUse,
        FunctionUse,
        PseudoKeywordUse,
        StringUse
    };
    typedef TextEditor::SemanticHighlighter::Result Use;
=======
    typedef TextEditor::HighlightingResult Use;
>>>>>>> fe2fa214

    typedef QHash<CPlusPlus::Symbol *, QList<Use> > LocalUseMap;
    typedef QHashIterator<CPlusPlus::Symbol *, QList<Use> > LocalUseIterator;

    SemanticInfo();

    unsigned revision;
    bool forced: 1;
    CPlusPlus::Snapshot snapshot;
    CPlusPlus::Document::Ptr doc;
    LocalUseMap localUses;
};

} // namespace CppTools

#endif // CPPSEMANTICINFO_H<|MERGE_RESOLUTION|>--- conflicted
+++ resolved
@@ -43,24 +43,7 @@
 class CPPTOOLS_EXPORT SemanticInfo
 {
 public:
-<<<<<<< HEAD
-    enum UseKind {
-        Unknown = 0,
-        TypeUse,
-        LocalUse,
-        FieldUse,
-        EnumerationUse,
-        VirtualMethodUse,
-        LabelUse,
-        MacroUse,
-        FunctionUse,
-        PseudoKeywordUse,
-        StringUse
-    };
-    typedef TextEditor::SemanticHighlighter::Result Use;
-=======
     typedef TextEditor::HighlightingResult Use;
->>>>>>> fe2fa214
 
     typedef QHash<CPlusPlus::Symbol *, QList<Use> > LocalUseMap;
     typedef QHashIterator<CPlusPlus::Symbol *, QList<Use> > LocalUseIterator;
