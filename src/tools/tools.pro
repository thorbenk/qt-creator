--- conflicted
+++ resolved
@@ -2,11 +2,8 @@
 
 SUBDIRS = qtpromaker \
      qmlpuppet \
-<<<<<<< HEAD
-     ../plugins/cpaster/frontend
-=======
+     ../plugins/cpaster/frontend \
      sdktool
->>>>>>> 471f44aa
 
 win32 {
     SUBDIRS += qtcdebugger
