--- conflicted
+++ resolved
@@ -142,13 +142,6 @@
     Qt Creator needs the same information as a compiler would need. This information
     is specified in the project build and run settings.
 
-<<<<<<< HEAD
-  Qt Creator provides two integrated visual editors, \QD and \QMLD.
-
-  \QD is a tool for designing and building graphical user interfaces (GUIs) from
-  Qt widgets. You can compose and customize your widgets or dialogs and test
-  them using different styles and resolutions.
-=======
     Creating a project allows you to:
 
         \list
@@ -156,45 +149,9 @@
             \o Group files together
 
             \o Add custom build steps
->>>>>>> 4245b4ab
 
             \o Include forms and resource files
 
-<<<<<<< HEAD
-  UIs that use widgets are clearly structured and enforce a platform look and feel,
-  which makes them useful for traditional applications. However, they are static, and
-  do not fully make use of the large high-resolution screens, touch input, and significant
-  graphics power that are becoming common in portable consumer devices, such as mobile
-  phones, media players, set-top boxes, and netbooks.
-
-  \QMLD allows you to easily develop animations by using a declarative programming
-  language called \l {http://doc.qt.nokia.com/4.7-snapshot/declarativeui.html}{QML}.
-  In QML, a user interface is specified as a tree of objects with properties.
-
-  You use a visual editor to create items, screens, and applications, as well as define changes
-  in their state. \QMLD generates the necessary code for you.
-
-  \note The visual \QMLD editor is provided as an experimental plugin that you must
-  enable to be able to edit QML files in the \gui Design mode. Enabling the
-  visual editor can negatively affect the overall stability of Qt Creator.
-
-  You can edit the code in the code editor to add transitions from one state to another,
-  and interaction to specify user actions that change the states. You
-  can use Qt or JavaScript to implement the application logic.
-
-  \section1 Coding Applications
-
-  As an IDE, Qt Creator differs from a text editor in that it knows how to build and run
-  applications. It understands the code as code, not just as plain text. This allows
-  it to:
-  \list
-      \o Enable you to write well formatted code
-      \o Anticipate what you are going to write and complete the code
-      \o Display inline error and warning messages
-      \o Enable you to semantically navigate to classes, functions, and symbols
-      \o Provide you with context-sensitive help on classes, functions, and symbols
-      \o Rename symbols in an intelligent way, so that other symbols with the same name
-=======
             \o Specify settings for running applications
 
         \endlist
@@ -233,8 +190,7 @@
         \o Provide you with context-sensitive help on classes, functions, and symbols
 
         \o Rename symbols in an intelligent way, so that other symbols with the same name
->>>>>>> 4245b4ab
-         that belong to other scopes are not renamed
+           that belong to other scopes are not renamed
 
         \o Show you the locations in code where a function is declared or called
 
@@ -250,7 +206,7 @@
     Furthermore, features like widget promotion and custom plugins allow you to use your
     own widgets with \QD.
 
-    \section1 Languages
+      \section1 Languages
 
     You can use the code editor to write code in Qt C++ or in the
     \l {http://doc.qt.nokia.com/4.7-snapshot/declarativeui.html}{QML} declarative
@@ -294,10 +250,6 @@
 
     \list
 
-<<<<<<< HEAD
-      If you choose to create a Qt Quick application, Qt Creator generates a .qml file
-      that you can modify with the \QMLD visual editor and the code editor.
-=======
         \o Git
 
         \o Subversion
@@ -349,7 +301,6 @@
     You can connect mobile devices to your development PC and debug processes
     running on the devices.
 
->>>>>>> 4245b4ab
 */
 
 /*!
@@ -949,13 +900,8 @@
 
     Qt Creator understands the code as code, not just as plain text. This
     allows it to help you to write well formatted code and to anticipate
-<<<<<<< HEAD
     what you are going to write and complete the code. The code completion
     differs somewhat depending on whether you write Qt code or QML code.
-=======
-    what you are going to write and complete the code.
-    The code completion differs somewhat depending on whether you write Qt code or QML code.
->>>>>>> 4245b4ab
 
     \section2 Completing Qt Code
 
@@ -1509,10 +1455,6 @@
         \o In the \gui {Rename id} field, enter the new ID.
 
    \endlist
-<<<<<<< HEAD
-=======
-
->>>>>>> 4245b4ab
 */
 
 /*!
@@ -2553,10 +2495,7 @@
 
     Qt Creator automatically creates run configurations for your project.
     To view and modify the settings, select \gui {Projects > Run}.
-<<<<<<< HEAD
-=======
-
->>>>>>> 4245b4ab
+
     The settings to specify depend on the type of the project: qmake project
     or Qt Quick project.
 
@@ -2703,13 +2642,8 @@
 
     \title Getting Started
 
-<<<<<<< HEAD
     This section contains examples that illustrate how to use Qt Creator and the
     integrated design tools, \QD and \QMLD, to create, build, and run simple
-=======
-    This section contains examples that illustrate how to use Qt Creator
-    to create, build, and run simple
->>>>>>> 4245b4ab
     applications:
 
     \list
