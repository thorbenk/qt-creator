// **********************************************************************
// NOTE: the sections are not ordered by their logical order to avoid
// reshuffling the file each time the index order changes (i.e., often).
// Run the fixnavi.pl script to adjust the links to the index order.
// **********************************************************************


/*!
    \contentspage{index.html}{Qt Creator}
    \page index.html
    \nextpage creator-overview.html

    \title Qt Creator Manual

<<<<<<< HEAD
    \section1 Version 2.0.80
=======
    \section1 Version 2.0
>>>>>>> 13e04273

    Qt Creator provides integrated tools for both application designers
    and developers to create applications for multiple desktop and mobile device
    platforms.

    For application designers, Qt Creator provides two integrated
    visual editors, \QD and \QMLD, that you can use to design and develop
    application user interfaces.

    For application developers,
    Qt Creator provides a cross-platform, complete integrated development
    environment (IDE) that is available for Linux,
    Mac OS X and Windows operating systems. For more information, see
    \l{Operating Systems and Supported Platforms}.

    \note Please report bugs and suggestions to the
    \l{http://bugreports.qt.nokia.com}{Qt Bug Tracker}.
    You can also join the Qt Creator mailing list. To subscribe,
    send a message with the word \e subscribe to
    \l{mailto:qt-creator-request@trolltech.com}
    {qt-creator-request@trolltech.com}. For more information about Qt mailing
    lists, visit \l{http://lists.trolltech.com}{http://lists.trolltech.com}.

    \raw HTML
    <img border="0" style="float:right;" src="images/qtcreator-screenshots.png" />
    \endraw

    \list
       \o \l{Introducing Qt Creator}
       \o \l{Operating Systems and Supported Platforms}
       \o \l{Quick Tour}
       \o \l{Getting Started}
           \list
               \o \l{Building and Running an Example Application}
               \o \l{Creating a Qt C++ Application}
               \o \l{Creating a Mobile Application with Nokia Qt SDK}
               \o \l{Creating a Qt Quick Application}
           \endlist
       \o \l{Using the Editor}
            \list
                \o \l{Finding and Replacing}
                \o \l{Refactoring}
                \o \l{Searching With the Locator}
                \o \l{Pasting and Fetching Code Snippets}
                \o \l{Configuring the Editor}
                \o \l{Using FakeVim Mode}
                \o \l{Using an External Editor}
            \endlist
       \o \l{Managing Projects}
            \list
                \o \l{Creating a Project}
                \o \l{Setting Up a qmake Project}
                \o \l{Setting Up a CMake Project}
                \o \l{Setting Up a Generic Project}
                \o \l{Setting Up Development Environment for Maemo}
                \o \l{Setting Up Development Environment for Symbian}
                \o \l{Managing Sessions}
            \endlist
       \o \l{Building and Running Applications}
            \list
                \o \l{Building for Multiple Targets}
                \o \l{Specifying Build Settings}
                \o \l{Specifying Run Settings}
                \o \l{Specifying Editor Settings}
                \o \l{Specifying Dependencies}
            \endlist
       \o \l{Developing Qt Quick Applications}
       \o \l{Optimizing Applications for Mobile Devices}
       \o \l{Using the Maemo Emulator}
       \o \l{Debugging}
            \list
            \o \l {Debugging Qt Applications}
            \list
                \o \l{Debugging the Example Application}
                \o \l{Interacting with the Debugger}
                \o \l{Setting Up Debugger}
                \o \l{Using Debugging Helpers}
            \endlist
            \o \l{Debugging Qt Quick Applications}
                \list
                    \o \l{Using the QML Inspector}
                \endlist
            \endlist
       \o \l{Using Version Control Systems}
       \o \l{Adding Qt Designer Plugins}
       \o \l{Tips and Tricks}
       \o \l{Keyboard Shortcuts}
       \o \l{Known Issues}
       \o \l{Glossary}
       \o \l{Acknowledgements}
    \endlist
*/


/*!
    \contentspage index.html
    \previouspage index.html
    \page creator-overview.html
    \nextpage creator-os-supported-platforms.html

  \title Introducing Qt Creator

  Qt Creator provides you with tools to design and develop user interfaces and
  complex applications for multiple desktop and mobile
  platforms.

  \section1 Designing User Interfaces

  Qt Creator provides two integrated visual editors, \QD and \QMLD.

  \QD is a tool for designing and building graphical user interfaces (GUIs) from
  Qt widgets. You can compose and customize your widgets or dialogs and test
  them using different styles and resolutions.

  Widgets and forms created with \QD are integrated seamlessly with programmed code,
  using the Qt signals and slots mechanism, that lets you easily assign behavior to
  graphical elements. All properties set in \QD can be changed dynamically within the code.
  Furthermore, features like widget promotion and custom plugins allow you to use your
  own widgets with \QD.

  UIs that use widgets are clearly structured and enforce a platform look and feel,
  which makes them useful for traditional applications. However, they are static, and
  do not fully make use of the large high-resolution screens, touch input, and significant
  graphics power that are becoming common in portable consumer devices, such as mobile
  phones, media players, set-top boxes, and netbooks.

  \QMLD allows you to easily develop animations by using a declarative programming
  language called \l {http://doc.qt.nokia.com/4.7-snapshot/declarativeui.html}{QML}.
  In QML, a user interface is specified as a tree of objects with properties.

  You use a visual editor to create items, screens, and applications, as well as define changes
  in their state. \QMLD generates the necessary code for you.

  \note The visual \QMLD editor is provided as an experimental plugin that you must
  enable to be able to edit QML files in the \gui Design mode. Enabling the
  visual editor can negatively affect the overall stability of Qt Creator.

  You can edit the code in the code editor to add transitions from one state to another,
  and interaction to specify user actions that change the states. You
  can use Qt or JavaScript to implement the application logic.

  \section1 Coding Applications

  As an IDE, Qt Creator differs from a text editor in that it knows how to build and run
  applications. It understands the code as code, not just as plain text. This allows
  it to:
  \list
      \o Enable you to write well formatted code
      \o Anticipate what you are going to write and complete the code
      \o Display inline error and warning messages
      \o Enable you to semantically navigate to classes, functions, and symbols
      \o Provide you with context-sensitive help on classes, functions, and symbols
      \o Rename symbols in an intelligent way, so that other symbols with the same name
         that belong to other scopes are not renamed
      \o Show you the locations in code where a function is declared or called
   \endlist

      \section1 Why Do You Need Projects?

      To be able to build and run applications, Qt Creator needs the same
      information as a compiler would need. This information is specified in the
      project build and run settings.

      Creating a project allows you to:
      \list
      \o Group files together
      \o Add custom build steps
      \o Include forms and resource files
      \o Specify settings for running applications
      \endlist

      You can either create a project from scratch or import an existing
      project. Qt Creator generates all the necessary files, depending on the type of
      project you create. For example, if you choose to create a graphical user
      interface (GUI) application, Qt Creator generates an empty .ui file
      that you can modify with the integrated \QD.

      If you choose to create a Qt Quick application, Qt Creator generates a .qml file
      that you can modify with the \QMLD visual editor and the code editor.
*/

/*!
    \contentspage index.html
    \previouspage creator-overview.html
    \page creator-os-supported-platforms.html
    \nextpage creator-quick-tour.html

    \title Operating Systems and Supported Platforms

    \section1 Operating Systems

    Qt Creator is available in binary packages for the following operating
    systems:
    \list
        \o Windows XP Service Pack 2
        \o Windows Vista
        \o (K)Ubuntu Linux 7.04 (32-bit and 64-bit) or later, with the following:
           \list
               \o g++
               \o make
               \o libglib2.0-dev
               \o libSM-dev
               \o libxrender-dev
               \o libfontconfig1-dev
               \o libxext-dev
               \o libfreetype6-dev
               \o libx11-dev
               \o libxcursor-dev
               \o libxfixes-dev
               \o libxft-dev
               \o libxi-dev
               \o libxrandr-dev
               \o If you are using QtOpenGL, libgl-dev and libglu-dev
           \endlist
        \o Mac OS 10.5 or later with the following:
           \list
               \o Xcode tools for your Mac OS X version available from your Mac
                  OS X installation DVDs or at \l http://developer.apple.com.
           \endlist
    \endlist

         \omit  ## Are the Xcode tools still needed separately? \endomit

    \section1 Build Environment

    To build Qt Creator itself from the source, you need:
    \list
        \o Qt 4.7 or later
        \o On Windows, MinGW 4.4 or Microsoft Visual Studio 2008
    \endlist

    \section1 Supported Mobile Device Platforms
    You can develop applications for the following mobile device
    platforms:

    \list

    \o Symbian

    \o Maemo and Maemo Application Development and Debugging Environment (MADDE)

    \endlist

    The following table summarizes operating system support for building
    applications for mobile device platforms.

    \table
        \header
            \o {1,3} Operating system
            \o {3,1} Platform
        \header
            \o Desktop
            \o Symbian
            \o Maemo
        \row
            \o Windows
            \o Yes
            \o Yes
            \o Yes
        \row
            \o Linux
            \o Yes
            \o No
            \o Yes
        \row
            \o Mac OS X
            \o Yes
            \o No
            \o No
    \endtable
*/


/*!
    \contentspage index.html
    \previouspage creator-os-supported-platforms.html
    \page creator-quick-tour.html
    \nextpage creator-getting-started.html

    \title Quick Tour

    The figure below shows some of the components of Qt Creator in
    \gui{Edit} mode.

    \image qtcreator-breakdown.png

    Qt Creator has been localized into several languages. If the system language
    is one of the supported languages, it is automatically selected. To change
    the language, select \gui {Tools > Options > Environment} and select a language
    in the \gui Language field. The change takes effect after you restart Qt Creator.

    \section1 Qt Creator Modes

    The mode selector allows you to quickly switch between tasks such as
    editing project and source files, designing application UIs,
    configuring how projects are built and
    executed, and debugging your applications. To change modes, click the
    icons, or use the \l{keyboard-shortcuts}{corresponding keyboard shortcut}.

    \list
        \o \gui Welcome mode for opening recent sessions and projects.
        \o \gui{\l{Using the Editor}{Edit}} mode for editing project and source files.
        \o \gui{\l{Developing Application UI}{Design}} mode for designing and developing
           application user interfaces.
        \o \gui{\l{Debugging}{Debug}} mode for inspecting the state of your program while
           debugging.
        \o \gui{\l{Managing Projects}{Projects}} mode for configuring project building and
           execution.
        \o \gui{\l{Getting Help}{Help}} mode for viewing Qt documentation.
    \endlist

    Certain actions in Qt Creator trigger a mode change. Clicking on
    \gui {Debug} > \gui {Start debugging} > \gui {Start debugging}
    automatically switches to \gui {Debug} mode.


    \section1 Browsing Project Contents

    Use the sidebar to browse files, projects and bookmarks.
    \image qtcreator-sidebar.png

    You can select the content of the sidebar in the sidebar menu:
    \list
        \o \gui Projects shows a list of projects open in the current
           session.
        \o \gui{File System} shows the content of the currently selected
           directory.
        \o \gui Bookmarks shows all bookmarks for the current session.
        \o \gui{Open Documents} shows currently open files.
    \endlist

    You can change the view of the sidebar in the following ways:
    \list
        \o To toggle the sidebar, click \inlineimage qtcreator-togglebutton.png
           or press \key Alt+0 (\key Cmd+0 on Mac OS X).
        \o To split the sidebar, click \inlineimage qtcreator-splitbar.png
           . Select new content to view in the split view.
        \o To close a sidebar view, click
           \inlineimage qtcreator-closesidebar.png
           .
    \endlist


    \section2 Viewing Project Files

    The sidebar displays projects in a project tree. The project tree contains
    a list of all projects open in the current session. The files for each
    project are grouped according to their file type.

    You can use the project tree in the following ways:
    \list
        \o To bring up a context menu containing the actions most commonly
           needed right-click an item in the project tree.
           For example, through the menu of the project root directory you can,
           among other actions, build, re-build, clean and run the project.
        \o To list all files in a project, click
           \inlineimage qtcreator-filter.png
           and select \gui{Simplify tree}.
        \o To hide source files which are automatically generated by the build
           system, during a build, click \inlineimage qtcreator-filter.png
           and select \gui{Hide generated files}.
        \o To toggle the synchronization of your project tree with the file
           opened in the editor, click
           \inlineimage qtcreator-synchronizefocus.png
           .
        \o To see the absolute path of a file, move the mouse pointer over the
           file name.
    \endlist


    \section1 Viewing Output

    The task pane in Qt Creator can display one of the following panes:
    \list
       \o  \gui{Build Issues}
       \o  \gui{Search Results}
       \o  \gui{Application Output}
       \o  \gui{Compile Output}
       \o  \gui{General Messages}
       \o  \gui{Version Control}
    \endlist

    Output panes are available in all \l{Qt Creator modes}{modes}.
    Click the name of an output pane to open the pane. To maximize
    an open output pane, click the \gui {Maximize Output Pane} button
    or press \key {Alt+9}.

    To open the \gui{General Messages} and \gui{Version Control}
    panes, select \gui {Window > Output Panes}.


    \section2 Build Issues

    The \gui{Build Issues} pane provides a list of errors and warnings
    encountered during a build. The pane filters out irrelevant output from
    the build tools and presents the issues in an organized way.

    Right-clicking on a line brings up a context menu with options to copy
    the contents and to show a version control annotation view of the
    line that causes the error message.

    \image qtcreator-build-issues.png


    \section2 Search Results

    The \gui{Search Results} pane displays the results for global searches,
    for example, searching within a current document, files on disk, or all
    projects.

    The figure below shows an example search result for all
    occurrences of \c textfinder within the \c "/TextFinder" directory.

    \image qtcreator-search-pane.png


    \section2 Application Output

    The \gui{Application Output} pane displays the status of a program when
    it is executed, and the debug output.

    The figure below shows an example output from qDebug().

    \image qtcreator-application-output.png


    \section2 Compile Output

    The \gui{Compile Output} pane provides all output from the compiler.
    The \gui{Compile Output} is a more detailed version of information
    displayed in the \gui{Build Issues} pane.

    \image qtcreator-compile-pane.png


    \section1 Getting Help

    Qt Creator comes fully integrated with Qt documentation and
    examples using the Qt Help plugin.
    \list
        \o To view documentation, switch to \gui Help mode.
        \o To obtain context sensitive help, move the text cursor to a Qt class
           or function and press \key F1. The documentation is displayed in a
           pane next to the code editor, or, if there is not enough vertical
           space, in the fullscreen \gui Help mode.

           \image qtcreator-context-sensitive-help.png

        \o To select and configure how the documentation is displayed in the
           \gui Help mode, select \gui Tools > \gui Options... > \gui Help.
    \endlist

    \section2 Adding External Documentation

    You can display external documentation in the \gui Help mode.
    To augment or replace the documentation that ships with Qt Creator and Qt:
    \list 1
        \o Create a .qch file from your documentation.

           For information on how to prepare your documentation and create a
           .qch file, see
           \l{http://doc.qt.nokia.com/4.6/qthelp-framework.html}{The Qt Help Framework}.
        \o To add the .qch file to Qt Creator, select \gui Tools >
           \gui Options... > \gui Help > \gui Documentation > \gui Add.
    \endlist

    \section2 Using Documentation Filters

    You can filter the documents displayed in the \gui Help mode to find
    relevant information faster. Select from a list of filters in the
    \gui {Filtered by} field. The contents of the \gui Index and \gui Contents
    pane in the sidebar change accordingly.

    \image qtcreator-help-filters.png "Help filters"

    You can modify the filters to include external documentation, for example,
    or you can define your own filters. To construct filters, you can use the
    filter attributes that are specified in the documentation. Each document
    contains at least one filter attribute. If several documents contain the
    same filter attribute, such as \c tools, you can use that attribute to
    include all those documents.

    To add filters:

    \list 1

        \o Select \gui {Tools > Options... > Help > Filters > Add}.

        \o Enter a name for the filter and press \gui {OK}.

        \o In \gui Attributes, select the documents that you want to include
        in the filter.

        \image qtcreator-help-filter-attributes.png "Help filter attributes"

        \o Click \gui OK.

        \o In the \gui Help mode, select the filter in the \gui {Filtered by}
        field to see the filtered documentation in the sidebar.

    \endlist

    To modify filters, select a filter in \gui Filters, select the attributes,
    and then click \gui Apply.

    To remove filters, select them in \gui Filters, and click \gui Remove.

    \section1 Navigating with Keyboard

    Qt Creator caters not only to developers who are used to using the mouse,
    but also to developers who are more comfortable with the keyboard. A wide
    range of \l{keyboard-shortcuts}{keyboard} and
    \l{Searching With the Locator}{navigation} shortcuts are available to help
    speed up the process of developing your application.

    \section1 Developing Application UI

    To help you design the user interface of your application, two visual
    editors are integrated into Qt Creator:

    \list
    \o \QD
    \o \QMLD
    \endlist

    The integration includes project management and code completion.

    \section1 Using Qt Designer

    Qt Creator automatically opens all .ui files in \QD.

    \image qtcreator-formedit.png

    To change the layout of \QD user interface elements:
    \list 1
        \o Select \gui Tools > \gui{Form Editor} > \gui Views >
           \gui Locked.

           When this option is unchecked, you can change the layout.
        \o Click the header of an element and drag the element to a new
           position.
    \endlist

    To change \QD properties, select \gui Tools > \gui Options... >
    \gui Designer.
    \list
        \o Set the class properties and code generation preferences in \gui
           {Class Generation}.
        \o Set an additional folder for saving templates in \gui{Template
           Paths}.
        \o Set the grid settings and preview preferences in \gui Forms. To
           preview your form with skins, enable \gui{Print/Preview
           Configuration} and select your skin. Otherwise default preview
           settings are used.

           To preview the settings, select \gui Tools > \gui{Form Editor} >
           \gui Preview, or press \key Ctrl+Alt+R.
        \o To specify embedded device profiles, such as style, font, and screen
           resolution, select \gui{Embedded Design}.
    \endlist

    For more information on \QD, see
    \l{http://doc.qt.nokia.com/4.7-snapshot/designer-manual.html}{Qt Designer Manual}.

    \section1 Using Qt Quick Designer

    You can edit .qml files in the visual \QMLD editor or in the
    code editor.

    In \gui Projects, double-click a .qml file to open it in the code
    editor. Then select the \gui {Design} mode to edit the file in the
    visual editor.

    \note The visual \QMLD editor is provided as an experimental plugin that you must
    enable to be able to edit QML files in the \gui Design mode. Enabling the
    visual editor can negatively affect the overall stability of Qt Creator.

    To enable or disable the \QMLD visual editor, select
    \gui {Help > About Plugins... > Qt Quick > QmlDesigner}. You must restart Qt Creator
    to enable or disable the visual editor.

    \image qmldesigner-visual-editor.png "Visual editor"

    Use the visual editor panes to manage your project:

    \list

    \o \gui {Navigator} pane displays the items in the scene. You can
    show and hide items to focus on specific parts of the application.

    \o \gui {Library} pane displays lists of predefined \gui {Items} and
    imported \gui {Resources} that you can use to design applications. The
    images and other files that you copy to the project folder appear in the
    \gui {Resources} pane.

    \o \gui {Properties} pane displays the properties of the selected component.
     You can also change the properties in the code editor.

    \o \gui {State} pane displays the different states of the component. To add
    states, click the empty slot. Then modify the new state in the editor.
    In the code editor, you can see the changes recorded as changes to
    the base state.

    \endlist

*/


/*!
    \contentspage index.html
    \previouspage creator-qml-application.html
    \page creator-editor-using.html
    \nextpage creator-editor-finding.html

    \title Using the Editor

    Qt Creator's code editor is designed to aid you in creating, editing and
    navigating code.  Qt Creator's code editor is fully equipped with syntax
    checking, code completion, context sensitive help and in-line error
    indicators while you are typing.

    \section1 Using the Editor Toolbar

    The editor toolbar is located at the top of the editor view. The editor
    toolbar is context sensitive and shows items relevant to the file currently
    open in the editor.

    \image qtcreator-editortoolbar-symbols.png

    Use the toolbar to navigate between open files and symbols in use:
    \list
        \o To browse forward or backward through your location history, click
           \inlineimage qtcreator-back.png
           and \inlineimage qtcreator-forward.png
           .
        \o To go to any open file, select it from the \gui{Open files}
           drop-down menu.
        \o To jump to any symbol used in the current file, select it from the
           \gui Symbols drop-down menu.
    \endlist

    When you create or edit forms in a \c{.ui} file, the toolbar contains
    Qt Designer specific tools.


    \section1 Splitting the Editor View

    Split the editor view when you want to work on and view multiple files on
    the same screen.

    \image qtcreator-spliteditorview.png

    You can split the editor view in the following ways:
    \list
        \o To split the editor view into a top and bottom view, select
           \gui Window > \gui Split or press \key{Ctrl+E, 2}.

           Split command creates views below the currently active editor view.
        \o To split the editor view into adjacent views, select
           \gui Window > \gui{Split Side by Side} or press
           \key{Ctrl+E, 3}.

           Side by side split command creates views to the right of the
           currently active editor view.
    \endlist

    To move between split views, select \gui Window >
    \gui{Go to Next Split} or press \key{Ctrl+E, O}.

    To remove a split view, place the cursor within the view you want to
    remove and select \gui Window > \gui{Remove Current Split} or press
    \key{Ctrl+E, 0}. To remove all but the currently selected split view,
    select \gui Window > \gui{Remove All Splits} or press \key{Ctrl+E, 1}.


    \section1 Highlighting and Folding Blocks

    Use block highlighting to visually separate parts of the code that belong
    together. For example, when you place the cursor within the braces,
    the code enclosed in braces is highlighted.

    \image qtcreator-blockhighlighting.png

    To enable block highlighting, select \gui Tools > \gui{Options...} >
    \gui{Text Editor} > \gui Display > \gui{Highlight blocks}.

    Use the folding markers to collapse and expand blocks of code within
    braces. Click the folding marker to collapse or expand a block. In the
    figure above, the folding markers are located between the line number and
    the text pane.

    To show the folding markers, select \gui Tools > \gui{Options...} >
    \gui{Text Editor} > \gui Display > \gui{Display folding markers}. This
    option is enabled by default.

    When the cursor is on a brace, the matching brace is animated
    by default. To turn off the animation and just highlight the block and
    the braces, select \gui {Tools > Options... > Text Editor > Display} and
    deselect \gui {Animate matching parentheses}.


    \section1 Checking Code Syntax

    As you write code Qt Creator checks code syntax. When Qt Creator spots a
    syntax error in your code it underlines it and shows error details when you
    move the mouse pointer over the error.
    \list
        \o Syntax errors are underlined in red.

           In the following figure, a semicolon is missing at the end of the
           line.

           \image qtcreator-syntaxerror.png
        \o Semantic errors and warnings are underlined in olive.

           In the following figure, the type is unknown.

           \image qtcreator-semanticerror.png
    \endlist


    \section1 Completing Code

    Qt Creator understands the code as code, not just as plain text. This
    allows it to help you to write well formatted code and to anticipate
    what you are going to write and complete the code. The code completion
    differs somewhat depending on whether you write Qt code or QML code.

    \section2 Completing Qt Code

    As you write code, Qt Creator provides a list of context-sensitive
    suggestions to the statement currently under your cursor.

    \image qtcreator-codecompletion.png

    To open the list of suggestions at any time, press \key{Ctrl+Space}.
    If only one option is available, Qt Creator inserts it automatically.

    When completion is invoked manually, Qt Creator completes the common prefix
    of the list of suggestions. This is especially useful for classes with
    several similarly named members. To disable this functionality, uncheck
    \gui{Autocomplete common prefix} in the code completion preferences.
    Select \gui Tools > \gui{Options...} > \gui{Text Editor} > \gui Completion.

    By default, code completion considers only the first letter case-sensitive.
    To apply full or no case-sensitivity, select the option in the
    \gui {Case-sensitivity} field.

    The following table lists available types for code completion and icon
    used for each.

    \table
        \header
            \o Icon
            \o Description
        \row
            \i  \inlineimage completion/class.png
            \i  A class
        \row
            \i  \inlineimage completion/enum.png
            \i  An enum
        \row
            \i  \inlineimage completion/enumerator.png
            \i  An enumerator (value of an enum)
        \row
            \i  \inlineimage completion/func.png
            \i  A function
        \row
            \i  \inlineimage completion/func_priv.png
            \i  A private function
        \row
            \i  \inlineimage completion/func_prot.png
            \i  A protected function
        \row
            \i  \inlineimage completion/var.png
            \i  A variable
        \row
            \i  \inlineimage completion/var_priv.png
            \i  A private variable
        \row
            \i  \inlineimage completion/var_prot.png
            \i  A protected variable
        \row
            \i  \inlineimage completion/signal.png
            \i  A signal
        \row
            \i  \inlineimage completion/slot.png
            \i  A slot
        \row
            \i  \inlineimage completion/slot_priv.png
            \i  A private slot
        \row
            \i  \inlineimage completion/slot_prot.png
            \i  A protected slot
        \row
            \i  \inlineimage completion/keyword.png
            \i  A keyword
        \row
            \i  \inlineimage completion/macro.png
            \i  A macro
        \row
            \i  \inlineimage completion/namespace.png
            \i  A namespace
    \endtable

    \section2 Completing QML Code

    As you write QML code, Qt Creator suggests properties, IDs, and code
    snippets to complete the code. The snippets can consist of multiple
    fields that you specify values for. Select an item in the list and press
    \key Tab or \key Enter to complete the code. Press \key Tab to
    move between the fields and specify values for them.

    \image qmldesigner-code-completion.png "Completing QML code"

    \section1 Using Bookmarks

    To insert or delete a bookmark right-click the line number and select
    \gui{Toggle Bookmark} or press \key{Ctrl+M}.

    \image qtcreator-togglebookmark.png

    To go to previous bookmark in the current session, press \key{Ctrl+,}.

    To go to next bookmark in the current session, press \key{Ctrl+.}.


    \section1 Moving to Symbol Definition or Declaration

    In Qt Creator you can move directly to the definition or the declaration of
    a symbol by holding the \key Ctrl and clicking the symbol.

    To enable this moving function, in \gui Tools > \gui{Options...} >
    \gui{Text Editor} > \gui Behavior select \gui{Enable mouse navigation}.


    \section1 Using Update Code Model

    To refresh the internal information in Qt Creator pertaining to your code,
    select \gui{Tools} > \gui{C++} > \gui{Update code model}.

    \note In Qt Creator indexing updates the code automatically. Use
    \gui{Update code model} only as an emergency command.

*/


/*!
    \contentspage index.html
    \previouspage creator-editor-locator.html
    \page creator-editor-codepasting.html
    \nextpage creator-editor-options.html

    \title Pasting and Fetching Code Snippets

    In Qt Creator, you can paste snippets of code to a server or fetch
    snippets of code from the server. To paste and fetch snippets of code,
    Qt Creator uses the following:
    \list
        \o \gui{CodePaster}
        \o \gui{Pastebin.Com}
        \o \gui{Pastebin.Ca}
    \endlist

    To configure the server, select \gui{Tools} > \gui{Options...} >
    \gui{Code Pasting}.

    To paste a snippet of code onto the server, select \gui{Tools} >
    \gui{Code Pasting} > \gui{Paste Snippet...} or press \key{Alt+C,Alt+P}.

    To fetch a snippet of code from the server, select \gui{Tools} >
    \gui{Code Pasting} > \gui{Fetch Snippet...} or press \key{Alt+C,Alt+F}.

    \note To use \gui{Pastebin.Com}, configure the domain
    prefix in \gui{Tools} > \gui{Options...} > \gui{Code Pasting} >
    \gui{Pastebin.com}.

    For example, you might ask colleagues to review a change that you plan to
    submit to a version control system. If you use the Git version control system,
    you can create a \e{diff} view by selecting \gui{Tools} > \gui{Git} >
    \gui{Diff Repository}. You can then upload its contents to the server by choosing
    \gui{Tools} > \gui{Code Pasting} > \gui{Paste Snippet...}. The reviewers can retrieve
    the code snippet by selecting \gui{Tools} > \gui{Code Pasting} > \gui{Fetch Snippet...}.
    If they have the project currently opened in Qt Creator, they can apply and test
    the change by choosing \gui{Tools} > \gui{Git} > \gui{Apply Patch}.

*/


/*!
    \contentspage index.html
    \previouspage creator-editor-options.html
    \page creator-editor-fakevim.html
    \nextpage creator-editor-external.html

    \title Using FakeVim Mode

    In the \gui{FakeVim} mode, you can run the main editor in a manner similar
    to the Vim editor. To run the editor in the \gui{FakeVim} mode, select
    \gui{Edit} > \gui{Advanced} > \gui{Use vim-style editing} or press
    \key{Alt+V,Alt+V}.

    In the \gui{FakeVim} mode, most keystrokes in the main editor will be
    intercepted and interpreted in a way that resembles Vim. Documentation for
    Vim is not included in Qt Creator. For more information on using Vim,
    see \l{http://www.vim.org/docs.php}{Documentation} on the Vim web site.

    To map commands entered on the \gui{FakeVim} command line to actions of the
    Qt Creator core, select \gui{Tools} > \gui{Options...} > \gui{FakeVim} >
    \gui{Ex Command Mapping}.

    To make changes to the Vim-style settings, select \gui{Tools} >
    \gui{Options...} > \gui FakeVim > \gui{General}.

    To use a Vim-style color scheme, select \gui {Tools > Options... >
    Text Editor > Fonts & Color}. In the \gui {Color Scheme} list, select
    \gui {Vim (dark)}.

    To quit the FakeVim mode, click \gui {Quit FakeVim} or press
    \key{Alt+V,Alt+V}.

    */


/*!
    \contentspage index.html
    \previouspage creator-editor-fakevim.html
    \page creator-editor-external.html
    \nextpage creator-project-managing.html

    \title Using an External Editor

    To open the file you are currently viewing in an external editor, select
    \gui Edit > \gui Advanced > \gui{Open in External Editor}.

    To use the external editor of your choice:
    \list 1
        \o Add the editor path to the \c{PATH} environment variable of your
           operating system.
        \o In Qt Creator select \gui Tools > \gui Options... >
           \gui Environment > \gui General.
        \o In \gui{External editor} enter the name of the application followed
           by \key Space and \tt{\bold %f}. For example, to open the file in
           Smultron, enter \tt{\bold{smultron %f}}.

           To further define how to open the file in the external editor, you
           can use the following variables separated by a space:
           \list
            \o Current line number \tt{\bold %l}
            \o Current column number \tt{\bold %c}
            \o Editor's x position on the screen \tt{\bold %x}
            \o Editor's y position on the screen \tt{\bold %y}
            \o Editor's width in pixels \tt{\bold %w}
            \o Editor's height in pixels \tt{\bold %h}
            \o Editor's width in characters \tt{\bold %W}
            \o Editor's height in characters \tt{\bold %H}
            \o To pass % symbol to the editor \tt{\bold %%}
           \endlist

           \note Not all variables work with all editors.
    \endlist
*/


/*!
    \contentspage index.html
    \previouspage creator-editor-codepasting.html
    \page creator-editor-options.html
    \nextpage creator-editor-fakevim.html

    \title Configuring the Editor

    Qt Creator allows you to configure the text editor to suit your specific
    needs. To configure the editor, select  \gui Tools > \gui{Options...} >
    \gui{Text Editor}.

    You can perform the following configuration actions:
    \list
        \o Set the font preferences and apply syntax highlighting in
           \gui{Font & Colors}.
        \o Set tabs, indentation, the handling of whitespace, and mouse operations in
           \gui Behavior.
        \o Set various display properties, for example,
           \l{Highlighting and folding blocks}{highlighting and folding blocks},
           text wrapping or \l{Moving to symbol definition or declaration}
           {moving to symbol definition or declaration}
           in \gui Display.
        \o Configure \l{Completing Code}{code completion} in \gui Completion.
    \endlist

    \section2 Configuring Fonts

    You can select the font family and size. You can specify a zoom setting in
    percentage for viewing the text. You can also zoom in or out by pressing
    \key {Ctrl++} or \key {Ctrl +-}, or by pressing \key Ctrl and rolling
    the mouse button up or down. To disable the mouse wheel function, select
    \gui {Tools > Options... > Text Editor > Behavior} and deselect the
    \gui {Enable scroll wheel zooming} check box.

    Antialiasing is used by default to make text look smoother and more
    readable on the screen. Deselect the \gui Antialias check box to
    turn off antialiasing.

    \section2 Defining Color Schemes

    You can select one of the predefined color schemes for syntax highlighting
    or create customized color schemes. To create a color scheme:

    \list 1

        \o Select \gui {Tools > Options... > Text Editor > Fonts & Color > Copy}.

        \o Enter a name for the color scheme and click \gui OK.

        \o In the \gui Foreground field, specify the color of the selected
        code element.

        \o In the \gui Background field, select the background
        color for the code element.

        The backgound of the \gui Text element determines the background of the
        code editor.

    \endlist

    When you copy code from Qt Creator, it is copied in both plain text and HTML
    format. The latter makes sure that syntax highlighting is preserved when
    pasting to a rich-text editor.

    \section2 Indenting Code

    When you type code, it is indented automatically according to the selected
    options. Select a block to indent it when you press \key Tab.
    Press \key {Shift+Tab} to decrease the indentation.

    When you press \gui Backspace the indentation is decreased by one level,
    instead of one space, by default.

    By default, the tab-length in code editor is 8 spaces, but you can change
    it. The code editor can also determine whether tabs or spaces are used
    on the previous or next line and copy the style.

    You can determine whether the block indent style includes braces,
    or you can use the GNU indent style. The GNU style places braces on a separate
    line, indented by 2 spaces, except when they open a function definition, where
    they are not indented.

    The following code snippet illustrates excluding braces from the indented block:

    \code

    void foobar(bool zoo)
    {
        if (zoo)
        {
            foo();
        }
    }

    \endcode

    The following code snippet illustrates including braces in the indented block:

    \code

    void foobar(bool zoo)
    {
        if (zoo)
            {
            foo();
            }
    }

    \endcode

    The following code snippet illustrates the GNU style:

    \code

    void foobar(bool zoo)
    {
      if (zoo)
        {
          foo();
        }
    }

    \endcode

*/


/*!
    \contentspage index.html
    \previouspage creator-editor-using.html
    \page creator-editor-finding.html
    \nextpage creator-editor-refactoring.html

    \title Finding and Replacing

    To search through the currently open file:
    \list 1
        \o Press \key Ctrl+F or select \gui Edit > \gui Find/Replace >
           \gui{Find/Replace}.
        \o Enter the text you are looking for.

           If the text is found, all occurrences are highlighted as you type.
        \o To go to the next occurrence, click \inlineimage qtcreator-next.png
           , or press \key F3. To go to the previous occurrence click
           \inlineimage qtcreator-previous.png
           , or press \key Shift+F3.
    \endlist

    You can restrict the search in the \gui Find field by selecting one
    or several search criteria:
    \list
        \o To make your search case sensitive, select
           \inlineimage qtcreator-editor-casesensitive.png
           .
        \o To search only whole words, select
           \inlineimage qtcreator-editor-wholewords.png
           .
        \o To search using regular expressions, select
           \inlineimage qtcreator-editor-regularexpressions.png
           .
           Regular expressions used in Qt Creator are modeled on Perl regular
           expressions. For more information on using regular expressions, see
           \l {http://doc.qt.nokia.com/4.6/qregexp.html#details}
           {Detailed Description} in the QRegExp Class Reference.
    \endlist

    \note If you have selected text before selecting \gui Find/Replace, the
    search is conducted within the selection.

    To replace occurrences of the existing text, enter the new text in the
    \gui{Replace with} field.
    \list
        \o To replace the selected occurrence and move to the next one,
           click \inlineimage qtcreator-next.png
           or press \key Ctrl+=.
        \o To replace the selected occurrence and move to the previous one,
           click \inlineimage qtcreator-previous.png
           .
        \o To replace all occurrences in the file, click \gui{Replace All}.
    \endlist

    \section1 Advanced Search

    To search through projects, files on a file system or the currently open
    file:
    \list 1
        \o Press \key Ctrl+Shift+F or select \gui Edit >
           \gui Find/Replace > \gui{Advanced Find} >
           \gui{Open Advanced Find...}.
        \o Select the scope of your search:
           \list
            \o \gui{All Projects} searches files matching the defined file
               pattern in all currently open projects.

               For example, to search for \tt previewer only in \tt .cpp
               and \tt .h files, enter in \gui{File pattern}
               \tt *.cpp,*.h.

               \image qtcreator-search-allprojects.png

            \o \gui{Current Project} searches files matching the defined file
               pattern only in the project you are currently editing.
            \o \gui{Files on File System} recursively searches files matching
               the defined file pattern in the selected directory.
            \o \gui{Current File} searches only the current file.
           \endlist
        \o Enter the text you are looking for and click \gui Search.

           \image qtcreator-searchresults.png

           A list of files containing the searched text is displayed in the
           \gui{Search Results} pane.
           \list
            \o To see all occurrences in a file, double-click the file name in
               the list.
            \o To go to an occurrence, double-click it.
           \endlist
    \endlist
*/


/*!
    \contentspage index.html
    \previouspage creator-editor-finding.html
    \page creator-editor-refactoring.html
    \nextpage creator-editor-locator.html

    \title Refactoring

    Code refactoring is the process of changing the code without modifying the
    existing functionality of your application. By refactoring your code you
    can:
    \list
        \o Improve internal quality of your application
        \o Improve performance and extensibility
        \o Improve code readability and maintainability
        \o Simplify code structure
    \endlist

    \section1 Finding Symbols

    To find the use of a specific symbol in your project:
    \list 1
        \o In the editor place the cursor on the symbol and select \gui Tools
           > \gui C++ > \gui{Find Usages} or press
           \key Ctrl+Shift+U.

           Qt Creator looks for the symbol in the following locations:
           \list
            \o Files listed as a part of the project
            \o Files directly used by the project files (for example, generated
               files)
            \o Header files of used frameworks and libraries
           \endlist
        \o The \gui{Search Results} pane opens and shows the location and
           number of instances of the symbol in the current project.

           \image qtcreator-refactoring-find.png
    \endlist

    You can browse the search results in the following ways:
    \list
        \o To go directly to an instance, double-click the instance in the
           \gui{Search Results} pane.
        \o To move between instances, click
           \inlineimage qtcreator-forward.png
           and
           \inlineimage qtcreator-back.png
           in the \gui{Search Results} pane.
        \o To expand and collapse the list of all instances, click
           \inlineimage qtcreator-expand.png
           .
        \o To clear the search results, click \inlineimage qtcreator-clear.png
           .
    \endlist

    \section1 Renaming Symbols

    The functions used to rename symbols depends on whether you are
    writing C++ or QML code. For QML, you can only rename IDs.

    To rename a specific symbol in a Qt project:
    \list 1
        \o In the editor, place the cursor on the symbol you would like to
           change and select \gui Tools > \gui C++ >
           \gui{Rename Symbol Under Cursor} or press \key Ctrl+Shift+R.

           The \gui{Search Results} pane opens and shows the location and
           number of instances of the symbol in the current project.

           \image qtcreator-refactoring-replace.png
        \o To replace all selected instances, enter the name of the new symbol
           in the \gui{Replace with} text box and click \gui Replace.

           To omit an instance, uncheck the check-box next to the instance.

           \note This action replaces all selected instances of the symbol in
           all files listed in the \gui{Search Results} pane. You cannot
           undo this action.
    \endlist

    \note Renaming local symbols does not open the \gui{Search Results} pane.
    The instances of the symbol are highlighted in code and you can edit the
    symbol. All instances of the local symbol are changed as you type.

    To rename an ID in a Qt Quick project:

    \list 1

        \o Right-click an ID in the QML code and select
        \gui {Rename id}.

        \o In the \gui {Rename id} field, enter the new ID.

   \endlist
*/

/*!
    \contentspage index.html
    \previouspage creator-editor-external.html
    \page creator-project-managing.html
    \nextpage creator-project-creating.html

    \title Managing Projects

    One of the major advantages of Qt Creator is that it allows a team of
    developers to share a project across different development platforms with a common
    tool for development and debugging.

    The recommended way to build a project is to use a \l{Using Version Control Systems} {version control system}.
    Store and edit only project source files and the .pro and .pri files (for qmake)
    or CMakeLists.txt and *.cmake files (for CMake). Do not store
    files generated by the build system or Qt Creator, such as makefiles,
    .pro.user, and object files. Other approaches are possible,
    but we recommend that you do not use network resources, for example.

    Qt Creator allows you to specify separate \l{Building for Multiple Targets} {build settings}
    for each development platform. By default, \l{glossary-shadow-build}{shadow builds} are used to
    keep the build specific files separate from the source.

    You can create separate versions of project files to keep platform-dependent
    code separate. You can use qmake
    \l{http://qt.nokia.com/doc/4.2/qmake-tutorial.html#adding-platform-specific-source-files}{scopes}
    to select the file to process depending on which platform qmake is run on.

    Items such as open files, breakpoints, and watches are stored in
    \l{Managing Sessions}{sessions}. They are not considered to be part of the
    information shared across platforms.

    Qt Creator is integrated with cross-platform systems for build automation:
    qmake and CMake. In addition, you can import generic projects that do not use qmake
    or CMake, and specify that Qt Creator ignores your build system.
    \list
       \o To use \bold{qmake} to build applications, open a \c .pro file. For more
          information, see \l{Setting Up a qmake Project}.
       \o To use \bold{CMake} to build applications you need to have CMake version
          2.8.0 or later installed. For more information, see
          \l{Setting Up a CMake Project}.
       \o To use \bold{other build systems} to build applications, specify which files belong to
          your project and which include directories or defines you want to pass
          to your compiler. For more information, see
          \l{Setting Up a Generic Project}.
    \endlist

    Qt Creator provides support for \l{Building and Running Applications}{building and running} Qt applications for
    desktop environment and mobile devices. When you install the Nokia Qt SDK,
    the build and run settings for the desktop, Maemo, and Symbian targets are set up
    automatically. However, you need to install and configure some additional software
    on the devices:

    \list

       \o \l{Setting Up Development Environment for Maemo}.

       \o \l{Setting Up Development Environment for Symbian}.

    \endlist

    \note The only supported build system for mobile applications in Qt
    Creator is qmake.

    Once your mobile application is ready, you can test it in the Qt Simulator.
    You can also connect Maemo and Symbian devices to your development PC and
    debug applications on the devices. After you have tested the application,
    you can deploy it on mobile devices.

    Developing applications for mobile devices is different from developing
    desktop applications. For more information, see
    \l{Optimizing Applications for Mobile Devices}.

    To change the location of the project directory, and to make changes in
    the build and run settings, select \gui{Tools} > \gui{Options...} >
    \gui{Projects} > \gui{General}.

    \section1 External Libraries

    Through external libraries Qt Creator can support code completion and
    syntax highlighting for external libraries as if they were a part of the
    current project or the Qt library.

    The procedure of adding a library to a project depends on the type of
    project, which influences the build system used.

    \list
       \o For information on adding external libraries to qmake projects, see
          \l{Adding External Libraries to a qmake Project}.
       \o For information on adding external libraries to CMake projects, see
          \l{Adding External Libraries to a CMake Project}.
   \endlist

*/


/*!
    \contentspage index.html
    \previouspage creator-project-managing.html
    \page creator-project-creating.html
    \nextpage creator-project-qmake.html

    \title Creating a Project

    You use wizards to create and import several types of projects and files, such
    as Qt GUI or console applications and Qt Quick applications. You can also use
    wizards to add individual files to your projects. For example, you can create
    the following types of files:

    \list

        \o Qt resource files, which allow you to store binary files in the
        application executable

        \o \QD forms and Qt QML files, which specify parts of application user
        interfaces

        \o C++ class, source, or header files

    \endlist

    The wizards prompt you to enter the settings needed
    for that particular type of project and create the necessary files for you.

    \image qtcreator-new-project.png

    \section1 Using Project Wizards

    To create a new project:
    \list 1
        \o Select \gui File > \gui{New File or Project} and select the type of your
           project.

           The contents of the following dialogs depend on the project type.
           Follow the instructions of the wizard.
           This example uses \gui {Qt Gui Application}.

        \o Name the project and set its path. To select the path from a
           directory tree, click \gui Browse.

           Avoid using spaces and special characters in the project name and
           path.

           \image qtcreator-intro-and-location.png
        \o Specify the name of the class you want to create and using the
           drop-down menu select its base class type.

           Note that the \gui{Header file}, \gui{Source file} and
           \gui{Form file} fields are automatically updated as you name your
           class.

           \image qtcreator-class-info.png
        \o Review the project settings.

           To create the project, click \gui Finish.

           \image qtcreator-new-project-summary.png
    \endlist

    \section1 Adding New Project Wizards

    If you have a team working on a large application or several applications,
    you might want to standardize the way the team members create projects
    and classes.

    You can use the wizard templates in the \c {share/qtcreator/templates/wizards}
    folder to create your own project and class wizards. Qt Creator looks in the
    folder and adds all wizards defined in wizard.xml files to the \gui New dialog
    that opens when you select \gui {File > New File or Project}.

    In a project wizard, you can specify the files needed in a project.
    You can add wizard pages to allow developers to specify settings for the
    projcet.

    In a class wizard, you can allow developers to specify the class name, base
    class, and header and source files for the class.

    To see how this works, rename wizard_example.xml as wizard.xml in the helloworld
    and listmodels folders. After you restart Qt Creator, the \gui {Custom Classes}
    and \gui {Custom Projects} categories appear in the \gui New dialog.

    \image qtcreator-custom-project-wizards.png "The New dialog with custom projects and classes"

    \section2 Creating Project Wizards

    To create a project wizard:

    \list 1

        \o Make a copy of the \c {share/qtcreator/templates/wizards/helloworld} or
        \c {share/qtcreator/templates/wizards/listmodel} folder.

        \o Modify the wizard_example.xml file.

        \o The following code determines the type of the wizard and its place
        in the \gui New dialog:

        \code

        <wizard version="1" kind="project"
        class="qt4project" firstpage="10"
        id="A.HelloWorld" category="B.CustomProjects">

        \endcode

        \list

            \o \c version is the version of the file contents. Do not modify this value.

            \o \c kind specifies the type of the wizard: \c project or \c class.

            \o \c class specifies the type of the project. Currently the only available
            type is \c qt4project, which specifies a Qt console project.

            \o \c firstpage specifies the place of the new page in the standard project
            wizard. The value 10 ensures that the custom page appears after the standard
            pages, as the last page of the wizard.

            \o \c id is the unique identifier for your wizard. The letter specifies the
            position of the wizard within the \c category. The HelloWorld wizard appears
            as the first wizard in the second category in the \gui New dialog.

            \o \c category is the category in which to place the wizard in the list.
            The letter specifies the position of the category in the list in the \gui New
            dialog.

        \endlist

        \o The following code specifies the icon and text that appear in the \gui New
         dialog:

        \code

        <icon>console.png</icon>
        <description>Creates a hello-world-project with custom message.</description>
        <description xml:lang="de">Erzeugt ein Hello-Welt-Projekt mit einer Nachricht.</description>
        <displayname>Hello World</displayname>;
        <displayname xml:lang="de">Hallo Welt</displayname>;
        <displaycategory>Custom Projects</displaycategory>
        <displaycategory xml:lang="de">Benutzerdefinierte Projekte</displaycategory>

        \endcode

        \list


            \o \c icon appears next to the \c displayName.

            \o \c description appears at the bottom of the \gui New dialog when you
            select the display name.

            \o \c displayName appears in the \gui New dialog, under the
            \c displayCategory.

            You can add translations as values for the text elements. Specify the target
            language as an attribute for the element. Use locale names (QLocale).
            For example, \c {xml:lang="de"}.

        \endlist

        \o The following code specifies the files to add to the project:

        \code

        <files>
            <file source="main.cpp" openeditor="true" />
            <file source="project.pro" target="%ProjectName%.pro" openproject="true" />

        \endcode

        \list

            \o \c source specifies the file to copy to the project. The files must be
            located in the wizard folder.

            \o \c target specifies the new filename for the file. The \c {%ProjectName%}
            variable is replaced with the string that users specify in the \gui Name
            field on the first page of the wizard.

            \o \c openproject indicates that the file is a project file which is to be opened
            after the wizard has finished.

            \o \c openeditor indicates that the file is to be opened in an editor after
            the wizard has finished.

        \endlist

        \o The following code creates a page that specifies settings for the project:

        \code

        <!-- Create a 2nd wizard page with parameters -->
        <fieldpagetitle>Hello World Parameters</fieldpagetitle>
        <fieldpagetitle xml:lang="de">Hallo Welt Parameter</fieldpagetitle>
        <fields>
            <field mandatory="true" name="MESSAGE">
                <fieldcontrol class="QLineEdit" validator='^[^"]+$'  defaulttext="Hello world!" />
                <fielddescription>Hello world message:</fielddescription>
                <fielddescription xml:lang="de">Hallo-Welt-Nachricht:</fielddescription>
            </field>
        </fields>

        \endcode

        \list

            \o \c fieldpagetitle specifies the title of the page.

            \o \c field specifies whether the field is mandatory (\c true or \c false).
            You can use the value of the \c name field as a variable in other files (for
            example, \c {%MESSAGE%}.

            \o \c fieldcontrol specifies the field. \c class specifies the field type.
            You can use interface objects from the QWidget class to create fields. This
            example uses QLineEdit to create an input field.

            \o \c validator specifies a regular expression to check the characters allowed in
            the field.

            \o \c defaulttext specifies text that appears in the field by default.

            \o \c fielddescription specifies the field name that appears on the wizard page.

         \endlist

    \endlist

    \section2 Creating Class Wizards

    The widget.xml file for a class wizard is very similar to that for a project
    wizard. The differences are discussed below.

    To create a class wizard:

    \list 1

        \o The following code specifies settings for the wizard:

        \code

        <wizard version="1" kind="class" id="A.ListModel" category="B.CustomClasses">

           <description>Creates a QAbstractListModel implementation.</description>
           <description xml:lang="de">Erzeugt eine Implementierung von QAbstractListModel.</description>

           <displayname>QAbstractListModel implementation</displayname>
           <displayname xml:lang="de">Implementierung von QAbstractListModel</displayname>

           <displaycategory>Custom Classes</displaycategory>
           <displaycategory xml:lang="de">Benutzerdefinierte Klassen</displaycategory>

        \endcode

        For more information about the elements and their values, see
        \l {Creating Project Wizards}.

        \o The following code specifies the files to add to the project:

        \code

        <files>
            <file source="listmodel.cpp" target="%ClassName:l%.%CppSourceSuffix%"  openeditor="true" />
            <file source="listmodel.h" target="%ClassName:l%.%CppHeaderSuffix%"  openeditor="true" />
        </files>

        \endcode

        Here, \c target contains the following variables that are used to construct
        the filename:

        \list

        \o \c {%ClassName:l%} is replaced with the value of the \c ClassName field.
        The modifier \c l converts the string to lower case, to observe Qt
        conventions.

        \o \c {%CppSourceSuffix%} is replaced by the default source suffix, which
        is defined in Qt Creator in \gui {Tools > Options... > C++ > File Naming}.
        For example, if users enter \bold MyClass, the filename becomes myclass.cpp
        when the project is created.

        \o \c {%CppHeaderSuffix%} is replaced by the default header suffix, which
        is also defined in \gui {File Naming}. Here, the filename would
        become myclass.h.

        \endlist

        \o The following code creates a page that allows users to select the class
        name, base class, and header and source files for the class:

        \code

        <!-- Create parameter wizard page -->

        <fieldpagetitle>ListModel parameters</fieldpagetitle>
        <fieldpagetitle xml:lang="de">Parameter des ListModel</fieldpagetitle>
        <fields>
            <field name="ClassName">

                <fieldcontrol class="QLineEdit" validator="^[a-zA-Z0-9_]+$" defaulttext="MyListModel" />

                <fielddescription>Class name:</fielddescription>
                <fielddescription xml:lang="de">Klassenname:</fielddescription>
            </field>
            <field name="Datatype">

                <fieldcontrol class="QComboBox" combochoices="QString,int" defaultindex="0" />

                <fielddescription>Data type:</fielddescription>
                <fielddescription xml:lang="de">Datentyp:</fielddescription>
            </field>
        </fields>

        \endcode

        In addition to QLineEdit, QComboBox is used in the class wizard to create
        a field. \c combochoices specifies the options in the combobox and
        \c defaultindex specifies that QString is the default value.

    \endlist

*/


/*!
    \contentspage index.html
    \previouspage creator-project-creating.html
    \page creator-project-qmake.html
    \nextpage creator-project-cmake.html

    \title Setting Up a qmake Project

    The qmake tool helps simplify the build process for development projects
    across different platforms. qmake automates the generation of makefiles
    so that only a few lines of information are needed to create each makefile.
    qmake can be used for any software project, whether it is written in Qt or not.

    The qmake tool generates a makefile based on the information in a project
    file that is generated by Qt Creator. It can generate makefiles for MinGW,
    Microsoft Visual studio, and CSL ARM in Windows, and GNU Compiler Collection
    (GCC) in Linux and Mac OS X.

    For more information about qmake, see the
    \l{http://qt.nokia.com/doc/4.2/qmake-manual.html}{qmake Manual}.

    \section1 Selecting the Qt Version

    Qt Creator allows you to have multiple versions of Qt installed on
    your development PC and use different versions for each of your projects.

    If Qt Creator finds \bold qmake in the \c{PATH} environment variable, it uses
    that version. The \l{glossary-system-qt}{ qmake version of Qt} is referred
    to as \bold{Qt in PATH}. If you intend to use only one version of Qt and it
    is already in the \c{PATH} and correctly set up for command line use, you do
    not need to manually configure your Qt version.


    \section2 Windows

    To add a Qt version for \bold MinGW:
    \list 1
        \o Select \gui Tools > \gui Options... > \gui Qt4 >
           \gui{Qt Versions}.
        \o Click \inlineimage qtcreator-windows-add.png
           and enter the name of the version in \gui{Version Name} field.
        \o Enter the qmake binary path in the \gui{qmake Location}.
        \o Enter the MinGW installation path in the \gui{MinGW Directory}.

           \image qtcreator-qt4-qtversions-win-mingw.png
    \endlist

    To add a Qt version for a \bold{Microsoft Visual C++} compiler:
    \list 1
        \o Select \gui Tools > \gui Options... > \gui Qt4 >
           \gui{Qt Versions}.
        \o Qt Creator automatically sets the correct environment variables for
           compilation. Select the internal version number of the installed
           Microsoft Visual C++ tool chains using the \gui MSVC drop-down
           box:
           \list
               \o \bold 7.1 for Visual Studio 2003
               \o \bold 8.0 for Visual Studio 2005
               \o \bold 9.0 for Visual Studio 2008
           \endlist

           \note If you are using the
           \bold{Windows SDK for Windows Server 2008}, Qt Creator identifies
           it as version 9.0.

           \image qtcreator-qt4-qtversions-win-msvc.png
    \endlist

    If you are using \bold{Qt for Symbian} and your S60 SDK is registered
    with devices.exe, Qt Creator automatically detects the Qt version. To add a
    Qt for Symbian version:
    \list 1
        \o Select \gui Tools > \gui Options... > \gui Qt4 >
           \gui{Qt Versions}.
        \o Select the \gui{S60 SDK} you want the Qt Creator to use.

           \image qtcreator-qt4-qtversions-win-symbian.png
        \o To build an application for your device using GCCE, enter the path
           to the \bold{CSL ARM Toolchain} directory in
           \gui{CSL\\GCCE Directory}.

           You do not need to specify this path if the compiler is included in
           the \c{PATH} environment variable.
        \o To build an application for the emulator (WINSCW toolchain), enter
           the path to your Carbide C++ installation directory in
           \gui{Carbide Directory}.

           \note You need to have Carbide C++ version 2.0 or later installed.
    \endlist

    \section2 Compiling Projects With Linux

    To compile a project in Qt Creator, Linux uses GNU Compiler Collection
    (GCC). Intel Compiler Collection (ICC) is supported as a drop-in
    replacement for GCC.

    To add a Qt version:
    \list 1
        \o Select \gui Tools > \gui Options... > \gui Qt4 >
           \gui{Qt Versions}.
        \o Click \inlineimage qtcreator-linux-add.png
           and enter the name of the version in \gui{Version Name}.
        \o Enter the path to the qmake binary in \gui{Path to qmake}.
    \endlist

    \section2 Compiling Projects With Mac OS X

    To compile a project in Qt Creator, Mac OS X uses GNU Compiler Collection
    (GCC), which is part of Xcode.

    To add a Qt version:
    \list 1
        \o Select \gui{Qt Creator} > \gui Preferences... > \gui{Qt Versions}.
        \o Click \inlineimage qtcreator-macosx-add.png
           and enter the name of the version in \gui{Version Name}.
        \o Enter the path to the qmake binary in \gui{Path to qmake}.

           \image qtcreator-qt4-qtversions.png
    \endlist

    \section1 Adding External Libraries to a qmake Project

    Through external libraries Qt Creator can support code completion and
    syntax highlighting as if they were part of the current project or the Qt
    library.

    To add an external library:
    \list 1
        \o Open your project file (.pro) using the \gui Projects pane.
        \o Follow the instructions at \l{http://doc.qt.nokia.com/4.7-snapshot/qmake-project-files.html#declaring-other-libraries}
           {Declaring other Libraries}.
    \endlist

    Syntax completion and highlighting work once your project successfully
    builds and links against the external library.

*/


/*!
    \contentspage index.html
    \previouspage creator-project-managing-sessions.html
    \page creator-building-running.html
    \nextpage creator-building-targets.html

    \title Building and Running Applications

    Qt Creator provides support for building and running Qt applications for
    desktop environment and mobile devices. When you install the Nokia Qt SDK,
    the build and run settings for the desktop, Maemo, and Symbian targets are
    set up automatically.

    You can select the targets and click the \gui Run button to build and
    run the applications on the targets.

     \section1 Setting Up a Project

    To view and modify the settings for currently open projects, switch to the
    \gui Projects mode by pressing \key Ctrl+5.

    \image qtcreator-projectpane.png

    The project pane consists of the following tabs:
    \list
       \o \l{Building for Multiple Targets}{Targets}
       \o \l{Specifying Editor Settings}{Editor Settings}
       \o \l{Specifying Dependencies}{Dependencies}
    \endlist

    Use the \gui Build and \gui Run buttons to switch between
    the build and run settings for the active project.

    If you have multiple projects open in Qt Creator, use
    \gui{Select a Project} option at the top to navigate between different
    project edits.

*/


/*!
    \contentspage index.html
    \previouspage creator-building-running.html
    \page creator-building-targets.html
    \nextpage creator-build-settings.html

    \title Building for Multiple Targets

    Different build configurations allow you to quickly switch between
    different build settings. By default, Qt Creator creates \bold debug
    and \bold release build configurations.

    \section1 Building for Desktop

    \list 1

        \o Select \gui Desktop as the target.

        \o Click the \gui Run button.

    \endlist

    \section1 Building for Qt Simulator

    You can use the Qt Simulator to test Qt applications that are intended
    for mobile devices in an environment similar to that of the device. You
    can change the information that the device has about its configuration
    and environment.

    \list 1

        \o Select \gui {Qt Simulator} as the target.

        \o Click the \gui Run button.

    \endlist

    For more information about using the Qt Simulator, see the
    \l{http://doc.qt.nokia.com/qt-simulator-beta/index.html}{Qt Simulator Manual}.

    \section1 Building for Maemo

    \list 1

        \o Build and run the application for \l{Building for Qt Simulator}{Qt Simulator}.

        \o Build and run the application for \l{Using the Maemo Emulator}{Maemo Emulator}.

        \o Alternatively, you can build and run the application for a device:

        \list 1

        \o Set up the MADDE development environment and specify a connection
        to the device. For more information, see
        \l{Setting Up Development Environment for Maemo}.

        \o Connect the device to the development PC.

        \o Click the \gui Run button.

        \endlist

    \endlist

        Qt Creator uses the compiler specified in the MADDE toolchain to
        build the application.

        Qt Creator generates an installation package, installs in on the device,
        and executes it. The application views are displayed on the Nokia N900.
        Command-line
        output is visible in the Qt Creator \gui {Application Output} view.

        Debugging also works transparently.

        \section2 Creating Installation Packages

        When you build the application for the \gui{Maemo} target, Qt
        Creator automatically generates a debian installation package
        in the project folder. You can deliver the installation package to
        users for installation on Maemo devices.

        You can add other files to the installation package in the
        \gui {Create package} step in the build configuration. Add files
        to the \gui {Package contents} field. In \gui {Local File Path},
        specify the location of the file on the development PC. In
        \gui {Remote File Path}, specify the folder to install the file on
        the device.

        \image qtcreator-maemo-deb-package.png "Create installation package"


    \section1 Building for Symbian

    \list 1

        \o Build and run the application for \l{Building for Qt Simulator}{Qt Simulator}.

        \o If no problems are found, build and run the application for a device.

        \o To test functionality that uses Symbian APIs, you can build and
        run the application for Symbian Emulator.

    \endlist

    The build configuration for the \gui{Symbian Device} target
    uses the GCCE tool chain by default. If you want to build
    for the device using RVCT, select it in the \gui {Tool chain} field
    in the \gui{General} section.

    \section2 Building and Running for a Device

    \list 1

        \o Install the required software on the device. For more information, see
        \l{Setting Up Development Environment for Symbian}.

        \o Connect the device to the development PC through a USB cable.
        The target selector displays a green check mark when a
        device is connected.

        \image qtcreator-qt4-symbian-device-connected.png

        The tool tip of the target selector shows more details about the actual
        device that will be used when you run your application.

        \o Start the \gui{App TRK} application on your device.

        \o Click the \gui Run button.

    \endlist

    You can connect several devices to your development PC simultaneously.
    In the details of the run configuration for the \gui{Symbian Device} target,
    select the device to run your application on.

    \section3 Creating Installation Packages

    When you build the application for the \gui{Symbian Device} target, Qt
    Creator automatically generates a Symbian installation system (SIS) file
    in the project folder. You can deliver the installation file to users for
    installation on Symbian devices.

    Only installation files signed with a certificate and private key are
    allowed to be installed onto Symbian devices. By default, Qt Creator
    self-signs the installation file. This self-signing allows you to install
    the application on a mobile  device but places limits on what you can do
    with the installation file, including:
    \list
       \o  Self-signed applications cannot access the more sensitive
           \l{Capabilities and Signing}{capabilities} of the mobile device.
       \o  Security warnings will be displayed when you install the self-signed
           application on a mobile device.
       \o  Self-signed applications cannot be distributed commercially on Ovi
           Store.
    \endlist

    To get around these limitations, you need to go through the Symbian Signed
    process. The Symbian Signed organisation manages a public key
    infrastructure to provide public authentication of the information in the
    application signing certificates. Their security partner can validate your
    certificate and give you a Publisher ID. Then, when you sign an
    application, other people can be confident that the information in your
    certificate is correct and that the application does actually come from you.

    There are also options that do not require you to get a Publisher ID. For
    more detail about how the Symbian Signed process works, see
    \l{http://developer.symbian.org/wiki/index.php/Complete_Guide_To_Symbian_Signed}
    {Complete Guide to Symbian Signed}.

    When you have your own certificate and private key, you can specify them in
    the \gui{Create sis Package} step in your build configuration.

    \image qtcreator-qt4-symbian-signing.png

    \section3 Capabilities and Signing

    Capabilities allow the Symbian platform to control access by applications to
    the functionality provided by the platform APIs. Access to capabilities is
    determined by the device configuration and how the application has been signed.

    Symbian Signed offers the following signing options depending on the
    capabilities that the application accesses:

    \list

        \o \bold{Express signed} for applications that access only user and system
        capabilities.

        \o \bold{Certified signed} for applications that access also restricted or
        device manufacturer capabilities.

        \note You need to request the rights to access device manufacturer
        capabilities from the manufacturer.

    \endlist

    For more information about how to choose the appropriate signing option, see
    \l{http://developer.symbian.org/wiki/index.php/Symbian_Signed_For_Distributing_Your_Application}{Symbian Signed For Distributing Your Application}.

    If you select a signing option that does not allow the application to access
    the defined capabilities, installing the application on mobile devices
    fails. To avoid problems, only define capabilities and link libraries to a project
    if you really need them.

    For more information about capabilities and how you can check which ones you
    need, see
    \l{http://developer.symbian.org/wiki/index.php/Capabilities_(Symbian_Signed)}{Capabilities (Symbian Signed)}
    and
    \l{http://doc.qt.nokia.com/4.7-snapshot/platform-notes-symbian.html#required-capabilities}{Required Capabilities for Qt Applications}.

    For more information on how to define capabilities for a project, see
    \l{http://doc.qt.nokia.com/4.7-snapshot/qmake-platform-notes.html#capabilities}{Capabilities}.

    \section3 Application UID

    A UID is a globally unique identifier that is used to
    uniquely identify, for example, an object or file type. In Symbian development,
    objects are identified by compound identifiers that are constructed from three
    UIDs, namely UID1, UID2, and UID3. UID1 and UID2 specify the category of an
    object, whereas UID3 identifies a particular object, such as an application.

    When you create a \gui {Mobile Qt Application}, Qt Creator adds a UID3 suitable for
    development and debugging automatically to the application .pro file. However, to
    distribute your application and get it Symbian signed, you must apply for a UID
    from Symbian, who manages the allocation of UIDs. You can request UIDs either one
    at a time or as preallocated blocks on the \l{https://www.symbiansigned.com/app/page}{Symbian Signed}
    web site.

    Replace the testing UID with the distribution UID in the .pro file before you
    build the final installation package. For more information, see
    \l{http://doc.qt.nokia.com/4.7-snapshot/qmake-platform-notes.html#unique-identifiers}{Unique Identifiers}.

    \section2 Building and Running for Symbian Emulator

    Select
    the \gui{Symbian Emulator} target as the active one, and build and run your
    project.

    \section2 Troubleshooting

    If you cannot build the application, check if:
     \list
        \o You selected the Symbian Device target for building the application.
        \o The settings for the Qt version you use to build your project are
           correct. The path to the S60 SDK must point to the S60 SDK
           installation directory.  Select \gui Tools > \gui Options...
           > \gui Debugger > \gui{Symbian TRK} and check if it points to the
           debugger toolchain.
     \endlist
    If you cannot run the application on a device, check if:
     \list
        \o The device is connected through the USB cable in \e{PC Suite} mode.
        \o \gui{App TRK} is running on the device, using the USB connection,
           with the status \e connected.
        \o The device is detected and selected in the run configuration
           details.
     \endlist

    If you cannot run the application in the emulator, check if:
     \list
        \o You selected the \gui{Symbian Emulator} target for your application.
        \o If the emulator process cannot be started, try closing Qt Creator and
           starting the application directly from your file manager. Having
           done this, Qt Creator should be able to run your projects in the
           emulator.
     \endlist

    If this does not help to solve your problem, search the qt-creator@trolltech.com
    mailing list archives or provide feedback to us via the methods described on the
    \l{http://qt.gitorious.org/qt-creator/pages/Home}{Qt Creator Development Wiki}.

*/


/*!
    \contentspage index.html
    \previouspage creator-building-targets.html
    \page creator-build-settings.html
    \nextpage creator-run-settings.html

    \title Specifying Build Settings

    You specify build settings in the \gui Projects mode.

    \image qtcreator-projectpane.png

    To add a new build configuration, click \gui Add and select the type of
    configuration you would like to add. You can add as many build
    configurations as you need.

    To delete the build configuration currently selected, click \gui Remove.

    \section1 Editing Build Configurations

    To edit a build configuration:
    \list 1
        \o Select the build configuration you want to edit in
           \gui{Edit Build Configuration}.
        \o In section \gui General, you can specify:
        \list
            \o The \l{glossary-project-qt}{Qt version} you want to use to
               build your project. For more information, see
               \l{Selecting the Qt version}.
            \o The tool chain required to build the project.
            \o By default, projects are built in a separate directory
               from the source directory, as \l{glossary-shadow-build}{shadow builds}.
               This keeps the files generated for each target platform separate.

               \note Shadow building is not supported by the Symbian build system.
               Also, shadow building on Windows is not supported for Maemo.
               If you only build for one target platform, you can deselect
               the \gui{Shadow Build} checkbox.
        \endlist
    \endlist

    \section1 Build Steps

    The build system of Qt Creator is built on qmake and make. In
    \gui{Build Steps} you can change the settings for qmake and make. Qt
    Creator runs the make command using the Qt version defined for the current
    build configuration.

    \image qtcreator-build-steps.png "Build steps"

    \section1 Clean Steps

    You can use the cleaning process to remove intermediate files. This process
    might help you to fix obscure issues during the process of building a
    project.

    \image qtcreator-clean-steps.png "Clean steps"

    You can define the cleaning steps for your builds in the \gui{Clean Steps}:
    \list
        \o To add a clean step using make or a custom process, click
           \gui{Add clean step} and select the type of step you want to add.

           By default, custom steps are disabled. Activate custom steps by
           checking the \gui{Enable Custom Process Step} check-box.
        \o To remove a clean step, click \gui{Remove clean step} and select the
           step you want to remove.
        \o To change the order of steps, click
           \inlineimage qtcreator-movestep.png
           .
    \endlist

    \section1 Build Environment

    You can specify the environment you want to use for building in the
    \bold{Build Environment} section. By default, the environment in which Qt
    Creator was started is used and modified to include the Qt version.
    Depending on the selected Qt version, Qt Creator automatically sets the
    necessary environment variables. You can edit existing environment
    variables or add, reset and unset new variables based on your project
    requirements.

*/


/*!
    \contentspage index.html
    \previouspage creator-build-settings.html
    \page creator-run-settings.html
    \nextpage creator-editor-settings.html

    \title Specifying Run Settings

    Qt Creator automatically creates run configurations for your project.
    To view and modify the settings, select \gui {Projects > Run}.
    The settings to specify depend on the type of the project: qmake project
    or Qt Quick project.

    Click \gui Add to add run settings for a project and \gui Remove to remove
    the current settings.

    \section1 Specifying Run Settings for qmake Projects

    The run configurations for qmake projects derive their executable from the parsed .pro
    files.

    \section2 Specifying Run Settings for Desktop Targets

    You can specify command line arguments to be passed to the executable
    and the working directory to use. The working directory defaults to
    the directory of the build result.

    For console applications, check the \gui{Run in Terminal} check box.
    If you need to run with special environment variables set up, you
    also do it in the run configuration settings.

    \image qtcreator-pprunsettings.png

    You can also create custom executable run configurations where you
    can set the executable to be run. For more information, see
    \l{Specifying a Custom Executable to Run}.

    \section2 Specifying Run Settings for Symbian Devices

    Qt Creator automatically detects Symbian devices that are connected to
    the development PC with an USB cable.
    If only one device is detected, the application is deployed
    and run on it. If multiple devices are connected to the PC,
    make sure that the correct device is selected in the
    \gui {Symbian Device} run settings for your project.

    You can also pass command line arguments to your application on the device.
    Press the \gui{Device info button} to get more information about the selected
    device, such as the CPU type and the running TRK version.

    \image qtcreator-symbian-run-settings.png "Run settings for Symbian devices"

    \section2 Specifying Run Settings for Maemo Devices

    To run an application on a Maemo device, create and select
    a device configuration in the Maemo run settings for your project.
    You can also pass command line arguments to your application.

    \image qtcreator-screenshot-run-settings.png "Run settings for Maemo devices"

    \section1 Specifying a Custom Executable to Run

    If you use cmake or the generic project type in Qt Creator, or want
    to run a custom desktop executable, create a \gui {Custom Executable}
    run configuration for your project.

    Specify the executable to run, command line arguments, working directory,
    and environment variables to use.

    \image qmldesigner-run-custom-exe.png "Run settings for custom executables"

    \section1 Specifying Run Settings for Qt Quick Projects

    Select run settings in the \gui {Run configuration} field. The settings
    are specified automatically and, usually, you do not need to change them:

    \list

        \o \gui {QML Viewer} is the path to the \QQV executable.

        \o \gui {QML Viewer arguments} sets arguments for running \QQV.
        The \c{-I <directory>} argument searches for C++ or QML plugins from
        the project folder. For a list of available arguments, enter \c {qml --help}
        on the command line.

        \o \gui {Main QML file} is the Qt Quick project file.

        \o \gui {Debugging address} is the IP address to access \QQV.

        \o \gui {Debugging port} is the port to access \QQV. You can use any
        free port in the registered port range.

    \endlist

    \image qmldesigner-run-settings.png "Run settings for Qt Quick projects"

*/


/*!
    \contentspage index.html
    \previouspage creator-run-settings.html
    \page creator-editor-settings.html
    \nextpage creator-build-dependencies.html

    \title Specifying Editor Settings

    To define the default file encoding, select the desired encoding in \gui Projects >
    \gui{Editor Settings}. By default, the Qt Creator uses the file encoding
    used by your system.

    \image qtcreator-editor-settings.png "Editor Settings view"

*/


/*!
    \contentspage index.html
    \previouspage creator-editor-settings.html
    \page creator-build-dependencies.html
    \nextpage creator-visual-editor.html

    \title Specifying Dependencies

    If you have multiple projects loaded in your session, you can define the
    dependencies between them. Inter-project dependencies affect the build
    order of your projects.

    \note Inter-project dependencies are unrelated inside a qmake
    project.

    \image qtcreator-build-dependencies.png "Dependencies view"

    To define the dependencies between projects:
    \list 1
        \o In \gui Projects, select a project.
        \o Click \gui Dependencies.
        \o Select projects as dependencies.
    \endlist

*/


/*!
    \contentspage index.html
    \previouspage creator-quick-tour.html
    \page creator-getting-started.html
    \nextpage creator-build-example-application.html

    \title Getting Started

    This section contains examples that illustrate how to use Qt Creator and the
    integrated design tools, \QD and \QMLD, to create, build, and run simple
    applications:

    \list
        \o \l{Building and Running an Example Application}
        \o \l{Creating a Qt C++ Application}
        \o \l{Creating a Mobile Application with Nokia Qt SDK}
        \o \l{Creating a Qt Quick Application}
    \endlist

*/


/*!
    \contentspage index.html
    \previouspage creator-writing-program.html
    \page creator-mobile-example.html
    \nextpage creator-qml-application.html

    \title Creating a Mobile Application with Nokia Qt SDK

    \note To complete this tutorial, you must install Nokia Qt SDK.
    The installation program installs and configures the necessary tool chains
    for mobile application development.

    This tutorial describes how to use Qt Creator to create a small Qt
    application, Battery Indicator, that uses the System Information
    Mobility API to fetch battery information from the device.

    \image qtcreator-batteryindicator-screenshot.png

    \section1 Creating the Battery Indicator Project

    \note Create the project with the \gui{Help} mode active so that you can follow
    these instructions while you work.

    \list 1

        \o Select \gui{File > New File or Project > Qt Application Project > Mobile Qt
        Application > Choose}.

        \image qtcreator-new-mobile-project.png "New File or Project dialog"

        The \gui{Introduction and Project Location} dialog opens.

        \image qtcreator-mobile-intro-and-location.png "Introduction and Project Location dialog"

        \o In the \gui{Name} field, type \bold {BatteryIndicator}.

        \o In the \gui {Create in} field, enter the path for the project files. For example,
        \c {C:\Qt\examples}, and then click \gui{Next}.

        The \gui{Select Required Qt Versions} dialog opens.

        \image qtcreator-mobile-project-qt-versions.png "Select Required Qt Versions dialog"

        \o Select \gui Maemo, \gui {Qt Simulator}, and \gui {Symbian Device} targets,
        and click \gui{Next}.

        \note Targets are listed if you installed the appropriate development
        environment, for example, as part of the Nokia Qt SDK.

        The \gui{Class Information} dialog opens.

        \image qtcreator-mobile-class-info.png "Class Information dialog"

        \o In the \gui{Class Name} field, type \bold {BatteryIndicator} as the class name.

        \o In the \gui{Base Class} list, select \bold {QDialog} as the base class type.

        \note The \gui{Header File}, \gui{Source File} and \gui{Form File} fields are
        automatically updated to match the name of the class.

        \o Click \gui{Next}.

        The \gui{Project Management} dialog opens.

        \image qtcreator-mobile-project-summary.png "Project Management dialog"

        \o Review the project settings, and click \gui{Finish} to create the project.

    \endlist

    The BatteryIndicator project now contains the following files:

    \list

        \o batteryindicator.h
        \o batteryindicator.cpp
        \o main.cpp
        \o batteryindicator.ui
        \o BatteryIndicator.pro

    \endlist

    \image qtcreator-mobile-project-contents.png "Project contents"

    The files come with the necessary boiler plate code that you must
    modify, as described in the following sections. You do not need
    to change the main.cpp file.

    \section1 Declaring the Qt Mobility API

    The \gui New wizard automatically adds information to the .pro file
    that you need when you use the Qt Mobility APIs or develop applications
    for Symbian devices. You must modify the information to declare the
    Qt Mobility APIs that you use.

    This example uses the System Info API, so you must declare it, as
    illustrated by the following code snippet:

    \code

    CONFIG += mobility
    MOBILITY = systeminfo

    \endcode

    Each Mobility API has its corresponding value that you have to add
    as a value of MOBILITY to use the API. For a list of the APIs and the
    corresponding values that you can assign to MOBILITY, see the
    \l {http://doc.qt.nokia.com/qtmobility-1.0/quickstart.html}{Quickstart Example}.

    The following code snippet shows information that is needed for
    applications developed for Symbian device. Qt Creator generated
    the UID for testing the application on a device. You only need
    to change the UID and capabilities if you deliver the application
    for public use and need to have it Symbian Signed.

    \code

    symbian {
        TARGET.UID3 = 0xecbd72d7
        # TARGET.CAPABILITY +=
        TARGET.EPOCSTACKSIZE = 0x14000
        TARGET.EPOCHEAPSIZE = 0x020000 0x800000
    }

    \endcode

    \section1 Designing the User Interface

    \list 1

        \o In the \gui{Editor} mode, double-click the batteryindicator.ui
        file in the \gui{Projects} view to launch the integrated \QD.

        \o Drag and drop a \gui{Progress Bar} (\l{http://doc.qt.nokia.com/4.7-snapshot/qprogressbar.html}{QProgressBar})
        widget to the form.

        \image qtcreator-mobile-project-widgets.png "Adding widgets to the UI"

        \o In the \gui Properties pane, change the \gui objectName to
        \bold batteryLevelBar.

    \endlist

    \section1 Completing the Header File

    The batteryindicator.h file contains some of the necessary #includes, a
    constructor, a destructor, and the \c{Ui} object. You must include
    the System Info header file, add a shortcut to the mobility name
    space, and add a private function to update the battery level value in
    the indicator when the battery power level changes.

    \list 1

        \o In the \gui{Projects} view, double-click the \c{batteryindicator.h} file
        to open it for editing.

        \o Include the System Info header file, as illustrated by the following
        code snippet:

        \snippet examples/batteryindicator/batteryindicator.h 1

        \o Add a shortcut to the mobility name space, as illustrated by the
        following code snippet:

        \snippet examples/batteryindicator/batteryindicator.h 2

        \o Declare a private function in the \c{private} section, after the
        \c{Ui::BatteryIndicator} function, as illustrated by the following code
        snippet:

        \snippet examples/batteryindicator/batteryindicator.h 3

    \endlist

    \section1 Completing the Source File

    Now that the header file is complete, move on to the source file,
    batteryindicator.cpp.

    \list 1

        \o In the \gui{Projects} view, double-click the batteryindicator.cpp file
        to open it for editing.

        \o Create a QSystemDeviceInfo object and set its value. Then connect the signal
        that indicates that battery level changed to the \c setValue
        slot of the progress bar. This is illustrated by the following code snippet:

        \snippet examples/batteryindicator/batteryindicator.cpp 1

        \o Use the constructor to set initial values and make sure that the
         created object is in a defined state, as illustrated by the following
         code snippet:

         \snippet examples/batteryindicator/batteryindicator.cpp 2

    \endlist

    \section1 Compiling and Running Your Program

    Now that you have all the necessary code, select \gui {Qt Simulator}
    as the target and click the
    \inlineimage qtcreator-run.png
    button to build your program and run it in the Qt Simulator.

    In Qt Simulator, run the runOutOfBattery.qs example script
    to see the value change in the Battery Indicator application.
    Select \gui {Scripting > examples > runOutOfBattery.qs > Run}.

    \image qtcreator-mobile-simulated.png "Mobile example in Qt Simulator"

    \section1 Testing on a Symbian Device

    You also need to test the application on real devices. Before you can
    start testing on Symbian devices, you must connect them to the development
    PC by using an USB cable and install the necessary software on them.

    \list 1

        \o Install Qt 4.6.2 libraries, the Qt mobile libraries, and the TRK
        debugging application on the device. For more information,
        see \l{Setting Up Development Environment for Symbian}.

        \o Start TRK on the device.

        \o Click the \gui {Target Selector} and select \gui {Symbian Device}.

        \o Click \gui Run to build the application for the Symbian device.

    \endlist

    \section1 Testing on the Maemo Emulator

    The Maemo emulator emulates the Nokia N900 device environment. You can test
    applications in conditions practically identical to running the application
    on a Nokia N900 device with the software update release 1.2 (V10.2010.19-1).

    For more information, see \l{Using the Maemo Emulator}.

*/

/*!
    \contentspage index.html
    \previouspage creator-getting-started.html
    \page creator-build-example-application.html
    \nextpage creator-writing-program.html

    \title Building and Running an Example Application

    You can test that your installation is successful by opening an existing
    example application project.

    \list 1

        \o On the \gui Welcome page, select \gui {Choose an example... >
        Animation Framework > Animated Tiles}.

        \image qtcreator-gs-build-example-open.png "Selecting an example"

        \o Select targets for the project. Select at least Qt Simulator
        and one of the mobile targets, Maemo or Symbian Device, depending on
        the device you develop for.

        \image qtcreator-gs-build-example-targets.png "Selecting targets"

        \note You can add targets later in the \gui Projects mode.

        \o To test the application in Qt Simulator, click the \gui {Target
        Selector} and select \gui {Qt Simulator}.

        \image {qtcreator-gs-build-example-select-qs.png} "Selecting Qt Simulator as target"

        \o Click
        \inlineimage{qtcreator-run.png}
        to build the application for Qt Simulator.

        \o To see the compilation progress, press \key{Alt+4} to open the
        \gui Compile Output pane.

        The gui Build progress bar on the toolbar turns green when the project
        is successfully built. The application opens in Qt Simulator.

        \image {qt-simulator.png} "Qt Simulator"

        \o Change the settings in the
        \gui View pane, for example, to toggle the orientation by clicking
        \gui {Rotate Device}, or choose from the various Symbian and Maemo
        configurations by clicking \gui {Device}. You can also simulate various
        mobile functions and create your own scripts.

        \o To test the application on a Symbian device install Qt 4.6.2
        and the TRK debugging application on the device. For more information,
        see \l{Setting Up Development Environment for Symbian}.

        \o Click the \gui {Target Selector} and select \gui {Symbian Device}.

        \o Click \gui Run to build the application for the Symbian device.

    \endlist

*/


/*!
    \contentspage index.html
    \previouspage creator-mobile-example.html
    \page creator-qml-application.html
    \nextpage creator-editor-using.html

    \title Creating a Qt Quick Application

    \note This tutorial assumes that you are familiar with the \l {http://doc.qt.nokia.com/4.7-snapshot/declarativeui.html}
    {QML declarative language}.

    \note The Qt Quick specific features and the QDeclarative help are based on a
    preview version of the QtDeclarative package. Update Qt Creator when Qt 4.7 is
    released.

    This tutorial describes how to use Qt Creator to create a small animated
    Qt Quick application, Hello World.

    \image qmldesigner-helloworld.png "Hello World"

    \section1 Creating the Hello World Project

    \note Create the project with the \gui{Help} mode active so that you can follow
    these instructions while you work.

    \list 1

        \o Select \gui{File > New File or Project > Qt Quick Project > Qt QML Application > Choose}.

        \image qmldesigner-new-project.png "New File or Project dialog"

        The \gui{Introduction and Project Location} dialog opens.

        \image qmldesigner-new-project-location.png "Introduction and Project Location dialog"

        \o In the \gui{Name} field, type \bold {Hello World}.

        \o In the \gui {Create in} field, enter the path for the project files. For example,
        \c {C:\Qt\examples}, and then click \gui{Next}.

        The \gui{Project Management} dialog opens.

        \image qmldesigner-new-project-summary.png "Project Management dialog"

        \o Review the project settings, and click \gui{Finish} to create the project.

    \endlist

    The HelloWorld project now contains the following files:

    \list
        \o HelloWorld.qmlproject
        \o HelloWorld.qml
    \endlist

    \image qmldesigner-new-project-contents.png "HelloWorld project contents"

    The .qmlproject file defines that all QML, JavaScript, and image files in
    the project folder belong to the project. The .qml file contains some example
    code that specifies the screen size (200x200) and a label that contains
    the text \bold {Hello World}.

    \section1 Designing the User Interface

    \list 1

        \o In the \gui{Edit} mode, double-click the HelloWorld.qml file in
         the \gui{Projects} pane to open it in the code editor.

        \o To set the screen size to that of some Symbian devices in portrait
        mode, for example, change the \c width to \bold 240 and \c height to \bold 320.

        \image qmldesigner-helloworld-screen-size.png "Setting the screen size"

        \o Click \gui{Design} to design the UI in the visual editor.

        \note The visual \QMLD editor is provided as an experimental plugin that you must
        enable to be able to edit QML files in the \gui Design mode. Enabling the
        visual editor can negatively affect the overall stability of Qt Creator.

        \o Restart Qt Creator to enable the visual editor.

        \o Drag and drop a \gui {Rectangle} from the \gui {Library} pane to the
        scene.

        \image qmldesigner-helloworld-widget-add.png "Add component to Hello World"

        \o Edit the \gui {Properties} of the component to turn it into a red ball:

        \list a

            \o In the \gui {Colors} section, click the color picker to select a red
            color.

            \o In the \gui {Radius} field, use the slider to set the radius value
            to \bold 50.

            \image qmldesigner-helloworld-widget-edit.png "Edit the component"

        \endlist

        \o To create a blue ball, press \key {Ctrl+C} and \key {Ctrl+V} to copy
        and paste the red one, and then change its color to blue.

        \image qmldesigner-helloworld-base-state.png "Hello World first view"

        The first view of your application is now ready.

        \note You can use graphical design tools to create nice images and
        copy them to the projects folder to display them in the \gui {Library}
        pane in \gui {Resources}.

        \o In the \gui State pane, click the plus sign to add another view, or \e state
        to the application.

        \o Modify the state by dragging and dropping the widgets to switch their
        places.

        \image qmldesigner-helloworld-state1.png "Hello World second view"

    \endlist

    \section1 Animating the Scene

    Animate the scene so that the widgets appear to switch places
    on the screen.

    \list 1

        \o Click \gui {Edit} to open HelloWorld.qml in the code editor.

        \o Add the following code to create a transition:

        \code
            transitions: [
            Transition {
                NumberAnimation { properties: "x, y"; duration: 500 }
            }
        \endcode

        \note The code editor completes the code for you as you type.

        \o  Click the \inlineimage qtcreator-run.png
        button to check that the application can be built and run.

    \endlist

    \section1 Adding Interaction

    Add interaction to the scene to allow users to click on the screen to start
    the animation.

    \list 1

        \o Click \gui{Design} to open HelloWorld.qml in the visual editor.

        \o Drag and drop a \gui {Mouse Area} from the \gui {Library} to the scene.

        \o In the \gui {Properties} pane, \gui {Geometry} tab, click the
        \inlineimage qmldesigner-anchor-fill-screen.png
        button to make the mouse region cover the whole screen.

        \o In the code editor, use data binding to add a \c when statement to
        the states sections, as illustrated by the following code:

        \code

        states: [
            State {
                name: "State1"
                when: mousearea1.pressed
        \endcode

    \endlist

    \section1 Building and Running the Application

    \list 1

        \o Press \key {Ctrl+R} to build and run the application.

        \o Click the screen and keep the mouse button pressed down to run the
        animation.

    \endlist

    \note In the \gui {QML Viewer}, select \gui {Skin} and select a mobile device
    type to view the application as on a mobile device.

*/


/*!
    \contentspage index.html
    \previouspage creator-build-example-application.html
    \page creator-writing-program.html
    \nextpage creator-mobile-example.html

    \title Creating a Qt C++ Application

    \note This tutorial assumes that you have experience in writing basic Qt
    applications, using \QD to design user interfaces and using the Qt
    Resource System.

    This tutorial describes how to use Qt Creator
    to create a small Qt application, Text Finder. It is a simplified version of the
    QtUiTools \l{http://doc.qt.nokia.com/4.7-snapshot/uitools-textfinder.html}{Text Finder}
    example.

    \image qtcreator-textfinder-screenshot.png

    \section1 Setting Up Your Environment

    Qt Creator automatically detects whether the location of Qt is in your \c PATH variable.
    If you have installed several Qt versions, follow the
    instructions in \l{Selecting the Qt version} to set the Qt path.

    \section1 Creating the Text Finder Project

    \note Create the project with the \gui{Help} mode active so that you can follow
    these instructions while you work.

    \list 1

        \o Select \gui{File > New File or Project > Qt Application Project > Qt Gui
        Application > Choose}.

           \image qtcreator-new-project.png "New File or Project dialog"

        The \gui{Introduction and Project Location} dialog opens.

        \image qtcreator-intro-and-location.png "Introduction and Project Location dialog"

        \o In the \gui{Name} field, type \bold {TextFinder}.


        \o In the \gui {Create in} field, enter the path for the project files. For example,
        \c {C:\Qt\examples}, and then click \gui{Next}.

        The \gui{Select Required Qt Versions} dialog opens.

        \image qtcreator-new-project-qt-versions.png "Select Required Qt Versions dialog"

        \o Click \gui{Next} to use the Qt version set in the path in your project.

        The \gui{Class Information} dialog opens.

        \image qtcreator-class-info.png "Class Information dialog"

        \o In the \gui{Class Name} field, type \bold {TextFinder} as the class name.

        \o In the \gui{Base Class} list, select \bold {QWidget} as the base class type.

           \note The \gui{Header File}, \gui{Source File} and
           \gui{Form File} fields are automatically updated to match the name of the
           class.

        \o Click \gui{Next}.

        The \gui{Project Management} dialog opens.

        \image qtcreator-new-project-summary.png "Project Management dialog"

        \o Review the project settings, and click \gui{Finish} to create the project.


    \endlist



    The TextFinder project now contains the following files:

    \list
        \o textfinder.h
        \o textfinder.cpp
        \o main.cpp
        \o textfinder.ui
        \o textfinder.pro
    \endlist

    \image qtcreator-textfinder-contents.png "TextFinder project contents"

    The .h and .cpp files come with the necessary boiler plate code.
    The .pro file is complete.

    \section1 Filling in the Missing Pieces

    Begin by designing the user interface and then move on to filling
    in the missing code. Finally, add the find functionality.

    \section2 Designing the User Interface

    \image qtcreator-textfinder-ui.png "Text Finder UI"

    \list 1

    \o In the \gui{Editor} mode, double-click the textfinder.ui file in the \gui{Projects}
    view to launch the integrated \QD.

    \o Drag and drop the following widgets to the form:

    \list
    \o \gui{Label} (\l{http://doc.qt.nokia.com/4.7-snapshot/qlabel.html}{QLabel})
    \o \gui{Line Edit} (\l{http://doc.qt.nokia.com/4.7-snapshot/qlineedit.html}{QLineEdit})
    \o \gui{Push Button} (\l{http://doc.qt.nokia.com/4.7-snapshot/qpushbutton.html}{QPushButton})

    \endlist

    \image qtcreator-textfinder-ui-widgets.png "Adding widgets to Text Finder UI"

    \o Double-click the \gui{Label} widget and enter the text \bold{Keyword}.

    \o Double-click the \gui{Push Button} widget and enter the text \bold{Find}.

    \o In the \gui Properties pane, change the \gui objectName to \bold findButton.

    \image qtcreator-textfinder-objectname.png "Changing object names"

    \o Press \key {Ctrl+A} to select the widgets and click \gui{Lay out Horizontally}
    (or press \gui{Ctrl+H}) to apply a horizontal layout
    (\l{http://doc.qt.nokia.com/4.7-snapshot/qhboxlayout.html}{QHBoxLayout}).

    \image qtcreator-texfinder-ui-horizontal-layout.png "Applying horizontal layout"

    \o Drag and drop a \gui{Text Edit} widget (\l{http://doc.qt.nokia.com/4.7-snapshot/qtextedit.html}{QTextEdit})
    to the form.

    \o Select the screen area and click \gui{Lay out Vertically} (or press \gui{Ctr+V})
    to apply a vertical layout (\l{http://doc.qt.nokia.com/4.7-snapshot/qvboxlayout.html}{QVBoxLayout}).

    \image qtcreator-textfinder-ui.png "Text Finder UI"

    Applying the horizontal and vertical layouts ensures that the application UI scales to different
    screen sizes.

    \o To call a find function when users press the \gui Find button, you use the Qt signals
    and slots mechanism. A signal is emitted when a particular event occurs and a slot is
    a function that is called in response to a particular signal. Qt widgets have predefined
    signals and slots that you can use directly from \QD. To add a slot for the find function:

        \list

            \o Right-click the \gui Find button to open a context-menu.
            \o Select \gui {Go to Slot > clicked()}, and then select \gui OK.

            A private slot, \c{on_findButton_clicked()}, is added to the header file,
            textfinder.h and a private function, \c{TextFinder::on_findButton_clicked()},
            is added to the source file, textfinder.cpp.

        \endlist

    \o Press \gui{Ctrl+S} to save your changes.

    \endlist

    For more information about designing forms with \QD, see the
    \l{http://doc.qt.nokia.com/4.7-snapshot/designer-manual.html}{Qt Designer Manual}.

    \section2 Completing the Header File

    The textfinder.h file already has the necessary #includes, a
    constructor, a destructor, and the \c{Ui} object. You need to add a private
    function, \c{loadTextFile()}, to read and display the
    contents of the input text file in the
    \l{http://doc.qt.nokia.com/4.7-snapshot/qtextedit.html}{QTextEdit}.

    \list 1

    \o In the \gui{Projects} view, double-click the \c{textfinder.h} file
    to open it for editing.

    \o Add a private function
    to the \c{private} section, after the \c{Ui::TextFinder} function, as
    illustrated by the following code snippet:

    \snippet examples/textfinder/textfinder.h 0

    \endlist

    \section2 Completing the Source File

    Now that the header file is complete, move on to the source file,
   textfinder.cpp.

    \list 1

    \o In the \gui{Projects} view, double-click the textfinder.cpp file
    to open it for editing.

    \o Add code to load a text file using
    \l{http://doc.qt.nokia.com/4.7-snapshot/qfile.html}{QFile}, read it with
    \l{http://doc.qt.nokia.com/4.7-snapshot/qtextstream.html}{QTextStream}, and
    then display it on \c{textEdit} with
    \l{http://doc.qt.nokia.com/4.7-snapshot/qtextedit.html#plainText-prop}{setPlainText()}.
    This is illustrated by the following code snippet:

    \snippet examples/textfinder/textfinder.cpp 0

    \o To use \l{http://doc.qt.nokia.com/4.7-snapshot/qfile.html}{QFile} and
    \l{http://doc.qt.nokia.com/4.7-snapshot/qtextstream.html}{QTextStream}, add the
    following #includes to textfinder.cpp:

    \snippet examples/textfinder/textfinder.cpp 1

    \o For the \c{on_findButton_clicked()} slot, add code to extract the search string and
    use the \l{http://doc.qt.nokia.com/4.7-snapshot/qtextedit.html#find}{find()} function
    to look for the search string within the text file. This is illustrated by
    the following code snippet:

    \snippet examples/textfinder/textfinder.cpp 2

    \o Once both of these functions are complete, add a line to call \c{loadTextFile()} in
    the constructor, as illustrated by the following code snippet:

    \snippet examples/textfinder/textfinder.cpp 3

    \endlist

    The \c{on_findButton_clicked()} slot is called automatically in
    the uic generated ui_textfinder.h file by this line of code:

    \code
    QMetaObject::connectSlotsByName(TextFinder);
    \endcode

    \section2 Creating a Resource File

    You need a resource file (.qrc) within which you embed the input
    text file. The input file can be any .txt file with a paragraph of text.
    Create a text file called input.txt and store it in the textfinder
    folder.

    To add a resource file:
    \list 1
        \o Select \gui{File > New File or Project > Qt > Qt Resource File > Choose}.
    \image qtcreator-add-resource-wizard.png "New File or Project dialog"

    The \gui {Choose the Location} dialog opens.

        \image qtcreator-add-resource-wizard2.png "Choose the Location dialog"

        \o In the \gui{Name} field, enter \bold{textfinder}.
        \o In the \gui{Path} field, enter \c{C:\Qt\examples\TextFinder},
        and click \gui{Next}.

        The \gui{Project Management} dialog opens.

        \image qtcreator-add-resource-wizard3.png "Project Management dialog"


        \o In the \gui{Add to project} field, select \bold{TextFinder.pro}
        and click \gui{Finish} to open the file in the code editor.

        \o Select \gui{Add > Add Prefix}.
        \o In the \gui{Prefix} field, replace the default prefix with a slash (/).
        \o Select \gui{Add > Add Files}, to locate and add input.txt.

        \image qtcreator-add-resource.png "Editing resource files"

    \endlist

    \section1 Compiling and Running Your Program

    Now that you have all the necessary files, click the \inlineimage qtcreator-run.png
    button to compile your program.

*/


/*!
    \contentspage index.html
    \previouspage creator-qml-inspector.html
    \page creator-version-control.html
    \nextpage adding-plugins.html

    \title Using Version Control Systems

    Version control systems supported by Qt Creator are:
    \table
        \header
            \i \bold{Version Control System}
            \i \bold{Address}
            \i \bold{Notes}
        \row
            \i  \bold{Git}
            \i  \l{http://git-scm.com/}
            \i
        \row
            \i  \bold{Subversion}
            \i  \l{http://subversion.tigris.org/}
            \i
        \row
            \i  \bold{Perforce}
            \i  \l{http://www.perforce.com}
            \i  Server version 2006.1 and later
        \row
            \i  \bold{CVS}
            \i  \l{http://www.cvshome.org}
            \i
        \row
            \i  \bold{Mercurial}
            \i  \l{http://mercurial.selenic.com/}
            \i  Qt Creator 2.0 and later
    \endtable


    \section1 Setting Up Version Control Systems

    Qt Creator uses the version control system's command line clients to access
    your repositories. To allow access, make sure that the command line clients
    can be located using the \c{PATH} environment variable or specify the path to
    the command line client executables in \gui{Tools} > \gui{Options...} >
    \gui {Version Control}.

    After you set up the version control system, use the command line to check
    that everything works (for example, use the status command). If no issues arise,
    you should be ready to use the system also from Qt Creator.

    \section1 Setting Up Common Options

    Select \gui{Tools} > \gui{Options...} > \gui{Version Control} > \gui{Common}
    to specify settings for submit messages:
    \list
       \o   \gui{Submit message check script} is a script or program that
             can be used to perform checks on the submit message before
             submitting. The submit message is passed in as the script's first
             parameter. If there is an error, the script should output a
             message on standard error and return a non-zero exit code.

       \o    \gui{User/alias configuration file} takes a file in mailmap format
             that lists user names and aliases. For example:

             \code
             Jon Doe <Jon.Doe@company.com>
             Hans Mustermann <Hans.Mustermann@company.com> hm <info@company.com>
             \endcode

             \note The second line above specifies the alias \e{hm} and the
             corresponding email address for \e{Hans Mustermann}. If the
             user/alias configuration file is present, the submit editor
             displays a context menu with \gui{Insert name...} that pops up a
             dialog letting the user select a name.

       \o    \gui{User fields configuration file} is a simple text file
             consisting of lines specifying submit message fields that take
             user names, for example:

             \code
             Reviewed-by:
             Signed-off-by:
             \endcode
    \endlist

    The fields above appear below the submit message. They provide completion
    for the aliases/public user names specified in the
    \e{User/alias configuration file} as well as a button that opens the
    aforementioned user name dialog.

    \section1 Creating VCS Repositories for New Projects

    Qt Creator allows for creating VCS repositories for version
    control systems that support local repository creation, such as
    Git or Mercurial.
    When creating a new project by selecting \gui File >
    \gui{New File or Project...}, you can choose a version
    control system in the final wizard page.

    \section1 Using Version Control Systems

    The \gui{Tools} menu contains a sub-menu for each supported version
    control system.

    The \gui{Version Control} output pane displays the commands
    that are executed, a timestamp, and the relevant output.
    Select \gui {Window > Output Panes > Version Control} to open
    the pane.


    \image qtcreator-vcs-pane.png


    \section2 Adding Files

    When you create a new file or a new project, the wizard displays a page
    asking whether the files should be added to a version control system.
    This happens when the parent directory or the project is already
    under version control and the system supports the concept of adding files,
    for example, Perforce and Subversion. Alternatively, you can
    add files later by using the version control tool menus.

    With Git, there is no concept of adding files. Instead, all modified
    files must be staged for a commit.


    \section2 Viewing Diff Output

    All version control systems provide menu options to \e{diff} the current
    file or project: to compare it with the latest version stored in the
    repository and to display the differences. In Qt Creator, a diff is
    displayed in a read-only editor. If the file is accessible, you can
    double-click on a selected diff chunk and Qt Creator opens an editor
    displaying the file, scrolled to the line in question.

    \image qtcreator-vcs-diff.png


    \section2 Viewing Versioning History and Change Details

    Display the versioning history of a file by selecting \gui{Log}
    (for Git and Mercurial) or \gui{Filelog} (for CVS, Perforce, and
    Subversion). Typically, the log output contains the date, the commit
    message, and a change or revision identifier. Click on the identifier to
    display a description of the change including the diff.
    Right-clicking on an identifier brings up a context menu that lets you
    show annotation views of previous versions (see \l{Annotating Files}).

    \image qtcreator-vcs-log.png


    \section2 Annotating Files

    Annotation views are obtained by selecting \gui{Annotate} or \gui{Blame}.
    Selecting \gui{Annotate} or \gui{Blame} displays the lines of the file
    prepended by the change identifier they originate from. Clicking on the
    change identifier shows a detailed description of the change.

    To show the annotation of a previous version, right-click on the
    version identifier at the beginning of a line and choose one of the
    revisions shown at the bottom of the context menu. This allows you to
    navigate through the history of the file and obtain previous versions of
    it. It also works for Git and Mercurial using SHA's.

    The same context menu is available when right-clicking on a version
    identifier in the file log view of a single file.


    \section2 Committing Changes

    Once you have finished making changes, submit them to the version control
    system by choosing \gui{Commit} or \gui{Submit}. Qt Creator displays a
    commit page containing a text editor where you can enter your commit
    message and a checkable list of modified files to be included.

    \image qtcreator-vcs-commit.png

    When you have finished filling out the commit page information, click on
    \gui{Commit} to start committing.

    The \gui{Diff Selected Files} button brings up a diff view of the
    files selected in the file list. Since the commit page is just another
    editor, you can go back to it by closing the diff view. You can also check
    a diff view from the editor combo box showing the \gui{Opened files}.


    \section2 Reverting Changes

    To discard local changes to a file or project, use the \gui Revert
    function or the \gui {Undo Changes/Undo Repository Changes} function
    (for Git). The changes discarded depend on the version control system.

    For example, in Perforce, select \gui{Revert File/Revert Project}
    to discard changes made to open files, reverting them to the
    revisions last synchronized from the repository. Select
    \gui{Revert Unchanged} to revert files if their contents or file
    type have not changed after they were opened for editing.

    \section2 Using Additional Git Functions

    The \gui Git sub-menu contains the following additional items:

    \table

        \row
            \i  \gui {Apply Patch/Apply Patch...}
            \i  Apply changes to a file or project from a diff file. You can
                either apply a patch file that is open in Qt Creator or select
                the patch file to apply from the file system.
        \row
            \i  \gui{Stash Snapshot...}
            \i  Save a snapshot of your current
                work under a name for later reference. For example, if you
                want to try out something and find out later that it does not work,
                you can discard it and return to the state of the snapshot.
        \row
            \i  \gui{Stash}
            \i  Stash local changes prior to executing a \gui{Pull}.
        \row
            \i  \gui{Stash Pop}
            \i  Remove a single stashed state from the stash list and apply it on
                top of the current working tree state.
        \row
            \i  \gui{Pull}
            \i  Pull changes from the remote repository. If there are locally
                modified files, you are prompted to stash those changes.
                The \gui Git options page contains an option to do
                a rebase operation while pulling.

        \row
            \i  \gui{Clean repository.../Clean project...}
            \i  Collect all files that are not under version control
                with the exception of patches and project files
                and show them as a checkable list in a dialog
                prompting for deletion. This lets you completely clean a build.

        \row
            \i  \gui{Branches...}
            \i  Displays the branch dialog showing the local branches at the
                top and remote branches at the bottom. To switch to the local
                branch, double-click on it. Double-clicking on a remote
                branch first creates a local branch with the same name that
                tracks the remote branch, and then switches to it.

                \image qtcreator-vcs-gitbranch.png


        \row
            \i  \gui{Stashes...}
            \i  Displays a dialog showing the stashes created by
                \gui{Stash snapshots...} with options to restore,
                display or delete them.
        \row
            \i  \gui {Stage File for Commit}
            \i  Mark new or modified files for committing to the repository.
                To undo this function, select \gui {Unstage File from Commit}.
        \row
            \i  \gui{Show Commit...}
            \i  Select a commit to view. Enter the SHA of the commit
                in the \gui Change field.
    \endtable

    \section2 Using Additional Mercurial Functions

    The \gui Mercurial sub-menu contains the following additional items:

    \table
        \row
            \i  \gui{Import}
            \i  Apply changes from a patch file.
        \row
            \i  \gui{Incoming}
            \i  Monitor the status of a remote repository by listing
                the changes that will be pulled.
        \row
            \i  \gui{Outgoing}
            \i  Monitor the status of a remote repository by listing
                the changes that will be pushed.
        \row
            \i  \gui{Pull}
            \i  Pull changes from the remote repository.
        \row
            \i  \gui{Update}
            \i  Look at an earlier version of the code.
    \endtable

    \section2 Using Additional Perforce Functions

    When you start Qt Creator, it looks for the executable specified
    in the \gui{P4 command} field in \gui{Tools > Options... > Version
    Control > Perforce}. If you do not use Perforce and want to turn
    off the check, clear this field.

    The \gui Perforce sub-menu contains the following additional items:

    \table
        \row
            \i  \gui{Describe...}
            \i  View information about changelists and the files in them.
        \row
            \i  \gui{Edit File}
            \i  Open a file for editing.
        \row
            \i  \gui{Opened}
            \i  List files that are open for editing.
        \row
            \i  \gui{Pending Changes...}
            \i  Group files for commit.
        \row
            \i  \gui{Update All/Update Current Project}
            \i  Fetch the current version of the current project or all
            projects from the repository.

    \endtable


    \section2 Using Additional Subversion Functions

    The \gui Subversion sub-menu contains the following additional items:

    \table
        \row
            \i  \gui{Describe...}
            \i  Display commit log messages for a revision.
        \row
            \i  \gui{Update Project/Update Repository}
            \i  Update your working copy.
    \endtable



*/


/*!
    \contentspage index.html
    \previouspage creator-editor-refactoring.html
    \page creator-editor-locator.html
    \nextpage creator-editor-codepasting.html

    \title Searching With the Locator

    The locator provides one of the easiest ways in Qt Creator to browse
    through projects, files, classes, methods, documentation and file systems.
    You can find the locator in the bottom left of the Qt Creator window.

    To activate the locator, press \key Ctrl+K (\key Cmd+K on Mac OS
    X) or select \gui Tools > \gui Locate....

    \image qtcreator-locator.png

    To edit the currently open project's main.cpp file using the locator:
    \list 1
        \o Activate the locator by pressing \key Ctrl+K.
        \o Enter \tt{main.cpp}.

           \image qtcreator-locator-open.png
        \o Press \key Return.

           The main.cpp file opens in the editor.
    \endlist

    It is also possible to enter only a part of a search string.
    As you type, the locator shows the occurrences of that string regardless
    of where in the name of an component it appears.

    To narrow down the search results, you can use the following wildcard
    characters:
    \list
        \o To match any number of any or no characters, enter \bold{*}.
        \o To match a single instance of any character, enter \bold{?}.
    \endlist

    \section1 Using the Locator Filters

    The \gui Locator allows you to browse not only files, but any items
    defined by \bold{locator filters}. By default, the locator contains
    filters which locate:
    \list
        \o  Any open document
        \o  Files anywhere on your file system
        \o  Files belonging to your project, such as source, header resource,
            and .ui files
        \o  Class and method definitions in your project or anywhere referenced
            from your project
        \o  Help topics, including Qt documentation
        \o  Specific line in the document displayed in your editor
    \endlist

    To use a specific locator filter, type the assigned prefix followed by
    \key Space. The prefix is usually a single character.

    For example, to locate symbols matching
    \l{http://doc.qt.nokia.com/4.7-snapshot/qdatastream.html}{QDataStream:}
    \list 1
        \o Activate the locator.
        \o Enter \tt{\bold{: QDataStream}} (: (colon) followed by a
           \key Space and the symbol name (QDataStream)).

           The locator lists the results.

           \image qtcreator-navigate-popup.png
    \endlist

    By default the following filters are enabled and you do not need to use
    their prefixes explicitly:
    \list
        \o Going to a line in the current file (l).
        \o Going to an open file (o).
        \o Going to a file in any open project (a).
    \endlist

    \section2 Using the Default Locator Filters

    The following locator filters are available by default:

    \table
        \header
            \o  Function
            \o  Enter in locator
            \o  Example
        \row
            \o  Go to a line in the current file.
            \o  \tt{\bold{l \e{Line number}}}
            \o  \image qtcreator-locator-line.png
        \row
            \o  Go to a symbol definition.
            \o  \tt{\bold{: \e{Symbol name}}}
            \o  \image qtcreator-locator-symbols.png
        \row
            \o  Go to a help topic.
            \o  \tt{\bold{? \e{Help topic}}}
            \o  \image qtcreator-locator-help.png
        \row
            \o  Go to an open file.
            \o  \tt{\bold{o \e{File name}}}
            \o  \image qtcreator-locator-opendocs.png
        \row
            \o  Go to a file in the file system (browse the file system).
            \o  \tt{\bold{f \e{File name}}}
            \o  \image qtcreator-locator-filesystem.png
        \row
            \o  Go to a file in any project currently open.
            \o  \tt{\bold{a \e{File name}}}
            \o  \image qtcreator-locator-files.png
        \row
            \o  Go to a file in the current project.
            \o  \tt{\bold{p \e{File name}}}
            \o  \image qtcreator-locator-current-project.png
        \row
            \o  Go to a class definition.
            \o  \tt{\bold{c \e{Class name}}}
            \o  \image qtcreator-locator-classes.png
        \row
            \o  Go to a method definition.
            \o  \tt{\bold{m \e{Method name}}}
            \o  \image qtcreator-locator-methods.png
    \endtable

    \section2 Creating Locator Filters

    To quickly access files not directly mentioned in your project, you can
    create your own locator filters. That way you can locate files in a
    directory structure you have defined.

    To create a locator filter:
    \list 1
        \o In the locator, click \inlineimage qtcreator-locator-magnify.png
           and select \gui Configure....

           \image qtcreator-locator-customize.png

        \o In the \gui{Options...} window click \gui Add.
        \o In the \gui{Filters} dialog:
        \list
            \o Name your filter.
            \o Select at least one directory. The locator searches directories
               recursively.
            \o Define the file pattern as a comma separated list. For example,
               to search all .h and .cpp files, enter \bold{*.h,*.cpp}
            \o Specify the prefix string.

               To show only results matching this filter, select
               \gui{Limit to prefix}.

               \image qtcreator-navigate-customfilter.png
        \endlist
        \o Click OK.
    \endlist

    \section3 Configuring the Locator Cache

    The locator searches the files matching your file pattern in the
    directories you have selected and caches that information. The cache for
    all default filters is updated as you write your code. The filters you have
    created Qt Creator by default updates once an hour.

    To update the cached information manually, click
    \inlineimage qtcreator-locator-magnify.png
    and select \gui Refresh.

    To set a new cache update time:
    \list 1
        \o Select \gui Tools > \gui Options... > \gui Locator.
        \o In \gui{Refresh interval} define new time in minutes.
    \endlist

*/


/*!
    \contentspage index.html
    \previouspage creator-developing-symbian.html
    \page creator-project-managing-sessions.html
    \nextpage creator-building-running.html

    \title Managing Sessions

    In Qt Creator, a session is a collection of:

    \list
        \o Open projects with their dependencies
        \o Open editors
        \o Breakpoints and watches
        \o Bookmarks
    \endlist

    When you launch Qt Creator, a list of existing sessions is displayed on the
    \gui{Welcome screen}.

    \image qtcreator-welcome-session.png

    To switch between sessions, select the session from sessions listed in
    \gui File > \gui Session. If you do not create or select a session,
    Qt Creator always uses the default session.

    To create a new session or remove existing sessions, select \gui File >
    \gui Sessions > \gui{Session Manager}.

    \image qtcreator-session-manager.png
*/


/*!
    \contentspage index.html
    \previouspage creator-maemo-emulator.html
    \page creator-debugging.html
    \nextpage creator-debugging-cpp.html

    \title Debugging

    You can use the Qt Creator \gui Debug mode to inspect the state of your
    Qt and Qt Quick projects while debugging.

    Qt Creator does not include a debugger. It provides a debugger plugin that acts
    as an interface between the Qt Creator core and external native debuggers
    such as the GNU Symbolic Debugger (gdb), the Microsoft Console Debugger (CDB),
    and an internal Java Script debugger. You can use the native debuggers to
    debug the C++ language.

    \image qtcreator-debugger-views.png "Native debugger views"

    Qt Creator includes a QML inspector plugin that you can use to debug QML.

    \image qmldesigner-inspector.png "QML inspector views"

    When you start debugging, the appropriate tool is automatically selected depending
    on the type of the project. If you only develop one kind of projects, you can turn
    off this automation in \gui {Tools > Options... > Debugger > General}. Deselect the
    \gui {Change debugger language automatically} check box.

    The choice of language also determines the contents of the \gui Debug menu.
    The \gui {Start Debugging > Start Debugging} command starts debugging by using the
    tool appropriate for the project type. The availability of the other commands depends
    on whether \gui C++ or \gui QML is selected in \gui {Debug > Language}.

    You can create Qt Quick projects that contain C++ plugins or Qt projects that contain
    QML content. While debugging such projects, you can switch between the native
    debuggers and the QML inspector during debugging.

    To switch between debugged languages, select \gui {Debug > Language > C++} or
    \gui QML. You can also press \key {Ctrl+L, 1} to switch to the native debugger and
    \key {Ctrl+L, 2} to switch to the QML inspector.

*/

/*!
    \contentspage index.html
    \previouspage creator-debugging-helpers.html
    \page creator-debugging-qml.html
    \nextpage creator-qml-inspector.html

    \title Debugging Qt Quick Applications

    In the \gui Debug mode you can use the QML inspector plugin to:

    \list

        \o View the status of the application when it is executed.

        \o View debug output.

        \o Write JavaScript expressions and evaluate them.

        \o Modify the values of properties.

        \o Watch the values of expressions.


    \note You can press \key {Ctr+Alt+R} or select \gui {Tools > Qt Quick > Preview}
    to view QML files that do not belong to projects in \QQV. However,
    you can only debug QML files that belong to open projects, because the QML
    inspector plugin needs information about the project.

    \endlist

    \section1 Modes of Operation

    When a Qt Quick project is active and you select \gui {Debug > Start Debugging >
    Start Debugging} the application is started in \QQV and inspected by
    the QML inspector.

    If the Qt Quick project includes C++ plugins, select
    \gui {Debug > Start Debugging > Start Debugging C++ and QML Simultaneously}.
    \QQV is started, the native debugger is attached to it, and
    the application is inspected by the QML inspector.

    \note This command is available only if \gui QML is selected in
    \gui {Debug > Language (QML)}.

    To debug a Qt project that contains QML content, select
    \gui {Debug > Start Debugging > Start Debugging C++ and QML Simultaneously}.
    The application is started under the control of the native debugger, attached
    to \QQV, and inspected by the QML inspector.

    You must use the native debugger to set breakpoints to C++ code and to examine
    the state of the interrupted Qt application. When a C++ program is interrupted,
    for example when a breakpoint is hit, you cannot use the QML inspector.

*/


/*!
    \contentspage index.html
    \previouspage creator-debugging-qml.html
    \page creator-qml-inspector.html
    \nextpage creator-version-control.html

    \title Using the QML Inspector

    In \gui Debug mode, you can use several views to interact with the
    application you are debugging. Frequently used views are shown by
    default and rarely used ones are hidden. To change the default settings,
    select \gui Debug > \gui Views, and then select views to display
    or hide. You can also lock views. The position of views is saved for future
    sessions.

    \image qmldesigner-inspector.png "QML inspector views"

    \section1 Starting the QML Inspector

    To start an active application under the control of the QML inspector, select
    \gui {Debug > Start Debugging > Start Debugging}, or press \key{F5}.

    The application is run in \QQV. It behaves and performs as usual.
    You can view the status of the application when it is executed and the debug
    output in the \gui {Application Output} view.

    \image qmldesigner-application-output.png "Application Output view"

    \section1 Starting Simultaneous QML and C++ Debugging

    To debug a Qt Quick project that includes C++ plugins, select
    \gui {Debug > Start Debugging > Start Debugging C++ and QML Simultaneously}.

    \note This command is available only if \gui QML is selected in
    \gui {Debug > Language (QML)}.

    \image qmldesigner-debugging-simultaneous.png "Start Simultaneous QML and C++ Debugging view"

    Usually, the settings for \QQV are specified automatically and you do
    not need to change them:

    \list

        \o \gui {Debugging address} is the IP address to access \QQV.

        \o \gui {Debugging port} is the port to access \QQV. You can use any
        free port in the registered port range.

        \o \gui {Viewer path} is the path to \QQV executable.

        \o \gui {Viewer arguments} sets arguments for running \QQV.
        The \c{-I <directory>} argument searches for C++ or QML plugins from
        the project folder. For a list of available arguments, enter \c {qml --help}
        on the command line.

    \endlist

    \QQV is started, the native debugger is attached to it, and
    the application is inspected by the QML inspector.

    \section1 Viewing and Modifying Values of Properties

    The \gui {Properties and Watchers} view lists the JavaScript expressions
    in the project and their properties and values. The properties are grouped
    by type, but you can also view them in one long list.
    Right-click the list of properties to open a context-menu and then click
    \gui {Group by Item Type} to change the way in which the properties are
    sorted.

    If an item does not have an ID, you cannot change the values of its
    properties. The item type is enclosed in angle brackets and the value
    is grayed.

    Double-click an item to move to the place in code where it is declared.

    You can change the values of properties and see the results in \QQV.

    If the QML inspector cannot retrieve the value for an item or a property for
    inspection, the item or property is grayed in the view. Right-click the item list
    to open a context menu, and then click \gui {Show Uninspectable Items} to hide
    or show the items that cannot be inspected.

    \section1 Watching Expressions

    In the \gui {Properties and Watchers} view, you can specify that an expression is
    watched. Right-click a property and then click \gui {Watch Expression}.
    The \gui Name and \gui Value of the expression are displayed at the bottom
    of the view.

    \image qmldesigner-inspector-watchers.png "Watched expressions"

    You can add JavaScript expressions to object instances to evaluate them.
    Right-click the list of items and select \gui {Add Watch Expression}. Enter
    the expression to evaluate and click \gui OK.

    \image qmldesigner-inspector-add-watch.png "Add Watch Expression dialog"

    To stop watching a expression, right-click it and select \gui {Stop Watching}.

    The QML inspector cannot show the values for some items, such as composite objects
    or complicated item that you cannot change. These items cannot be watched.
    To show them, right-click the properties list, and then select
    \gui {Show Unwatchable Properties}.

    \section1 Executing JavaScript

    In the \gui {Script Console} view, you can write JavaScript expressions, see
    how they are executed, and evaluate them during runtime.

    You can also test the C++ code without rebuilding the whole application.

    \section1 Viewing Connections to \QQV

    The \gui Output view displays the status of the connection between the QML
    inspector and \QQV.

    You specify the connection in the \gui {Run Settings} in the \gui Projects mode.
    For more information, see \l{Specifying Run Settings for Qt Quick Projects}.

    If the connection does not work, check the values of the \gui {Debugging address}
    and \gui {Debugging port} fields. Check that the default port number is not reserved
    by another application or another instance of \QQV that was not shut
    down properly. You can specify any free port number in the registered port range
    (1024-49151).

*/


/*!
    \contentspage index.html
    \previouspage creator-debugging.html
    \page creator-debugging-cpp.html
    \nextpage creator-debugging-example.html

    \title Debugging Qt Applications

    In the \gui Debug mode you can interact with the debugger in several ways, including
    the following:

    \list
        \o Go through a program line-by-line or instruction-by-instruction.
        \o Interrupt running programs.
        \o Set breakpoints.
        \o Examine the contents of the call stack.
        \o Examine and modify registers and memory contents of
           the debugged program.
        \o Examine and modify registers and memory contents of
           local and global variables.
        \o Examine the list of loaded shared libraries.
        \o Create snapshots of the current state of the debugged program
           and re-examine them later.
    \endlist

    Qt Creator displays the raw information provided by the native debuggers
    in a clear and concise manner with the goal to simplify the debugging process
    as much as possible without losing the power of the native debuggers.

    In addition to the generic IDE functionality provided by stack view, views for
    locals and watchers, registers, and so on, Qt Creator includes
    features to make debugging Qt-based applications easy. The debugger
    plugin understands the internal layout of several Qt classes, for
    example, QString, the Qt containers, and most importantly QObject
    (and classes derived from it), as well as most containers of the C++
    Standard Library and some gcc and Symbian extensions. This
    deeper understanding is used to present objects of such classes in
    a useful way.

    For an example of how to debug applications in the \gui Debug mode, see
    \l{Debugging the Example Application}.

    For more information about the functions available in the \gui Debug mode,
    see \l{Interacting with the Debugger}.

    If you install Qt Creator as part of a Qt SDK, the GNU Symbolic Debugger
    is installed automatically and you should be ready to start debugging after
    you create a new
    project. If you want a special setup, such as using debugging tools for Windows,
    see \l {Setting Up Debugger}.

    \section1 Modes of Operation

    The debugger plugin runs in different operating modes depending on where and
    how the process is started and run. Some of the modes are only available for
    a particular operating system or platform.

    You can launch the debugger in the following modes:

    \list

       \o \bold Plain to debug locally started applications, such as a
        Qt based GUI application.

       \o \bold Terminal to debug locally started processes that need a
       console, typically without a GUI.

       \o \bold Attach to debug local processes started outside Qt Creator.

       \o \bold Remote to debug a process running on a different machine.

       \o \bold Core to debug crashed processes on Unix.

       \o \bold Post-mortem to debug crashed processes on Windows.

       \o \bold TRK to debug processes running on a Symbian device.

    \endlist

    When you click the \gui {Start Debugging} button, the debugger is launched
    in the appropriate operating mode (plain, terminal, or TRK), based on the
    build and run settings for the active project. Select \gui Debug menu options
    to launch the debugger in the other modes.

    \section2 Plain Mode

    To launch the debugger in the plain mode, click the \gui {Start Debugging}
    button for the active project, or choose
    \gui {Debug > Start Debugging > Start and Debug External Application...}
    and specify an executable.

    \section2 Terminal Mode

    To launch the debugger in the terminal mode, select \gui {Projects > Run Settings}
    and select the \gui {Run in Terminal} check box. Then click the
    \gui {Start Debugging} button for the active project.

    \section2 Attach Mode

    To launch the debugger in the attach mode, select
    \gui {Debug > Start Debugging >  Attach to Running External Application...},
    and then select a process by its name or process ID to attach to.

    \section2 Remote Mode

    The remote mode uses a \e{gdbserver} daemon that runs on the remote machine.

    To launch the debugger in the remote mode, select
    \gui {Debug > Start Debugging > Start and Attach to Remote Application...}.

    \section2 Core Mode

    The core mode is available only in Unix. It debugs crashed processes using
    the \e {core} files (crash dumps) that are generated if the setting
    is enabled in the shell.

    To enable the dumping of core files, enter the following command in the
    shell from which the application will be launched:

    \code
    ulimit -c unlimited
    \endcode

    To launch the debugger in the core mode, select
    \gui{Debug > Start Debugging >  Attach to Core...}.

    \section2 Post-Mortem Mode

    The post-mortem mode is available only on Windows, if you have installed
    the debugging tools for Windows.

    The Qt Creator installation program asks you whether you want to
    register Qt Creator as a post-mortem debugger. To change the setting, select
    \gui{Tools > Options...  > Debugger > Common > Use Creator for post-mortem debugging}.

    You can launch the debugger in the post-mortem mode if an application crashes
    on Windows. Click the \gui {Debug in Qt Creator} button in the error message
    that is displayed by the Windows operating system.

    \section2 TRK Mode

    The TRK mode is a special mode available only for Symbian. It
    debugs processes running on a Symbian
    device using the App TRK application that runs on the device.

    To launch the debugger in the TRK mode, open the project, select Symbian as the
    target, and click the \gui {Start Debugging} button.

    For more information on setting up Symbian projects, see
    \l{Setting Up Development Environment for Symbian}.


*/

/*!
    \contentspage index.html
    \previouspage creator-debug-mode.html
    \page creator-debugger-engines.html
    \nextpage creator-debugging-helpers.html

    \title Setting Up Debugger

    Typically, the interaction between Qt Creator and the native debugger is set
    up automatically and you do not need to do anything. However, you might have an
    unsupported gdb version installed, your Linux environment might not have gdb
    installed at all, or you might want to use the debugging tools for Windows.

    \note To use the debugging tools for Windows, you must install them and add the
    Symbol Server provided by Microsoft to the symbol search path of the debugger.
    For more information, see \l{Setting the Symbol Server in Windows}.

    This section explains the
    options you have for debugging C++ code and provides installation notes for the
    supported native debuggers.

    \section1 Supported Native Debugger Versions

    The debugger plugin supports different builds of the gdb debugger, both
    with and without the ability to use Python scripting. The Python enabled
    versions are preferred, but they are not available on Mac and on older
    versions of Linux.
    On Windows, Symbian, and Maemo, only the Python version is supported.

    The non-Python versions use the compiled version of the debugging helpers,
    that you must enable separately. For more information, see
    \l{Debugging Helper Library with C++}.

    The Python version uses a script version of the debugging helpers
    that does not need any special setup.

    The CDB native debugger has similar funtionality to the non-Python gdb debugger
    engine. Specifically, it also uses compiled C++ code for the debugging
    helper library.

    The following table summarizes the support for debugging C++ code:

    \table
        \header
            \o Platform
            \o Compiler
            \o Native Debugger
            \o Python
            \o Debugger Modes
        \row
            \o Linux
            \o gcc
            \o gdb
            \o Optional
            \o Term, Plain, Attach (with Python, only), Remote
        \row
            \o Unix
            \o gcc
            \o gdb
            \o Yes
            \o Term, Plain, Attach, Remote
        \row
            \o Mac OS
            \o gcc
            \o gdb
            \o No
            \o Term, Plain, Attach
        \row
            \o Windows/MinGW
            \o gcc
            \o gdb
            \o No
            \o Term, Plain, Attach, Remote
        \row
            \o Windows/MSVC
            \o Microsoft Visual C++ Compiler
            \o Debugging Tools for Windows/CDB
            \o Not applicable
            \o Term, Plain, Attach, Post-Mortem
        \row
            \o Symbian
            \o gcc
            \o gdb
            \o Yes
            \o TRK
        \row
            \o Maemo
            \o gcc
            \o gdb
            \o Yes
            \o Remote
    \endtable

    \omit

    \section2 Gdb Adapter Modes

    [Advanced Topic]

    The gdb native debugger used internally by the debugger plugin runs in
    different adapter modes to cope with the variety
    of supported platforms and environments. All gdb adapters inherit from
    AbstractGdbAdapter:

    \list

       \o PlainGdbAdapter debugs locally started GUI processes.
       It is physically split into parts that are relevant only when Python is
       available, parts relevant only when Python is not available, and mixed code.

       \o TermGdbAdapter debugs locally started processes that need a
       console.

       \o AttachGdbAdapter debugs local processes started outside Qt Creator.

       \o CoreGdbAdapter debugs core files generated from crashes.

       \o RemoteGdbAdapter interacts with the gdbserver running on Linux.

       \o TrkGdbAdapter interacts with Symbian devices. The gdb protocol and
       the gdb serial protocol are used between gdb and the adapter. The TRK
       protocol is used between the adapter and AppTRK running on the device.

     \endlist

     \endomit

    \section1 Installing Native Debuggers

    There are various reasons why the debugger plugin may fail to automatically
    pick up a suitable native debugger. The native debugger might be missing
    (which is usually the case for the CDB debugger on Windows which always
    needs to be installed manually by the user) or the installed version is not
    supported.
    Check the table below for the supported versions and other important
    information about installing native debuggers.

    \table
        \header
            \o Native Debugger
            \o Notes
        \row
            \o Gdb
            \o On Linux, install version 6.8, 7.0.1 (version 7.0 is not supported),
            7.1, or later. On Mac OS X, install Apple gdb version 6.3.50-20050815
            (build 1344) or later.

        \row
            \o Debugging tools for Windows
            \o Using this engine requires you to install the
               \e{Debugging tools for Windows}
               \l{http://www.microsoft.com/whdc/devtools/debugging/installx86.Mspx}{32-bit}
               or
               \l{http://www.microsoft.com/whdc/devtools/debugging/install64bit.Mspx}{64-bit}
               package (Version 6.11.1.404 for the 32-bit or the 64-bit version of Qt Creator, respectively),
               which is freely available for download from the
               \l{http://msdn.microsoft.com/en-us/default.aspx}
               {Microsoft Developer Network}.

               \note Visual Studio does not include the Debugging tools needed,
               and therefore, you must install them separately.

               The pre-built \e{Qt SDK for Windows} makes use
               of the library if it is present on the system. When manually building Qt
               Creator using the Microsoft Visual C++ Compiler, the build process checks
               for the required files in \c{"%ProgramFiles%\Debugging Tools for Windows"}.

               It is highly recommended that you add the Symbol Server provided by Microsoft to the symbol
               search path of the debugger. The Symbol Server provides you
               with debugging informaton for the operating system libraries for debugging
               Windows applications. For more information, see
               \l{Setting the Symbol Server in Windows}.

       \row
           \o Debugging tools for Mac OS X
           \o The Qt binary distribution contains both debug and release
              variants of the libraries. But you have to explicitly tell the
              runtime linker that you want to use the debug libraries even if
              your application is compiled as debug as release is the default
              library.

              If you use a qmake based project in Qt Creator,  you can set a
              flag in your run configuration, in \gui Projects mode. In the run
              configuration, select \gui{Use debug version of frameworks}.

              For more detailed information about debugging on the Mac, see:
              \l http://developer.apple.com/mac/library/technotes/tn2004/tn2124.html

        \note The Mac OS X Snow Leopard (10.6) has a bug, that can be worked
              around as described in the link provided below:
              \l http://bugreports.qt.nokia.com/browse/QTBUG-4962.

    \endtable    

    \section1 Setting the Symbol Server in Windows

    To obtain debugging information for the operating system libraries for
    debugging Windows applications, add the Symbol Server provided
    by Microsoft to the symbol search path of the debugger:
    \list 1
        \o  Select \gui Tools > \gui{Options...} > \gui Debugger > \gui Cdb.
        \o  In the \gui {Symbol paths} field, open the \gui{Insert...} menu
            and select \gui{Symbol Server...}.
        \o  Select a directory where you want to store the cached information
            and click \gui OK.

            Use a subfolder in a temporary directory, such as
            \c {C:\temp\symbolcache}.
    \endlist

    \note Populating the cache might take a long time on a slow network
    connection.


    \omit In v2.1 and later:

    \note The first time you start debugging by using the
    Debugging tools for Windows, Qt Creator prompts you to add the Symbol
    Server.

    \endomit
*/

/*!
    \contentspage index.html
    \previouspage creator-debugging-example.html
    \page creator-debug-mode.html
    \nextpage creator-debugger-engines.html

    \title Interacting with the Debugger

    In \gui Debug mode, you can use several views to interact with the
    program you are debugging. Frequently used views are shown by
    default and rarely used ones are hidden. To change the default settings,
    select \gui Debug > \gui Views, and then select views to display
    or hide. You can also lock views. The position of views is saved for future
    sessions.

    \image qtcreator-debugger-views.png "Debug mode views"


    \section1 Starting the Debugger

    To start a program under the debugger's control, select \gui{Debug} >
    \gui{Start Debugging} > \gui{Start Debugging}, or press \key{F5}.
    Qt Creator checks whether the compiled program is up-to-date, rebuilding
    it if necessary. The debugger then takes over and starts the program.

    \note Starting a program in the debugger can take a considerable amount of
    time, typically in the range of several seconds to minutes if complex
    features (like QtWebKit) are used.

    Once the program starts running, it behaves and performs as usual.
    You can interrupt a running program by selecting \gui{Debug} >
    \gui {Interrupt}. The program is automatically interrupted as soon as a
    breakpoint is hit.

    Once the program stops, Qt Creator:

    \list
        \o Retrieves data representing the call stack at the program's current
           position.
        \o Retrieves the contents of local variables.
        \o Examines \gui Watchers.
        \o Updates the \gui Registers, \gui Modules, and \gui Disassembler
           views.
    \endlist


    You can use the \gui Debug mode views to examine the data in more detail.

    You can use the following keyboard shortcuts:

    \list

       \o To finish debugging, press \key{Shift+F5}.
       \o  To execute a line of code as a whole, press \key{F10}.
       \o  To step into a function or a sub-function, press \key{F11}.
       \o  To continue running the program, press \key{F5}.

    \endlist

    It is also possible to continue executing the program until the current
    function completes or jump to an arbitrary position in the current function.


    \section1 Setting Breakpoints

    A breakpoint represents a position or sets of positions in the code that,
    when executed, interrupts the program being debugged and passes the control
    to you. You can then examine the state of the interrupted program, or
    continue execution either line-by-line or continuously.

    Qt Creator shows breakpoints in the \gui{Breakpoints} view which is enabled
    by default. The \gui{Breakpoints} view is also accessible when the debugger
    and the program being debugged is not running.

    \image qtcreator-debug-breakpoints.png "Breakpoints view"

    Typically, breakpoints are associated with a source code file and line, or
    the start of a function -- both are allowed in Qt Creator.

    The interruption of a program by a breakpoint can be restricted with
    certain conditions.

    To set a breakpoint:

    \list
       \o At a particular line you want the program to stop, click the
          left margin or press \key F9 (\key F8 for Mac OS X).
       \o At a function that you want the program to interrupt, enter the
          function's name in \gui{Set Breakpoint at Function...} located in the
          context menu of the \gui{Breakpoints} view.
    \endlist

    \note You can remove a breakpoint:
    \list
        \o By clicking the breakpoint marker in the text editor.
        \o By selecting the breakpoint in the breakpoint view and pressing
           \key{Delete}.
        \o By selecting \gui{Delete Breakpoint} from the context
           menu in the \gui Breakpoints view.
    \endlist

    You can set and delete breakpoints before the program starts running or
    while it is running under the debugger's control. Breakpoints are saved
    together with a session.


    \section1 Viewing Call Stack Trace

    When the program being debugged is interrupted, Qt Creator displays the
    nested function calls leading to the current position as a call stack
    trace. This stack trace is built up from call stack frames, each
    representing a particular function. For each function, Qt Creator tries
    to retrieve the file name and line number of the corresponding source
    file. This data is shown in the \gui Stack view.

    \image qtcreator-debug-stack.png

    Since the call stack leading to the current position may originate or go
    through code for which no debug information is available, not all stack
    frames have corresponding source locations. Stack frames without
    corresponding source locations are grayed out in the \gui{Stack} view.

    If you click a frame with a known source location, the text editor
    jumps to the corresponding location and updates the \gui{Locals and Watchers}
    view, making it seem like the program was interrupted before entering the
    function.


    \section1 Viewing Threads

    If a multi-threaded program is interrupted, the \gui Thread view or the
    combobox named \gui Thread in the debugger's status bar can be used to
    switch from one thread to another. The \gui Stack view adjusts itself
    accordingly.


    \section1 Viewing Modules and Source Files

    The \gui{Modules} view and \gui{Source Files} views display information
    that the debugger plugin has about modules and source files included in
    the project. The \gui{Modules} view lists the modules in the project and
    symbols within the modules. In addition, it indicates where the module
    was loaded.

    The \gui{Source Files} view lists all the source files included in the project.
    If you cannot step into an instruction, you can check whether the source file is
    actually part of the project, or whether it was compiled
    elsewhere. The view shows the path to each file in the file system.

    By default, the \gui{Modules} view and \gui{Source Files} view are hidden.


    \section1 Viewing Disassembled Code and Register State

    The \gui{Disassembler} view displays disassembled code for the current
    function. The \gui{Registers} view displays the current state of the CPU's
    registers.

    The \gui{Disassembler} view and the \gui{Registers} view are both useful
    for low-level commands for checking single instructions, such as \gui{Step Into}
    and \gui{Step Over}. By default, both \gui{Disassembler} and
    \gui{Registers} view are hidden.

    \section1 Locals and Watchers

    Whenever a program stops under the control of the debugger, it retrieves
    information about the topmost stack frame and displays it in the
    \gui{Locals and Watchers} view. The \gui{Locals and Watchers} view
    typically includes information about parameters of the function in that
    frame as well as the local variables.

    \image qtcreator-watcher.png "Locals and Watchers view"

    Compound variables of struct or class type are displayed as
    expandable in the view. Expand entries to show
    all members. Together with the display of value and type, you can
    examine and traverse the low-level layout of object data.


    \table
        \row
            \i  \bold{Note:}

        \row
            \i  Gdb, and therefore Qt Creator's debugger works for optimized
                builds on Linux and Mac OS X. Optimization can lead to
                re-ordering of instructions or removal of some local variables,
                causing the \gui{Locals and Watchers} view to show unexpected
                data.
        \row
            \i  The debug information provided by gcc does not include enough
                information about the time when a variable is initialized.
                Therefore, Qt Creator can not tell whether the contents of a
                local variable contains "real data", or "initial noise". If a
                QObject appears uninitialized, its value is reported as
                \gui {not in scope}. Not all uninitialized objects, however, can be
                recognized as such.
    \endtable


    The \gui{Locals and Watchers} view also provides access to the most
    powerful feature of the debugger: comprehensive display of data belonging
    to Qt's basic objects.

    To enable Qt's basic objects data display feature:
    \list
       \o  Select \gui Tools > \gui {Options...} > \gui Debugger >
           \gui{Debugging Helper} and check the \gui{Use debugging helper}
           checkbox.
       \o  The \gui{Locals and Watchers} view is reorganized to provide a
           high-level view of the objects.
    \endlist

    For example, in case of QObject, instead of displaying a pointer to some
    private data structure, you see a list of children, signals and slots.

    Similarly, instead of displaying many pointers and integers, Qt Creator's
    debugger displays the contents of a QHash or QMap in an orderly manner.
    Also, the debugger displays access data for QFileInfo and provides
    access to the "real" contents of QVariant.

    You can use the \gui{Locals and Watchers} view to change the contents of
    variables of simple data types, for example, \c int or \c float when the
    program is interrupted. To do so, click the \gui Value column, modify
    the value with the inplace editor, and press \key Enter (or \key Return).

    \note The set of watched items is saved in your session.

*/


/*!
    \contentspage index.html
    \previouspage creator-debugging-cpp.html
    \page creator-debugging-example.html
    \nextpage creator-debug-mode.html

    \title Debugging the Example Application

    This section uses the \l{Creating a Qt C++ Application}{TextFinder} example to
    illustrate how to debug applications in the \gui Debug mode. TextFinder
    reads a text file into
    QString and then displays it with QTextEdit.
    To look at the example QString, \c{line}, and see the
    stored data, place a breakpoint and view the QString object
    data, as follows:

    \list 1
        \o Click in between the line number and the window border on the line
        where we invoke \l{http://doc.qt.nokia.com/4.7-snapshot/qtextedit.html#plainText-prop}{setPlainText()}
        to set a breakpoint.

        \image qtcreator-setting-breakpoint1.png

        \o Select \gui{Debug > Start Debugging > Start Debugging} or press \key{F5}.


        \o To view the breakpoint, click the \gui{Breakpoints} tab.

        \image qtcreator-setting-breakpoint2.png

        \o To remove a breakpoint, right-click it and select \gui{Delete Breakpoint}.


        \o To view the contents of \c{line}, go to the \gui{Locals and
    Watchers} view.

        \image qtcreator-watcher.png

    \endlist

    Modify the \c{on_findButton_clicked()} function to move back to
    the start of the document and continue searching once the cursor hits the
    end of the document. Add the following code snippet:

    \code
    void TextFinder::on_findButton_clicked()
    {
        QString searchString = ui->lineEdit->text();

        QTextDocument *document = ui->textEdit->document();
        QTextCursor cursor = ui->textEdit->textCursor();
        cursor = document->find(searchString, cursor,
            QTextDocument::FindWholeWords);
        ui->textEdit->setTextCursor(cursor);

        bool found = cursor.isNull();

        if (!found && previouslyFound) {
            int ret = QMessageBox::question(this, tr("End of Document"),
            tr("I have reached the end of the document. Would you like "
            "me to start searching from the beginning of the document?"),
            QMessageBox::Yes | QMessageBox::No, QMessageBox::Yes);

            if (ret == QMessageBox::Yes) {
                cursor = document->find(searchString,
                    QTextDocument::FindWholeWords);
                ui->textEdit->setTextCursor(cursor);
            } else
                return;
        }
        previouslyFound = found;
    }
    \endcode

    If you compile and run the above code, however, the application does not
    work correctly due to a logic error. To locate this logic error, step
    through the code using the following buttons:

    \image qtcreator-debugging-buttons.png

 */


/*!
    \contentspage index.html
    \previouspage creator-debugger-engines.html
    \page creator-debugging-helpers.html
    \nextpage creator-debugging-qml.html

    \title Using Debugging Helpers

    \section1 Debugging Helper Library with C++

    While debugging, Qt Creator dynamically loads a helper library into your
    program. This helper library enables Qt Creator to pretty print Qt and STL
    types. The Qt SDK package already contains a prebuilt debugging helper
    library. To create your own debugging helper library, select \gui{Tools} >
    \gui{Options...} > \gui{Qt4} > \gui{Qt Versions}. As the internal data
    structures of Qt can change between versions, the debugging helper
    library is built for each Qt version.


    \section1 Debugging Helper Library with Python

    With the gdb Python version, you can
    use debugging helpers also for user defined types. To do so,
    define one Python function per user defined type in \c{.gdbinit}.

    The function name has to be qdump__NS__Foo, where NS::Foo is the class
    or class template to be examined. Nested namespaces are possible.

    The debugger plugin calls this function whenever you want to
    display an object of this type. The function is passed the following
    parameters:
    \list
       \o  \c d of type \c Dumper
       \o  \c item of type \c Item
    \endlist

    The function has to feed the Dumper object with certain information
    which is used to build up the object and its children's display in the
    \gui{Locals and Watchers} view.


    Example:

    \code
    def qdump__QVector(d, item):
        d_ptr = item.value["d"]
        p_ptr = item.value["p"]
        alloc = d_ptr["alloc"]
        size = d_ptr["size"]

        check(0 <= size and size <= alloc and alloc <= 1000 * 1000 * 1000)
        check(d_ptr["ref"]["_q_value"] > 0)

        innerType = item.value.type.template_argument(0)
        d.putItemCount(size)
        d.putNumChild(size)
        if d.isExpanded(item):
            p = gdb.Value(p_ptr["array"]).cast(innerType.pointer())
            d.beginChildren([size, 2000], innerType)
            for i in d.childRange():
                d.safePutItem(Item(p.dereference(), item.iname, i))
                p += 1
            d.endChildren()
    \endcode

    \section2 Item Python Class

    The Item Python class is a thin wrapper around values corresponding to one
    line in the \gui{Locals and Watchers} view. The Item members are as follows :

    \list

    \o \gui{__init__(self, value, parentiname, iname, name = None)} - A
       constructor. The object's internal name is created by concatenating
       \c parentiname and \c iname. If \c None is passed as \c name, a
       serial number is used.

    \o \gui{value} - An object of type gdb.Value representing the value to
        be displayed.

    \o \gui{iname} - The internal name of the object, constituting a dot-separated
    list of identifiers, corresponding to the position of the object's
    representation in the view.

    \o \gui{name} - An optional name. If given, is used in the
    \gui{name} column of the view. If not, a simple number in brackets
    is used instead.

    \endlist


    \section2 Dumper Python Class

    For each line in the \gui{Locals and Watchers} view, a string like the
    following needs to be created and channeled to the debugger plugin.
    \code
    "{iname='some internal name',
      addr='object address in memory',
      name='contents of the name column',
      value='contents of the value column',
      type='contents of the type column',
      numchild='number of children',        // zero/nonzero is sufficient
      childtype='default type of children', // optional
      childnumchild='default number of grandchildren', // optional
      children=[              // only needed if item is expanded in view
         {iname='internal name of first child',
          ... },
         {iname='internal name of second child',
          ... },
         ...
      ]}"
    \endcode

    While in theory, you can build up the entire string above manually, it is
    easier to employ the Dumper Python class for that purpose. The Dumper
    Python class contains a complete framework to take care of the \c iname and
    \c addr fields, to handle children of simple types, references, pointers,
    enums, known and unknown structs as well as some convenience methods to
    handle common situations.

    The Dumper members are the following:

    \list

    \o \gui{__init__(self)} - Initializes the output to an empty string and
        empties the child stack.

    \o \gui{put(self, value)} - Low level method to directly append to the
        output string.

    \o \gui{putCommaIfNeeded(self)} - Appends a comma if the current output
        ends in '}', '"' or ']' .

    \o \gui{putField(self, name, value)} - Appends a comma if needed, and a
         name='value' field.

    \o \gui{beginHash(self)} - Appends a comma if needed and a '{', marking
        the begin of a set of fields.

    \o \gui{endHash(self)} - Appends a '}', marking the end of a set of
        fields.

    \o \gui{beginItem(self, name)} - Starts writing a field by writing \c {name='}.

    \o \gui{endItem(self)} - Ends writing a field by writing \c {'}.

    \o \gui{beginChildren(self, numChild_ = 1, childType_ = None, childNumChild_ = None)}
        - Starts writing a list of \c numChild children, with type
        \c childType_ and \c childNumChild_ grandchildren each. If \c numChild_
        is a list of two integers, the first one specifies the actual number
        of children and the second the maximum number of children to print.

    \o \gui{endChildren(self)} - Ends writing a list of children.

    \o \gui{childRange(self)} - Return the range of children specified in
        \c beginChildren.

    \o \gui{putItemCount(self, count)} - Appends a field  \c {value='<%d items'}
        to the output.

    \o \gui{putEllipsis(self)} - Appends fields
        \c {'{name="<incomplete>",value="",type="",numchild="0"}'}. This is
        automatically done by \c endChildren if the number of children to
        print is smaller than the number of actual children.

    \o \gui{putName(self, name)} - Appends a \c {name='...'} field.

    \o \gui{putType(self, type)} - Appends a field \c {type='...'} unless the
        \a type coincides with the parent's default child type.

    \o \gui{putNumChild(self, numchild)} - Appends a field \c {numchild='...'}
        unless the \c numchild coincides with the parent's default child numchild
        value.

    \o \gui{putValue(self, value, encoding = None)} - Append a file \c {value='...'},
        optionally followed by a field \c {valueencoding='...'}. The \c value
        needs to be convertible to a string entirely consisting of
        alphanumerical values. The \c encoding parameter can be used to
        specify the encoding in case the real value had to be encoded in some
        way to meet the alphanumerical-only requirement.
        Currently the following encodings are supported:

        \list
            \o 0: unencoded 8 bit data, interpreted as Latin1.

            \o 1: base64 encoded 8 bit data, used for QByteArray,
                double quotes are added.

            \o 2: base64 encoded 16 bit data, used for QString,
                double quotes are added.

            \o 3: base64 encoded 32 bit data,
                double quotes are added.

            \o 4: base64 encoded 16 bit data, without quotes (see 2)

            \o 5: base64 encoded 8 bit data, without quotes (see 1)

            \o 6: %02x encoded 8 bit data (as with \c QByteArray::toHex),
                double quotes are added.

            \o 7: %04x encoded 16 bit data (as with \c QByteArray::toHex),
                double quotes are added.
        \endlist

    \o \gui{putStringValue(self, value)} - Encodes a QString and calls
        \c putValue with the correct \c encoding setting.

    \o \gui{putByteArrayValue(self, value)} - Encodes a QByteArray and calls
        \c putValue with the correct \c encoding setting.

    \o \gui{isExpanded(self, item)} - Checks whether the item with the
        internal name \c item.iname is expanded in the view.

    \o \gui{isExpandedIName(self, iname)} - Checks whether the item with the
        internal name \c iname is expanded in the view.

        \o \gui{putIntItem(self, name, value)} - Equivalent to:
        \code
        self.beginHash()
        self.putName(name)
        self.putValue(value)
        self.putType("int")
        self.putNumChild(0)
        self.endHash()
        \endcode

        \o \gui{putBoolItem(self, name, value)} - Equivalent to:
        \code
        self.beginHash()
        self.putName(name)
        self.putValue(value)
        self.putType("bool")
        self.putNumChild(0)
        self.endHash()
        \endcode

    \o \gui{pushOutput(self)} - Moves the output string to a safe location
        from with it is sent to the debugger plugin even if further operations
        raise an exception.

    \o \gui{putCallItem(self, name, item, func)} -
        Uses gdb to call the function \c func on the value specified by
        \a {item.value} and output the resulting item. This function is
        not available when debugging core dumps and it is not available
        on the Symbian platform due to restrictions imposed by AppTRK.

    \o \gui{putItemHelper(self, item)} - The "master function", handling
        basic types, references, pointers and enums directly, iterates
        over base classes and class members of compound types and calls
        \c qdump__* functions whenever appropriate.

        \o \gui{putItem(self, item)} - Equivalent to:
        \code
        self.beginHash()
        self.putItemHelper(item)
        self.endHash()
        \endcode

    \o \gui{safePutItemHelper(self, item)} - Calls \c putItemHelper(self, item).
        If an exception is raised, catches it, and replaces all output produced by
        \c putItemHelper with the output of:
        \code
        self.putName(item.name)
        self.putValue("<invalid>")
        self.putType(str(item.value.type))
        self.putNumChild(0)
        self.beginChildren()
        self.endChildren()
        \endcode


    \o \gui{safePutItem(self, item)} - Equivalent to:
        \code
        self.beginHash()
        self.safePutItemHelper(item)
        self.endHash()
        \endcode

    \endlist

*/


/*!
    \contentspage index.html
    \previouspage creator-project-qmake.html
    \page creator-project-cmake.html
    \nextpage creator-project-generic.html

    \title Setting Up a CMake Project

    CMake is an alternative to qmake for automating the generation of makefiles.
    It controls the software compilation process by using simple configuration
    files, called CMakeLists.txt files. CMake generates native makefiles and
    workspaces that you can use in the compiler environment of your choice.

    Since Qt Creator 1.1, CMake configuration files are supported.
    Qt Creator 1.3 supports the Microsoft Toolchain if the CMake version
    is at least 2.8.

    \section1 Setting the Path for CMake

    You can set the path for the \c CMake executable in \gui{Tools} >
    \gui{Options...} > \gui{CMake} > \gui{CMake}.

    \image qtcreator-cmakeexecutable.png

    \note Before you open a \c CMake project it is necessary to modify the
    \c{PATH} environment variable to include the bin folders of \c mingw and
    Qt Creator in the SDK.

    For instance, if you have the Qt Creator SDK installed in your C drive,
    use the following command to set the environment variables in
    the command line prompt:
    \code
    set PATH=C:\qtsdk\mingw\bin;C:\qtsdk\qt\bin;
    \endcode
    Then start Qt Creator by typing:
    \code
    C:\qtsdk\bin\qtcreator.exe
    \endcode

    \section1 Opening CMake Projects

    To open a \c CMake project:
    \list 1
        \o  Select \gui{File} > \gui{Open File or Project...}.
        \o  Select the \c{CMakeLists.txt} file from your \c CMake project.
    \endlist

    A wizard guides you through the rest of the process.

    \note If the \c CMake project does not have an in-place build, Qt Creator
    lets you specify the directory in which the project is built
   (\l{glossary-shadow-build}{shadow build}).

    \image qtcreator-cmake-import-wizard1.png

    The screenshot below shows how you can specify command line arguments to
    \c CMake for your project.

    \image qtcreator-cmake-import-wizard2.png

    Normally, there is no need to pass any command line arguments for projects
    that are already built, as \c CMake caches that information.


    \section1 Building CMake Projects

    Qt Creator builds \c CMake projects by running \c make, \c mingw32-make, or
    \c nmake depending on your platform. The build errors and warnings are
    parsed and displayed in the \gui{Build Issues} output pane.

    By default, Qt Creator builds the \bold{all} target. You can specify which
    targets to build in \gui{Project} mode, under \gui{Build Settings}.

    \image qtcreator-cmake-build-settings.png

    Qt Creator supports multiple build configurations. The build
    directory can also be modified after the initial import.

    \section1 Running CMake Projects
    Qt Creator automatically adds \gui{Run Configurations} for all targets
    specified in the \c CMake project file.

    Known issues for the current version can be found
    \l{Known Issues of version 2.0.80}{here}.


    \section1 Adding External Libraries to a CMake Project

    Through external libraries Qt Creator can support code completion and
    syntax highlighting as if they were part of the current project or the Qt
    library.

    Qt Creator detects the external libraries using the \c FIND_PACKAGE()
    macro. Some libraries come with the CMake installation. You can find those
    in the \bold{Modules} directory of your CMake installation.

    \note If you provide your own libraries, you also need to provide your own
    \c FindFoo.cmake file. For more information, see
    \l{http://vtk.org/Wiki/CMake_FAQ#Writing_FindXXX.cmake_files}{CMake FAQ}.

    Syntax completion and highlighting work once your project successfully
    builds and links against the external library.
*/


/*!
    \contentspage index.html
    \previouspage creator-project-cmake.html
    \page creator-project-generic.html
    \nextpage creator-developing-maemo.html

    \title Setting Up a Generic Project

    Qt Creator supports generic projects, so you can import existing projects
    that do not use qmake or CMake and Qt Creator ignores your build system.

    Generic project support allows you to use Qt Creator as a code editor. You
    can change the way your project is built by modifying the \c make command
    in the \gui{Projects} mode under \gui{Build Settings}.

    When you import a project, Qt Creator creates the following files that
    allow you to specify which files belong to your project and which include
    directories or defines you want to pass to your compile:
    \tt{.files}, \tt{.includes}, and \tt{.config}.


    \section1 Importing a Generic Project

    To import an existing generic project:
    \list 1
        \o Select \gui File > \gui{New File or Project...} >
           \gui{Other Project} > \gui{Import Existing Project}.
        \o In \gui{Import Existing Project}, enter the project name
           and select the location of the project file you want to import.

           Qt Creator automatically generates the following files in the
           project directory:
           \list
               \o \l{Specifying Files}{.files}
               \o \l{Specifying Include Paths}{.includes}
               \o \l{Specifying Defines}{.config}
               \o .creator
           \endlist
    \endlist

    When the project is successfully imported, Qt Creator creates the project
    tree in the sidebar.

    After importing a generic project into Qt Creator, open it by selecting the
    \tt{.creator} file.


    \section1 Working with Generic Project Files

    For a generic project, you have to manually specify which files belong to
    your project and which include directories or defines you want to pass to
    your compiler.


    \section1 Specifying Files

    The list of files for a generic project is specified in the \tt{.files}
    file. When you first create a generic project, Qt Creator adds any
    files it recognizes to your project.

    To add or remove files, edit the \tt{.files} file in Qt Creator.
    Qt Creator recreates your project tree when you save the \tt{.files} file.
    Alternatively, you can add and remove files using the context menu in the
    project tree.

    If you frequently need to update the \tt{.files} file, you can do so
    efficiently by using a script that updates the file for you. If the file
    is modified externally, you have to restart Qt Creator for the changes to
    take effect.

    To update the \tt{.files} on the \gui Git repository use the following
    script:
    \code
    git ls-files *.cpp *.h > MyProject.files
    \endcode

    \section1 Specifying Include Paths

    The include paths are specified in the \tt{.includes} file, one include
    path per line. The paths can be either absolute or relative to the
    \tt{.includes} file.

    \section1 Specifying Defines

    The defines are specified in the \tt{.config} file. The \tt{.config} file is
    a regular C++ file, prepended to all your source files when they are parsed.
    Only use the \tt{.config} file to add lines as in the example below:

    \code
    #define NAME value
    \endcode


    \section1 Creating a Run Configuration

    Qt Creator cannot automatically determine which executable to run.

    In the \gui{Projects} mode under \gui{Run Settings}, define the executable
    file to run:
    \list 1
        \o Click \gui Add and select \gui{Custom Executable}.
        \o Define the configuration name, the location of the executable, any
           additional arguments and the working directory.
    \endlist

*/



/*!

    \contentspage index.html
    \previouspage creator-build-dependencies.html
    \page creator-visual-editor.html
    \nextpage creator-usability.html

    \title Developing Qt Quick Applications

    You can either create Qt Quick projects from scratch or import them to
    Qt Creator. For example, you can import and run the
    \l {http://doc.qt.nokia.com/4.7-snapshot/qdeclarativeexamples.html} {QML examples and demos}
    to learn how to use various aspects of QML.

    \note The Qt Quick specific features and the QDeclarative help are based on a
    preview version of the QtDeclarative package. Update Qt Creator when Qt 4.7 is
    released.

    You can use the code editor (\gui Edit mode) or the visual editor
    (\gui Design mode) to develop Qt Quick applications.

    \note The \QMLD visual editor is provided as an experimental plugin that you must
    enable to be able to edit QML files in the \gui Design mode. Enabling the
    visual editor can negatively affect the overall stability of Qt Creator.

    To enable or disable the \QMLD visual editor, select
    \gui {Help > About Plugins... > Qt Quick > QmlDesigner}. You must restart Qt Creator
    to enable or disable the visual editor.

    \section1 Creating Qt Quick Projects

    Select \gui {File > New File or Project > Qt Quick Project > Qt QML Application}.

    \QMLD creates the following files:

    \list

    \o .qmlproject project file defines that all QML, JavaScript, and image
    files in the project folder belong to the project. Therefore, you do not
    need to individually list all the files in the project.

    \o .qml file defines an element, such as a component, screen, or the whole
    application UI.

    \endlist

    The \c import statement in the beginning of the .qml file specifies the
    \l {http://doc.qt.nokia.com/4.7-snapshot/qdeclarativemodules.html} {Qt modules}
    to import to \QMLD. Each Qt module contains a set of default elements.
    Specify a version to get the features you want.

    To use JavaScript and image files in the application, copy them to the
    project folder.

    To import a QML project to Qt Creator, select
    \gui {File > New File or Project > Qt Quick Project > Import Existing Qt QML Directory}.

    \section1 Designing Application UI

    One .qml file can define a component, screen, or the whole application.

    \section2 Creating Components

    A QML component provides a way of defining a new type that you can re-use in other QML
    files. A component is like a black box; it interacts with the outside world
    through properties, signals, and slots, and is generally defined in its own QML file.
    You can import components to screens and applications.

    You can use the \gui Library items to create components. Drag and drop
    the following QML elements to the editor and modify their properties in the \gui Properties pane:

    \list

        \o \l{http://doc.qt.nokia.com/4.7-snapshot/qml-borderimage.html}{Border Image}
        uses an image as a border or background.
        \o \l{http://doc.qt.nokia.com/4.7-snapshot/qml-image.html}{Image}
        adds a bitmap to the scene. You can stretch and tile images.
        \o \l{http://doc.qt.nokia.com/4.7-snapshot/qml-item.html}{Item}
        is the most basic of all visual items in QML. Even though it has no visual appearance,
        it defines all the properties that are common across visual items, such as the x and
        y position, width and height, anchoring, and key handling.
        \o \l{http://doc.qt.nokia.com/4.7-snapshot/qml-rectangle.html}{Rectangle}
        adds a rectangle that is painted with a solid fill color and an optional border.
        You can also use the radius property to create rounded rectangles.
        \o \l{http://doc.qt.nokia.com/4.7-snapshot/qml-text.html}{Text}
        adds formatted read-only text.
        \o \l{http://doc.qt.nokia.com/4.7-snapshot/qml-textedit.html}{Text Edit}
        adds a single line of editable formatted text that can be validated.
        \o \l{http://doc.qt.nokia.com/4.7-snapshot/qml-textinput.html}{Text Input}
        adds a single line of editable plain text that can be validated.

    \endlist

    You can use QML to add properties for a component in the code editor.

    The following sections describe some use cases for the QML elements.

    \section3 Creating Buttons

    To create a button component:

    \list 1

        \o Select \gui {File > New File or Project > Qt > Qt QML File} to create a QML file
        called Button.qml (for example).

        \note Components are listed in the \gui Library pane only if the filename begins
        with a capital letter.

        \o Double-click the file to open it in the code editor.

        \o Click \gui {Design} to edit the file in the visual editor.

        \o Drag and drop a \gui Rectangle from the \gui Library pane to the scene.

        \o In the \gui Properties pane, modify the appearance of the button.

        \list a

        \o In the \gui Color field, select the button color.

        \o In the \gui Radius field, use
        the slider to set the radius of the rectangle and produce rounded corners for the button.

        \endlist

        \o Drag and drop a \gui {Text} item on top of the \gui Rectangle. This creates a
        nested element where \gui Rectangle is the parent element of \gui Text. Elements
        are positioned relative to their parents.

        \o In the \gui Properties pane, edit the properties of the \gui Text item.

        \list a

        \o In the \gui Text field, type \bold Button.

        You can select the text color, font, size, and style in the \gui Font section.

        \o In the \gui Alignment field, select the center button to align the text to the
        center of the button.

        \o Click \gui {Geometry}, and then click the
        \inlineimage qmldesigner-anchor-fill-screen.png
        button to anchor the text to the whole button area.

        \endlist

        \o Click \gui Edit to edit the \c width and \c height properties of the button
        to fit the button size.

        \o Press \key {Ctrl+S} to save the button.

        \image qmldesigner-button.png "Button component"

        \o Click the \gui Run button to view the button in \QQV.

    \endlist

    To create a graphical button that scales beautifully without using vector graphics,
    use the \l{http://doc.qt.nokia.com/4.7-snapshot/qml-borderimage.html}{Border Image}
    element.

    \section3 Creating Scalable Buttons and Borders

    You can use the \l{http://doc.qt.nokia.com/4.7-snapshot/qml-borderimage.html}{Border Image}
    element to display an image, such as a PNG file, as a border and a background.

    Use two Border Image elements and suitable graphics to make it look like the button
    is pushed down when it is clicked. One of the Border Image elements is visible by default.
    You can specify that it is hidden and the other one becomes visible when the mouse is clicked.

    Add a MouseArea that covers the whole area and emits the clicked signal (\c {parent.clicked()})
    when it detects a mouse click.

    You can add text to the button and set it up as a property. The text can then be initialized
    from the outside, making the button a reusable UI component. The font size is also available in case
    the default size is too big. You can scale down the button text and use smooth text rendering
    for some extra quality.

    \image qmldesigner-borderimage.png "Graphical button"

    To create a graphical button:

    \list 1

        \o Select \gui {File > New File or Project > Qt > Qt QML File} to create a QML file
        called Button.qml (for example).

        \o Double-click the file to open it in the code editor.

        \o Replace the \gui Rectangle with an \gui Item, as illustrated by the
        following code snippet:

        \code

        Item {

        }

        \endcode

        \o Click \gui {Design} to edit the file in the visual editor.

        \o Drag and drop two \gui BorderImage items from the \gui Library pane to
        the scene.

        \o Drag and drop a \gui Text item to the scene.

        \o Drag and drop a \gui MouseArea to the screen.

        \o Click \gui Edit to specify properties for the \gui Item, as
        illustrated by the following code snippet:

        \code

        property string text: ""
        property int fontSize: 44

        signal clicked

        \endcode

        \o In the \gui Navigator view, select \gui borderimage1 to specify
        settings for it in the \gui Properties pane:

        \list a

            \o In the \gui Source field, select the image file for the
            button, for example button_up.png.

            \o In the \gui Left, \gui Right, \gui Top, and \gui Bottom fields,
            enter 32 to set the margins for the image.

            \o Click \gui {Geometry}, and then click the
            \inlineimage qmldesigner-anchor-fill-screen.png
            button to anchor the border image to the \gui Item.

            \o Click \gui Advanced, and select \gui {Set Expression} in the menu
            next to the \gui Visibility check box.

            \o Enter the following expression to specify that the image is visible
            when the mouse is not pressed down: \c {!mousearea1.pressed}.

        \endlist

        \o Select \gui borderimage2 to specify similar settings for it:

        \list a

            \o In the \gui Source field, select the image file for the
            button when it is clicked, for example button_down.png.

            \o In the \gui Left, \gui Right, \gui Top, and \gui Bottom fields,
            enter 32 to set the margins for the image.

            \o Click \gui {Geometry}, and then click the
            \inlineimage qmldesigner-anchor-fill-screen.png
            button to anchor the border image to the \gui Item.

            \o Click \gui Advanced, and set the following epression for
            \gui Visibility, to specify that the the image is visible
            when the mouse is pressed down: \c {mousearea1.pressed}.

        \endlist


        \o Select \gui Text to specify font size and color, and text
        scaling and rendering:

        \list a

            \o In the \gui Color field, use the color picker to select
            the font color, or enter a value in the field.

            \o In the \gui Text field, select \gui {Set Expression} and
            enter a pointer to the \c {text} property that you specified
            earlier: \c {parent.txt}.

            \o In the \gui Size field, select \gui {Pixel} to specify
            the font size in pixels. By default, the size is specified in
            points.

            \o In the \gui Size field, select \gui {Set Expression} and
            enter a pointer to the \c {fontSize} property that you specified
            earlier.

            \o Select the \gui Smooth check box to enable smooth text
            rendering.

            \o Click \gui {Geometry}, and then click the
            \inlineimage qmldesigner-center-in.png "Anchor buttons"
            buttons to inherit the vertical and horizontal centering from
            the parent.

            \o Click \gui Advanced to specify scaling for the text in the
            \gui Scale field.

            \o Select \gui {Set Expression} and enter the following expression:
            \c {if (!mousearea1.pressed) { 1 } else { 0.95 }}.

            \note You can enter long and complicated expressions also in the
            code editor.

        \endlist

        \o In the code editor, add to the \c MouseArea item
        a pointer to the \c clicked expression that you added earlier:
        \c {onClicked: parent.clicked()}.

        \o Click the \gui Run button to view the button in \QQV.

        \endlist

    \section2 Creating Screens

    You can use the \gui Library items and your own components to create screens.

    You can create the following types of views to organize items provided by
    \l{http://doc.qt.nokia.com/4.7-snapshot/qdeclarativemodels.html}{data models}:

    \list

        \o \l{http://doc.qt.nokia.com/4.7-snapshot/qml-gridview.html}{Grid View}
        \o \l{http://doc.qt.nokia.com/4.7-snapshot/qml-listview.html}{List View}
        \o \l{http://doc.qt.nokia.com/4.7-snapshot/qml-pathview.html}{Path View}

    \endlist

    In the code editor, write the code to use the data models.

    Use states and transitions
    to navigate between screens.

    QML states typically describe user interface configurations, such as the UI elements,
    their properties and behavior and the available actions. For example, you can use
    states to create two screens:

    \list 1

        \o Use the \gui Library items, resources and your own components to create a screen.
        For example, drag and drop the button component from the \gui Library pane to the screen.

        \o In the \gui State pane, click the plus sign to add another view, or \e state
        to the application.

        \o Modify the second state of the screen to create a new screen.

    \endlist

    \section3 Creating List Views

    You use list views and list models to create lists. You use delegates to handle list items.
    Typically, the list model is provided by a QAbstractListModel C++ model object,
    but you can also create it in QML.

    \list 1

        \o Select \gui {File > New File or Project > Qt > Qt QML File} to create a QML file
        called ListView.qml (for example).

        \o Double-click the file to open it in the code editor.

        \o Add a list model that contains the data to be shown on the list, as
        illustrated by the following code snippet:

        \code

        import Qt 4.7

            Rectangle {
                width: 360
                height: 640

            ListModel {
                id: myListModel
                ListElement {
                   item_index: 0
                   item_name: "Item 1"
                   item_description: "Description 1"
            }
            ListElement {
                item_index: 1
                item_name: "Item 2"
                item_description: "Description 2"
            }
            ListElement {
                item_index: 2
                item_name: "Item 3"
                item_description: "Description 3"
            }
        }

        \endcode

        \o Add a delegate that draws each item in the list.

        \code

        Component {
            id: myListDelegate
            Item {
                id: wrapper
                width: parent.width
                height: 40
                Column {
                    x: 5; y: 5
                    Text { text: '<b>Name:</b> ' + item_name }
                    Text { text: '<b>Descriptionr:</b> ' + item_description }
                }
                MouseArea {
                    anchors.fill: parent
                    onClicked: myList.currentIndex = item_index
                }
            }
        }

        \endcode

        You can use a separate delegate to hilight the currently selected item.

        \code

        Component {
            id: myListHilight
            Rectangle {
                width: parent.width
                height: 40
                color: "lightsteelblue"
                radius: 5
                SpringFollow on y {
                    to: myList.currentItem.y
                    spring: 3
                    damping: 0.2
                }
            }
        }

        \endcode

        \o Add the list view, as illustrated by the following code snippet:

        \code

        ListView {
            id: myList
            width: parent.width; height: parent.height
            model: myListModel
            delegate: myListDelegate
            highlight: myListHilight
            focus: true
            }
        }

        \endcode

        \o Click the \gui Run button to view the list view in \QQV.

    \endlist

    \section2 Navigating Between Screens

    To make movement between states smooth, you can specify transitions.
    You can use different types of animated transitions. For example, you can animate changes
    to property values and colors. You can use rotation animation to control the direction of
    rotation. For more information, see
    \l{http://doc.qt.nokia.com/4.7-snapshot/qdeclarativeanimation.html}{QML Animation}.

    You can use the \c ParallelAnimation element to start several animations at the same time.
    Or use the \c SequentialAnimation element to run them one after another.



    \section2 Adding User Interaction Methods

    You can add the following basic interaction methods to scenes:

    \list

        \o \l{http://doc.qt.nokia.com/4.7-snapshot/qml-flickable.html}{Flickable}
        items can be flicked horizontally or vertically.
        \o \l{http://doc.qt.nokia.com/4.7-snapshot/qml-flipable.html}{Flipable}
        items can be flipped between their front and back sides by using rotation,
        state, and transition.
        \o \l{http://doc.qt.nokia.com/4.7-snapshot/qml-focusscope.html}{Focus Scope}
        assists in keyboard focus handling when building reusable QML components.
        \o \l{http://doc.qt.nokia.com/4.7-snapshot/qml-mousearea.html}{Mouse Area}
        enables simple mouse handling.

    \endlist

    To add interaction methods, drag and drop a \gui {Focus Scope} or \gui {Mouse Area}
    to the screen. In the code editor, add signal handlers to execute when users select
    the scope or area. Signal handlers allow actions to be taken in response to an event.
    For instance, the \gui {MouseArea} element has signal handlers to handle mouse press,
    release, and click.

    \section1 Implementing Application Logic

    A user interface is only a part of an application, and not really useful by itself.
    You can use Qt or JavaScript to implement the application logic. For more information on
    using JavaScript, see
    \l {http://doc.qt.nokia.com/4.7-snapshot/qdeclarativejavascript.html} {Integrating JavaScript}.

    For an example of how to use JavaScript to develop a game, see the
    \l {http://doc.qt.nokia.com/4.7-snapshot/qml-advtutorial.html} {QML Advanced Tutorial}.

 */


/*!

    \contentspage index.html
    \previouspage creator-project-generic.html
    \page creator-developing-maemo.html
    \nextpage creator-developing-symbian.html

    \title Setting Up Development Environment for Maemo

    Maemo is a software platform developed by Nokia for smartphones and
    Internet Tablets. The Maemo SDK provides an open development environment
    for different applications on top of the Maemo platform. The necessary
    tools from the Maemo SDK are also included in the Nokia Qt SDK.
    The whole tool chain that you need to create, build, debug, run, and deploy
    Maemo applictions is installed and configured when you install the Nokia
    Qt SDK.

    Maemo 5 is based on the Linux 2.6 operating system. For more
    information about the Maemo platform, see
    \l{http://maemo.org/intro/platform/}{Software Platform} on the Maemo web site.


    \section1 Hardware and Software Requirements

    To build and run Qt applications for Maemo, you need the following:
    \list
       \o  Nokia N900 device with software update release 1.2 (V10.2010.19-1)
       or later installed.
       \o  MADDE cross-platform Maemo development
           tool (installed as part of the Nokia Qt SDK).

           For more information about MADDE pertaining to its
           installation, configuration, and deployment on the device, see
          \l{http://wiki.maemo.org/MADDE}{Introduction to MADDE}.

       \o Nokia USB drivers.

       Only needed if you develop on Windows and if you use a USB connection
       to run applications on the device. The drivers are
       installed as part of the Nokia Qt SDK. You can also download them from
       \l{https://garage.maemo.org/frs/?group_id=801&release_id=2655}{PC Connectivity}
       on the Maemo web site. Download and install the latest
       PC_Connectivity_<version>.exe (at the time of writing,
       PC_Connectivity_0.9.4.exe).

    \endlist

     The Qt Creator/MADDE integration is supported on the following platforms:
    \list
       \o  Linux (32 bit and 64 bit)
       \o  Windows (32 bit and 64 bit)
       \omit \o  Mac OS 10.5 Leopard, or higher \endomit
    \endlist

    \note The only supported build system for Maemo in Qt
    Creator is qmake.

    \section1 Setting Up the Nokia N900

    You can connect your device to your development PC using either a USB or
    WLAN connection.

    For the device, you need to use a tool called Mad Developer to create the
    device-side end point for USB and WLAN connections. It provides no
    diagnostics functions but is essential for creating connections between the
    device and your development PC.

    To use a WLAN connection, you must activate WLAN on the device and connect
    it to the same WLAN as the development PC. The network address is displayed
    in the Mad Developer.

    To use an USB connection, you need to set up the Nokia N900 as a network device
    on the development PC.

    \note If you plan to connect your development PC to the Nokia N900 only over WLAN, you can
    ignore the USB-specific parts in the following sections.

    \section2 Installing and Configuring Mad Developer

    Install Mad Developer on a device and configure
    a connection between the development PC and the device.

    To install and configure Mad Developer:

     \list 1
         \o On the Nokia N900, select \gui{Download} > \gui{Development} > \gui{mad-developer}
         to install the Mad Developer software package.
         \o Click \gui {Mad Developer} to start the Mad Developer application.

         \o To use a WLAN connection, activate WLAN on the device and connect
         to the same network as the development PC. You can see the network
         address in the \gui wlan0 field.

         \o To use an USB connection:

         \list a

         \o If you are using Microsoft Windows as development host, you must
         change the driver loaded for instantiating the connection.
         In the Mad Developer, select \gui{Manage USB} and select \gui{Load g_ether}.

         \o To set up the USB settings, click \gui Edit on the \gui usb0 row and
         confirm by clicking \gui Configure.

          \note By default, you do not need to make changes. The \gui usb0 row
          displays the IP address 192.168.2.15.

          \endlist

       \o Select \gui{Developer Password} to generate a password for a freshly
          created user called \bold developer. The password stays valid for as long
          as the password generation dialog is open. You enter the password when
          you configure the connection in Qt Creator.

          \image qtcreator-mad-developer-screenshot.png
    \endlist

    \section1 Setting Up Network Connectivity on Development PC

    Use the network configuration tools on your platform to specify the
    connection to the device on the development PC. You need to do this
    only if you use an USB connection.

    \section2 Linux

    The device uses the IP address 192.168.2.15 with the subnet 255.255.255.0
    for its USB connection by default, so you can create the network interface
    with a different address inside the same subnet too.

    \note If you have changed the IP address of the device when configuring
    Mad Developer, you need to reflect those changes in your development PC USB
    network settings.

    Run the following command in a shell as root user:
                  \c{ifconfig usb0 192.168.2.14 up}

    \section2 Windows

    When you connect the device to your Windows PC, Windows tries to install a
    driver for the Linux USB Ethernet connection. In the
    \gui{Found New Hardware Wizard}, select \gui{No, not this time} in the
    first dialog and \gui{Install the software automatically} in the second
    dialog.

    To specify a network connection:

    \list 1

    \o Open the Network Connections window.

    \o Select the Linux USB Ethernet
    connection that is displayed as a new Local Area Connection.

    \o Edit the \gui {Internet Protocol Version 4 (TCP/IPv4)} properties
    to specify the IP address for the connection.
    In the \gui {Use the following IP address} field, enter the following values:
    \list
       \o  \gui {IP Address}: \bold {192.168.2.14}
       \o  \gui SubnetMask: \bold {255.255.255.0}
       \o  \gui {Default gateway}: leave this field empty
    \endlist

    \endlist

    Depending on
    your version of Microsoft Windows you may have to unplug and re-plug the
    Nokia N900 to reload the driver with its configuration accordingly.

    \section1 Setting Up MADDE

    If you install Nokia Qt SDK, the MADDE package is installed and
    configured automatically on your development PC and you can omit this task.

    \list 1

    \o Download the MADDE installer file for your platform from the
    \l{http://wiki.maemo.org/MADDE}{MADDE} site.

    \o Execute the installer and follow the instructions.

    \o To see which targets are available, run \c{mad-admin list targets}.

    \o To install the target that starts with the string \bold fremantle, use the command:
    \c{mad-admin create fremantle-qt-xxx}

    \o In Qt Creator, register the MADDE tool chain:

       \image qtcreator-screenshot-toolchain.png

        \list a

            \o Select \gui Tools > \gui Options... > \gui Qt4 > \gui{Qt Versions}.

            \o Click \inlineimage qtcreator-windows-add.png,
            to add a new Qt version.

            The \gui{qmake Location} is the qmake
            executable in \c{<MADDE dir>/targets/<fremantle target>/bin}.

        \endlist

    \endlist

    When you have installed the target, you have a toolchain and a sysroot
    environment for cross-compiling.

    \section1 Configuring Connections in Qt Creator

    To be able to run and debug applications on the Maemo emulator and
    devices, you must set up a connection to the emulator and the device in the
    Qt Creator build and run settings. If you install Nokia Qt SDK, the
    necessary software is installed and configured automatically and you
    only need to configure a connection to the device.

    You can protect the connections between Qt Creator and the Maemo emulator
    or a device by using either a password or an SSH key. You must always
    use a password for the initial connection, but can then deploy an SSH
    key and use it for subsequent connections. If you use a password, you
    must generate it in Mad Developer and enter it in Qt Creator every time
    you connect to the Maemo emulator or to a device.

    If you do not have an SSH key, you can create it in Qt Creator.
    Encrypted keys are not supported. For more
    information, see \l{Generating SSH Keys}.

    To configure connections between Qt Creator and the Maemo emulator or
    device:

    \list 1

        \o If you install the Maemo emulator (QEMU) separately, you must
           specify parameters to access it:

            \list a

            \o Start Mad Developer in the emulator.

            \o Click \gui {Developer Password} to generate a password for
            the connection.

            \o In Qt Creator, select \gui {Tools > Options... > Projects >
            Maemo Device Configurations > Add} to add a new configuration.

            \image qtcreator-maemo-emulator-connection.png

            \o In the \gui {Configuration name} field, enter a name for
            the connection.

            \o In the \gui {Device type} field, select \gui {Local simulator}.

            \o In the \gui {Authentication type} field, select \gui Password
            for the initial connection.

            \o In the \gui Password field, enter the password from the Mad
            Developer for the initial connection.

            You can use the default values for the other fields.

            \o Click \gui Test to test the connection.

            \o To avoid having to specify the password every time you connect
            to the Maemo emulator, click \gui {Deploy Key...} and select
            the file that contains your public key.

            \o When you have deployed the key to the device, change the
            configuration to use the SSH key for protection.

            \image qtcreator-maemo-emulator-connection-key.png

            The default location of the private key file is displayed in the
            \gui {Private key file} field.

            \endlist

            If you installed the Nokia Qt SDK, a connection has been configured
            and you only need to specify the password and deploy the SSH key.

        \o  To deploy applications and run them remotely, specify parameters
            for accessing devices:

            \list a

            \o Connect your device to the development PC via an USB cable or
            a WLAN. For an USB connection, you are prompted to select the mode
            to use. Choose \gui{PC suite mode}.

            \note If you experience connection problems due to a USB port issue,
            switch to a different port or use WLAN to connect to the device.

            \o Select \gui Tools > \gui Options... > \gui Projects >
            \gui{Maemo Device Configurations > Add}, and add a new configuration for a
            \gui {Remote device}.

            \image qtcreator-screenshot-devconf.png

            \o In the \gui {Host name} field, enter the IP address from the
            \gui usb0 or \gui wlan0 field in Mad Developer.

            \o Specify the other settings in the same way as for a Maemo emulator
            connection.

            \o Click \gui Test to test the connection.

            \o Click \gui OK to close the dialog.

            \endlist

         \o To specify build and run settings:

            \list a

                \o Open a project for an application you want to develop for your
                Nokia N900.

                \o Click \gui Projects to open the projects mode.

                \o In the \gui{Build Settings} section, choose the MADDE Qt version.

                 \image qtcreator-screenshot-build-settings.png

                 \o In the \gui{Run Settings} section, click \gui Add to add a new
                 run configuration.

                 \o Set a name and select the device configuration.

                 \image qtcreator-screenshot-run-settings.png

                 \note You can either add separate run settings for both the Maemo
                  emulator connection and the device connection or select the
                  \gui {Device configuration} before you run the application.

             \endlist

         \endlist

         \section2 Generating SSH Keys

         If you do not have an SSH public and private key pair, you can generate it
         in Qt Creator. You can specify key length and the key algorithm, RSA or DSA.
         If you only use the keys to protect connections to the Maemo emulator or
         device, you can use the default values.

         \list 1

             \o Select \gui {Tools > Options... > Projects > Maemo Device Configurations
             > Generate SSH Key...}.

             \o Click \gui {Generate SSH Key}.

             \image qtcreator-ssh-key-configuration.png "SSH Key Configuration dialog"

             \o Click \gui {Save Public Key...} to select the location to save the
             public key.

             \o Click \gui {Save Private Key...} to specify the location to save the
             private key.

             \o Click \gui Close to close the dialog.

         \endlist

*/


/*!
    \contentspage index.html
    \previouspage creator-usability.html
    \page creator-maemo-emulator.html
    \nextpage creator-debugging.html

    \title Using the Maemo Emulator

    The Maemo emulator emulates the Nokia N900 device environment. You can test
    applications in conditions practically identical to running the application
    on a Nokia N900 device with software update release 1.2 (V10.2010.19-1).
    You can test user interaction by using the keypad and
    touch emulation.

    To test the application UI, user interaction with the application, and
    functionality that uses the mobility APIs, use the Qt Simulator,
    instead. For more information, see the
    \l{http://doc.qt.nokia.com/qt-simulator-beta/index.html}{Qt Simulator Manual}.

    The Maemo emulator is installed and configured as part of the Nokia Qt SDK
    package. You can also install and configure the MADDE environment and
    Maemo emulator separately. For more information, see
    \l{Setting Up Development Environment for Maemo}.

    \section1 Starting the Maemo Emulator

    The \gui {Start Maemo Emulator} button is visible if you have a project
    open in Qt Creator for which you have added the Maemo build target
    and if you have configured a connection between Qt Creator and the Maemo
    Emulator.

    To start the Maemo emulator:

    \list 1

    \o Click
    \inlineimage qtcreator-maemo-emulator-button.png "Start Maemo Emulator button"
    .

    \o Select \gui {Mad Developer} on the Maemo emulator, to start the Mad Developer
    application

    \o If you have not deployed an SSH key to protect the connection between
    Qt Creator and the Maemo emulator, select \gui {Developer Password} to generate
    a password.

    \o In Qt Creator, enter the password in the connection settings:
    \gui {Tools > Options... > Projects > Maemo Device Configurations}.

    \endlist

    Test your application on the Maemo emulator as on a device. For a list of
    keyboard shortcuts that you can use to emulate Nokia N900 keys and functions, see
    \l {Emulating Nokia N900 Keys}.

    \section1 Emulating Nokia N900 Keys

    The following table summarizes the keyboard shortcuts that you can use
    to emulate Nokia N900 keys and functions.

    \table
        \header
            \o Nokia N900 Key
            \o Keyboard Shortcut
        \row
            \o \list
                \o Alphabet keys
                \o Comma (,)
                \o Period (.)
                \o Space
                \o Arrow keys
                \o Enter
                \o Backspace
               \endlist
            \o Respective keys on the development PC keyboard.
        \row
            \o Shift
            \o Left Shift key
        \row
            \o Ctrl
            \o Left Ctrl key
        \row
            \o Mode
            \o Left Alt key
        \row
            \o Power
            \o Esc
        \row
            \o Keypad slider open and close
            \o F1
        \row
            \o Keypad lock
            \o F2
        \row
            \o Camera lens open and close
            \o F3
        \row
            \o Camera focus
            \o F4
        \row
            \o Camera take picture
            \o F5
            \note The actual camera functionality is not emulated.
        \row
            \o Stereo headphones connect and disconnect
            \o F6
        \row
            \o Volume down
            \o F7
        \row
            \o Volume up
            \o F8
        \row
            \o Accelerometer x axis, negative
            \o 1
        \row
            \o Accelerometer x axis, positive
            \o 2
        \row
            \o Accelerometer z axis, negative
            \o 4
        \row
            \o Accelerometer z axis, positive
            \o 5
        \row
            \o Accelerometer y axis, negative
            \o 7
        \row
            \o Accelerometer y axis, positive
            \o 8

    \endtable


*/


/*!
    \contentspage index.html
    \previouspage creator-developing-maemo.html
    \page creator-developing-symbian.html
    \nextpage creator-project-managing-sessions.html

    \title Setting Up Development Environment for Symbian

    \section1 Hardware and Software Requirements

    Windows is the only development platform for the Symbian target
    supported at the moment.

    For deploying and running applications on the device, you need the
    following:
    \list
        \o The Nokia USB drivers that come with \e{PC Suite} or \e{Ovi Suite}
        \o The \l{http://tools.ext.nokia.com/trk/}{App TRK} application for
           your device
        \o The \e{qt_installer.sis} package installed on the device, that is
         delivered with the Qt SDK.
    \endlist

    To run your applications in the Symbian emulator, you also need
    to install Carbide.c++ v2.0.0 or higher.

    \section1 Installing Required Applications on Devices

    The Nokia Qt SDK installation program creates shortcuts for installing
    the required applications on Symbian devices (you can also use any of
    the standard methods for installing applications on devices):

    \list 1

        \o Connect the device to the development PC with an USB cable in
        PC Suite Mode. If you have not previously used the device with Ovi Suite
        or PC Suite, all the necessary drivers are installed automatically.
        This takes approximately one minute.

        \o Choose \gui {Start > Nokia Qt SDK > Symbian > Install Qt to Symbian
        device} and follow the instructions on the screen to install Qt 4.6.2
        libraries on the device.

        \o Choose \gui {Start > Nokia Qt SDK > Symbian > Install QtMobility to Symbian
        device} and follow the instructions on the screen to install Qt
        mobility libraries on the device.

        \o Choose \gui {Start > Nokia Qt SDK > Symbian > Install TRK to Symbian
        device} and follow the instructions on the screen to install the TRK
        debugging application for S60 5th Edition devices on the device.

        \o Start TRK on the device.

    \endlist

    \section1 Adding Symbian Platform SDKs

    Nokia Qt SDK contains all the tools you need for developing Qt applications for
    Symbian devices. To use Symbian APIs directly in your applications, you can
    install additional Symbian Platform SDKs:

    \list
        \o \l{http://www.forum.nokia.com/main/resources/tools_and_sdks/S60SDK/}
           {S60 Platform SDK 3rd Edition FP1 or higher}.
        \o Either the GCCE ARM Toolchain that is included in the S60 Platform
           SDKs, or RVCT 2.2 [build 686] or later (which is not available free
           of charge)(Your environment needs to find the compiler in the PATH).
        \o Qt for Symbian 4.6.2 or later, installed into the S60 SDKs you want
           to use.

    \endlist

    \section2 Setting Up Qt Creator

    When you run Qt Creator after installing the S60 Platform SDK and Qt for
    Symbian, the installed SDKs and their corresponding Qt versions are
    automatically detected. For each detected S60 SDK with Qt, a special entry
    is made in the Qt version management settings in \gui{Tools} >
    \gui{Options...} > \gui{Qt4} > \gui{Qt Versions}.

    \note If you manually add a Qt version for Symbian, you must
    also manually specify the S60 SDK to use for this version.

    \image qtcreator-qt4-qtversions-win-symbian.png

    If you want to run your applications in the Symbian emulator, you need to
    point Qt Creator to the Metrowerks Compiler that you want to use, by
    setting the \gui{Carbide Directory} of the Qt version to the corresponding
    Carbide.c++ installation directory.

    You can check what S60 SDKs and corresponding Qt versions are found in the
    \gui{Tools} > \gui{Options...} > \gui{Qt4} > \gui{S60 SDKs} preference
    page.

    \image qtcreator-qt4-s60sdks.png



*/

/*!
    \contentspage index.html
    \previouspage creator-version-control.html
    \page adding-plugins.html
    \nextpage creator-tips.html

    \title Adding Qt Designer Plugins

     You can use Qt APIs to create plugins that extend Qt applications.
     This allows you to add your own widgets to \QD.
     The most flexible way to include a plugin with an application is to compile it
     into a dynamic library that is shipped separately, and detected and loaded at runtime.

     The applications can detect plugins that are stored in the standard plugin
     subdirectories. For more information on how to create and locate plugins and to
     change the default plugin path, see \l{How to Create Qt Plugins}.

     For more information about how to create plugins for \QD, see
     \l{http://doc.qt.nokia.com/4.7-snapshot/designer-using-custom-widgets.html}{Creating and Using Components for Qt Designer}.

    \section1 Locating Qt Designer Plugins

     \QD fetches plugins from the standard locations and loads the plugins
     that match its build key. \QD is delivered both as a standalone application
     and as part of the SDK, where it is integrated into Qt Creator.
     The correct folder to place the plugins depends on
     which one you use.

     The integrated \QD fetches plugins from the \c {%SDK%\bin\designer} folder on Windows
     and Linux and \c {QtCreator.app/Contents/MacOS/designer} folder on Mac. To check which plugins
     were loaded successfully and which failed, choose \gui{Tools > Form Editor >
     About Qt Designer Plugins}.

     The standalone \QD is part of the Qt library used for building projects,
     located under \c {%SDK%\qt}. Therefore, it fetches plugins from the following folder:
     \c {%SDK%\qt\plugins\designer}. To check which plugins were loaded successfully and which
     failed, choose \gui{Help > About Plugins}.

     \section1 Matching Build Keys

     The Qt Creator that is included in pre-built SDK packages on Windows is built with the
     Microsoft Visual Studio compiler, whereas the version of Qt shipped for building applications
     is configured and built to use the MinGW/g++ compiler. Plugins built by using this version of
     Qt cannot be loaded by Qt Creator because the build-keys do not match. The plugins can only be
     used in the standalone version of \QD. Choose \gui{Help > About Qt Creator} to check
     the Qt version Qt Creator was built with.

     To use \QD plugins that were built for the shipped Qt version, make sure that
     Qt Creator is built with the same compiler by either recompiling Qt Creator using MinGW or
     recompiling Qt with Microsoft Visual Studio, depending on which configuration you want to
     use for your applications.

*/


/*!
    \contentspage index.html
    \previouspage creator-visual-editor.html
    \page creator-usability.html
    \nextpage creator-maemo-emulator.html

    \title Optimizing Applications for Mobile Devices

    Before starting application development, analyze and define the requirements, scope, and
    functionality of the application to ensure efficient functionality and a smooth user
    experience. Design the application for a single purpose and analyze how it can best serve
    its users. Mobile devices have been designed for use when mobile. Keep the characteristics
    of mobile devices in mind when you create applications for them.

    The following guidelines help you design and develop usable applications for mobile devices
    with varying characteristics, such as screen size and support for input methods:

    \list

        \o Know your users

        Find out who will use the application, what they will use it for,
        and which mobile devices they have. Then design the application to fit a specific context
        of use.

        \o Design for small screens

        The screen size of mobile devices is significantly smaller
        than that available on desktop devices. Carefully consider what is the most relevant
        content to present on the application UI, as it might not be reasonable to try and fit as
        much content into the screen as you might have in a desktop application.

       \o Design for multiple screen sizes

       Relate the position and size of each control to the
       dimensions of the display. This enables the same set of information to be presented on the
       screen in all resolutions; higher resolution devices just display finer graphics.

       \o Design for changing screen orientation

       Some devices support screen rotation. On these
       devices, applications can be displayed in portrait or landscape orientation. Account for
       orientation and dynamically adjust the display when the screen is rotated.

       \o Design intuitive ways of moving within applications

       Mobile devices lack a mouse and
       full-size keyboard, so users must use the touch screen or five way navigation pad to move within
       applications. In addition, many users control the devices with one hand. To create an optimized user
       experience, allow users to access information with one click; do not make them scroll and type.

       \o Design for limited input methods

       Applications collect information from users on the task
       at hand. In addition to touch screen input, some devices contain physical keys such
       as a five way navigation pad, a keypad, and a keyboard. Users enter information by using screen
       controls, such as lists, check boxes, radio buttons, and text fields.

       \o Keep response times short

       Latency can cause delays in user interaction. If users perceive
       an application as being slow, they are likely to get frustrated and stop using it.

       \o Save battery time

       Mobile devices are not constantly connected to a power source but run on
       battery power. Optimize power consumption to keep the total consumption at an acceptable
       level and to prevent users from running out of battery time.

       \o Consider network issues

       If users do not have a flat-rate data plan or WLAN support, mobile
       network connections cost them money. Also, when users move around with the devices, the networks
       available for connections constantly change.

       \o Remember the processing limits of the device

       The memory available on devices is limited
       and you should use it carefully. Although all mobile devices have common functionality,
       each device is individual in terms of both the resources available and extra features.
       Therefore, you must consider the constraints of all the target devices.

       \endlist

       For more information about user experience techniques for mobile devices, see the
       \l{http://library.forum.nokia.com/topic/Design_and_User_Experience_Library/GUID-A8DF3EB8-E97C-4DA0-95F6-F464ECC995BC_cover.html}{Design and User Experience Library}
       on Forum Nokia.

 */


/*!
    \contentspage index.html
    \previouspage adding-plugins.html
    \page creator-tips.html
    \nextpage creator-keyboard-shortcuts.html

    \title Tips and Tricks


    \section1 Switching between modes

    Qt Creator uses different modes for different purposes. You can quickly
    switch between these modes with the following keyboard shortcuts:
    \list
        \o \gui Welcome mode \key Ctrl+1
        \o \gui Edit mode \key Ctrl+2
        \o \gui Design mode \key Ctrl+3
        \o \gui Debug mode \key Ctrl+4
        \o \gui Projects mode \key Ctrl+5
        \o \gui Help mode \key Ctrl+6
    \endlist


    For more information about Qt Creator modes, see \l {Qt Creator Modes}.



    \section1 Moving Between Open Files

    To quickly move between currently open files, press
    \key Ctrl+Tab.


    \section1 Moving To the Edit Mode

    To move to the \gui Edit mode and currently active file, press
    \key Esc.

    If you already are in the \gui Edit mode:
    \list
        \o The first press moves focus to the editor
        \o The second press closes secondary windows
    \endlist

    \section1 Using the Filter in Options Dialog

    To find specific settings you require in \gui{Tools} > \gui{Options...}
    use the filter located at the top left of the \gui Options dialog box.


    \section1 Using Keyboard Shortcuts

    Qt Creator provides \l{Keyboard Shortcuts}{many useful keyboard shortcuts}.

    To customize, import or export keyboard shortcuts, select \gui Tools >
    \gui Options... > \gui Environment > \gui Keyboard.


    \section1 Running Qt Creator From Command Line

    You can launch Qt Creator from command line using the name of an
    existing session or \c .pro file by giving the name as the command
    argument.

    For example, running \tt{qtcreator somesession}, launches Qt Creator and
    loads session somesession.

    \note Make sure Qt Creator is included in the PATH environment variable.
    This can be done by typing the following in the command line:
    \code
    set PATH=c:\qtsdk\mingw\bin;c:\qtsdk\qt\bin;%PATH%
    \endcode


    \section1 Showing and Hiding the Sidebar

    To toggle the sidebar in the \gui Edit and \gui Debug modes, click
    \inlineimage qtcreator-togglebutton.png
    or press \key Alt+0 (\key Cmd+0 on Mac OS X).

    For more information on using the sidebar, see \l {Browsing Project Contents}.



    \section1 Moving To Symbols

    To move straight to a symbol used in a project, select the symbol in the
    \gui Editor toolbar drop-down menu.

    For more information on the editor toolbar,
    see \l {Using the Editor Toolbar}.



    \section1 Displaying Signals and Slots

    If an instance of a class is derived from QObject, and you would like to
    find all other objects connected to one of your object's slots using
    Qt's signals and slots mechanism, select \gui Tools > \gui Options...
    > \gui{Debugger} > \gui{Debugging Helper} > \gui{Use Debugging Helper}.

    In the \gui{Locals and Watchers} view, expand the object's entry and open
    the slot in the \e slots subitem. The objects connected to this slot are
    shown as children of the slot. This method works with signals too.


    \section1 Displaying Low Level Data

    If special debugging of Qt objects fails due to data corruption within the
    debugged objects, you can switch off the debugging helpers. When debugging
    helpers are switched off low-level structures become visible.

    To switch off the debugging helpers:
    \list 1
        \o Select \gui Tools > \gui Options... > \gui Debugger >
           \gui{Debugging Helper}.
        \o Uncheck the \gui{Use debugging helper} checkbox.
    \endlist

*/


/*!
    \contentspage index.html
    \previouspage creator-tips.html
    \page creator-keyboard-shortcuts.html
    \nextpage creator-known-issues.html

    \title Keyboard Shortcuts

    Qt Creator provides various keyboard shortcuts to speed up your development
    process.


    \section1 Configuring Keyboard Shortcuts

    To customize a keyboard shortcut:
    \list 1
        \o Select \gui Tools > \gui Options... > \gui Environment >
           \gui Keyboard.
        \o Select an action from the list.
        \o In \gui{Key Sequence} enter the shortcut key you want to associate
           with the selected action.
    \endlist

    Qt Creator allows you to use different keyboard shortcut mapping schemes:
    \list
        \o To import a keyboard shortcut mapping scheme, click \gui Import
           and select the kms file containing keyboard shortcut mapping scheme
           you want to import.
        \o To export the current keyboard shortcut mapping scheme, click
           \gui Export and select the location where you want to save the
           exported kms file.
    \endlist


    \section1 Default Keyboard Shortcuts

    The following tables list the default keyboard shortcuts. They are
    categorized by actions.


    \section2 General Keyboard Shortcuts

    \table
        \header
            \o Action
            \o Keyboard shortcut
        \row
            \o Open file or project
            \o Ctrl+O
        \row
            \o New file or project
            \o Ctrl+N
        \row
            \o Open in external editor
            \o Alt+V, Alt+I
        \row
            \o Cut
            \o Ctrl+X
        \row
            \o Copy
            \o Ctrl+C
        \row
            \o Paste
            \o Ctrl+V
        \row
            \o Redo
            \o Ctrl+Y
        \row
            \o Save
            \o Ctrl+S
        \row
            \o Save all
            \o Ctrl+A
        \row
            \o Close window
            \o Ctrl+W
        \row
            \o Close all
            \o Ctrl+Shift+W
        \row
            \o Go back
            \o Alt+Left
        \row
            \o Go forward
            \o Alt+Right
        \row
            \o Go to line
            \o Ctrl+L
        \row
            \o Next open document in history
            \o Ctrl+Shift+Tab
        \row
            \o Goto other split
            \o Ctrl+E, O
        \row
            \o Previous open document in history
            \o Ctrl+Tab
        \row
            \o Activate \gui Locator
            \o Ctrl+K
        \row
            \o Switch to \gui Welcome mode
            \o Ctrl+1
        \row
            \o Switch to \gui Edit mode
            \o Ctrl+2
        \row
            \o Switch to \gui Design mode
            \o Ctrl+3
        \row
            \o Switch to \gui Debug mode
            \o Ctrl+4
        \row
            \o Switch to \gui Projects mode
            \o Ctrl+5
        \row
            \o Switch to \gui Help mode
            \o Ctrl+6
        \row
            \o Toggle \gui{Build Issues} pane
            \o Alt+1 (Cmd+1 on Mac OS X)
        \row
            \o Toggle \gui{Search Results} pane
            \o Alt+2 (Cmd+2 on Mac OS X)
        \row
            \o Toggle \gui{Application Output} pane
            \o Alt+3 (Cmd+3 on Mac OS X)
        \row
            \o Toggle \gui{Compile Output} pane
            \o Alt+4 (Cmd+4 on Mac OS X)
        \row
            \o Activate \gui Bookmarks pane
            \o Alt+M
        \row
            \o Activate \gui{File System} pane
            \o Alt+Y
        \row
            \o Activate \gui{Open Documents} pane
            \o Alt+O
        \row
            \o Activate \gui Projects pane
            \o Alt+X
        \row
            \o Full screen
            \o Ctrl+Shift+F11
        \row
            \o Toggle the sidebar
            \o Alt+0 (Cmd+0 on Mac OS X)
        \row
            \o Undo
            \o Ctrl+Z
        \row
            \o Move to \gui Edit mode

               In \gui Edit mode:
               \list
                \o The first press moves focus to the editor
                \o The second press closes secondary windows
               \endlist
            \o Esc
    \endtable


    \section2 Editing Keyboard Shortcuts

    \table
        \header
            \o Action
            \o Keyboard shortcut
        \row
            \o Auto-indent selection
            \o Ctrl+I
        \row
            \o Collapse
            \o Ctrl+<
        \row
            \o Expand
            \o Ctrl+>
        \row
            \o Trigger a completion in this scope
            \o Ctrl+Space
        \row
            \o Copy line down
            \o Ctrl+Alt+Down
        \row
            \o Copy line up
            \o Ctrl+Alt+Up
        \row
            \o Cut line
            \o Shift+Del
        \row
            \o Join lines
            \o Ctrl+J
        \row
            \o Decrease font size
            \o Ctrl+- (Ctrl+Roll mouse wheel down)
        \row
            \o Increase font size
            \o Ctrl++ (Ctrl+Roll mouse wheel up)
        \row
            \o Toggle Vim-style editing
            \o Alt+V, Alt+V
        \row
            \o Split
            \o Ctrl+E, 2
        \row
            \o Split side by side
            \o Ctrl+E, 3
        \row
            \o Remove all splits
            \o Ctrl+E, 1
        \row
            \o Remove current split
            \o Ctrl+E, 0
        \row
            \o Select all
            \o Ctrl+A
        \row
            \o Go to block end
            \o Ctrl+]
        \row
            \o Go to block start
            \o Ctrl+[
        \row
            \o Go to block end with selection
            \o Ctrl+}
        \row
            \o Go to block start with selection
            \o Ctrl+{
        \row
            \o Move current line down
            \o Ctrl+Shift+Down
        \row
            \o Move current line up
            \o Ctrl+Shift+Up
        \row
            \o Trigger a quick fix in this scope
            \o Alt+Return
        \row
            \o Rewrap paragraph
            \o Ctrl+E, R
        \row
            \o Select the current block

               The second press extends the selection to the parent block
            \o Ctrl+U
        \row
            \o Enable text wrapping
            \o Ctrl+E, Ctrl+W
        \row
            \o Toggle comment for selection
            \o Ctrl+/
        \row
            \o Visualize whitespace
            \o Ctrl+E, Ctrl+V
        \row
            \o Delete
            \o Del
        \row
            \o Adjust size
            \o Ctrl+J
        \row
            \o Lay out in a grid
            \o Ctrl+G
        \row
            \o Lay out horizontally
            \o Ctrl+H
        \row
            \o Lay out vertically
            \o Ctrl+L
        \row
            \o Preview
            \o Ctrl+Alt+R
        \row
            \o Edit signals and slots
            \o F4
        \row
            \o Edit widgets
            \o F3
        \row
            \o Toggle bookmark
            \o Ctrl+M
        \row
            \o Go to next bookmark
            \o Ctrl+.
        \row
            \o Go to previous bookmark
            \o Ctrl+,
        \row
            \o Fetch snippet
            \o Alt+C, Alt+F
        \row
            \o Paste snippet
            \o Alt+C, Alt+P
        \row
            \o Find usages
            \o Ctrl+Shift+U
        \row
            \o Follow symbol under cursor

               Works with namespaces, classes, methods, variables, include
               statements and macros
            \o F2
        \row
            \o Rename symbol under cursor
            \o Ctrl+Shift+R
        \row
            \o Switch between method declaration and definition
            \o Shift+F2
        \row
            \o Switch between header and source file
            \o F4
    \endtable

    \section2 Debugging Keyboard Shortcuts

    \table
        \header
            \o Action
            \o Keyboard shortcut
        \row
            \o Start debugging
            \o F5
        \row
            \o Stop or interrupt debugger
            \o Shift+F5
        \row
            \o Reset debugger
            \o Ctrl+Shift+F5
        \row
            \o Step over
            \o F10
        \row
            \o Step into
            \o F11
        \row
            \o Step out
            \o Shift+F11
        \row
            \o Toggle breakpoint
            \o F9
    \endtable


    \section2 Project Keyboard Shortcuts

    \table
        \header
            \o Action
            \o Keyboard shortcut
        \row
            \o Build project
            \o Ctrl+B
        \row
            \o Build all
            \o Ctrl+Shift+B
        \row
            \o New project
            \o Ctrl+Shift+N
        \row
            \o Run
            \o Ctrl+R
    \endtable


    \section2 Help Keyboard Shortcuts

    \table
        \header
            \o Action
            \o Keyboard shortcut
        \row
            \o View context-sensitive help
            \o F1
        \row
            \o Activate contents in \gui Help mode
            \o Ctrl+T
        \row
            \o Add bookmark in \gui Help mode
            \o Ctrl+M
        \row
            \o Activate index in \gui Help mode
            \o Ctrl+I
        \row
            \o Reset font size in \gui Help mode
            \o Ctrl+0
        \row
            \o Activate search in \gui Help mode
            \o Ctrl+S
    \endtable


    \section2 Version Control Keyboard Shortcuts

    \table
        \header
            \o {1,2} Action
            \o {5,1} Version control system
        \header
            \o CVS
            \o Git
            \o Perforce
            \o Subversion
            \o Mercurial
        \row
            \o Add
            \o Alt+C, Alt+A
            \o Alt+G, Alt+A
            \o
            \o Alt+S, Alt+A
            \o
        \row
            \o Commit
            \o Alt+C, Alt+C
            \o Alt+G, Alt+C
            \o
            \o
            \o Alt+H, Alt+C
        \row
            \o Diff
            \o Alt+C, Alt+D
            \o Alt+G, Alt+D
            \o
            \o Alt+S, Alt+D
            \o Alt+H, Alt+D
        \row
            \o Diff project
            \o
            \o Alt+G, Alt+Shift+D
            \o Alt+P, Alt+D
            \o
            \o
        \row
            \o Blame
            \o
            \o Alt+G, Alt+B
            \o
            \o
            \o
        \row
            \o Log
            \o
            \o Alt+G, Alt+L
            \o Alt+P, Alt+F
            \o
            \o Alt+H, Alt+L
        \row
            \o Log project
            \o
            \o Alt+G, Alt+K
            \o
            \o
            \o
        \row
            \o Status
            \o
            \o Alt+G, Alt+S
            \o
            \o
            \o Alt+H, Alt+S
        \row
            \o Undo changes
            \o
            \o Alt+G, Alt+U
            \o
            \o
            \o
        \row
            \o Diff project
            \o
            \o Alt+G, Alt+Shift+D
            \o Alt+P, Alt+D
            \o
            \o
        \row
            \o Edit
            \o
            \o
            \o Alt+P, Alt+E
            \o
            \o
        \row
            \o Opened
            \o
            \o
            \o Alt+P, Alt+O
            \o
            \o
        \row
            \o Revert
            \o
            \o
            \o Alt+P, Alt+R
            \o
            \o
        \row
            \o Submit
            \o
            \o
            \o Alt+P, Alt+S
            \o
            \o
    \endtable
*/


/*!
    \contentspage index.html
    \previouspage creator-known-issues.html
    \page creator-glossary.html
    \nextpage creator-acknowledgements.html

    \title Glossary

    \table
        \header
            \o  Term
            \o  Meaning

        \row
            \o
                \raw HTML
                Qt&nbsp;in&nbsp;PATH
                \endraw
                \target glossary-system-qt
            \o  This is the Qt
                version for the \c qmake command found in your \c PATH
                environment variable.
                This is likely to be the system's Qt version.


        \row
            \o
                \raw HTML
                Project&nbsp;Qt
                \endraw
                \target glossary-project-qt
            \o  The version of Qt configured in the \gui{Projects} mode, \gui {Build
                Settings}, \gui {Qt Version} field. This is the Qt version that
                is actually used by a particular project.

        \row
            \o
                \raw HTML
                Shadow&nbsp;build
                \endraw
                \target glossary-shadow-build
            \o  Shadow building means building a project in a separate
                directory, the \e{build directory}. The build directory is
                different from the source directory. One of the benefits of
                shadow building is that it keeps your source directory clean.
                Shadow building is the best practice if you need many build
                configurations for a single set of source.
    \endtable

*/


/*!
    \contentspage index.html
    \previouspage creator-keyboard-shortcuts.html
    \page creator-known-issues.html
    \nextpage creator-glossary.html

    \title Known Issues

    There are some known issues with Qt Creator.
    The development team is aware of them, there is no need to report them as bugs.

    \section1 Known Issues of Version 2.0.80

    \list
        \o On Windows, debugging a MinGW-built console application (with \gui{Run in terminal}
           checked) using gdb does not work due to a bug in gdb related to attaching to
           stopped processes (see \l{http://bugreports.qt.nokia.com/browse/QTCREATORBUG-1020}).

        \o Debugging Helper does not work while performing On-Device Debugging.

        \o QML Preview (Run Project) only works if built against Qt with
           Declarative UI.

        \o Setting breakpoints in code that is compiled into the binary more
           than once does not work.

        \o On Linux and Windows, installing Qt with one user account and
        then using it with another requires other users to manually set
        the Qt version. On Windows, setting the MinGW location is
        required as well. The same applies to the location of GDB for Symbian.
        A workaround is to copy %APPDATA%/Nokia/qtcreator.ini (Windows) or
        $HOME/.config/Nokia/QtCreator.ini (Linux) from the directory
        of the user who installed Qt Creator to the other user.
        This issue does not exist on Mac OS X.
    \endlist

    \section1 Known Issues of Version 1.2.0 and 1.2.1

    \list
        \o Gdb on Windows may not work if the 'Embassy \reg Security Center' software
           by 'Wave \reg Systems' is installed and active (causing crashes in \c{vxvault.dll)}).

        \o Only simple data types (POD) work in the Watch Window of CDB.

        \o Qt Creator uses SQLite for storing some of its settings. SQLite is
           known to have problems with certain NFS servers (most notably the
           nfs-user-server 2.2beta), since they can lock up the application
           when it tries to lock the database. If your home directory is on an
           NFS share and you encounter this issue, one option would be to
           switch to the nfs-kernel-server, or create a symlink so that the
           settings are stored locally.
    \endlist

    \section1 Known Issues of Version 1.1.0

    \list
        \o Paths or file names containing spaces or special characters, e.g.,
           colons, dollar signs, hash marks etc. may cause problems. This
           is because some of the tools Qt Creator uses in the background have
           restrictions on the characters allowed in file and directory names.
           To be on the safe side, we recommend creating projects and project
           items with names consisting of plain characters, numbers,
           underscores, and hyphens.

        \o \c{.pro} files are reformatted if files have been added or removed.
           Whitespace is not preserved.

        \o There is no IDE support for adding files to include (\c .pri) files.

        \o There is no IDE support for adding/removing sub-projects. Project
           hierarchies (SUBDIRS template) have to be created manually.

        \o The file system sidebar does not update automatically. As a
           workaround, switch to another directory and then back.

        \o Loading KDE4 designer plugins breaks the style in KDE < 4.2.1
           due to a bug in KDE.

        \o The DEFINES and INCLUDES set in \c{.pro} files are not dealt with
           on a file-specific level. Because of this, handling of DEFINES has
           been disabled completely. Also the \c{.qmake.cache} is not being
           parsed. In general, the \c{.pro} file parser is incomplete and
           problems are still to be expected.

        \o Code completion for generated UI header files is updated only
           after a build.

        \o Code completion does not support typedefs for nested classes.

        \o There is a kernel bug essentially making debugging unreliable on
           2.6.24 kernels for i386 (which is, unfortunately, the default on
           Ubuntu 8.04). See
           \l{https://bugs.launchpad.net/ubuntu/+source/gdb/+bug/230315/} for
           details. The only solution to this problem is to boot another
           kernel.

        \o Gdb may take long to load debugging symbols, especially from large
           libraries like \c libQtWebKit. Starting the debugging module can
           take up to several minutes without visible progress.

        \o Setting breakpoints in files that do not have unique absolute
           paths may fail. For example, remounting parts of a file system
           using the --bind mount option.

        \o There is no syntax highlighting for \c CMake project files.

        \o Project files included from \c{CMakeLists.txt} are not shown in the
           navigation tree.

        \o Using the Visual Studio Compiler with \c CMake is not supported.

        \o Creating new \c CMake projects with Qt Creator is not supported.

        \o Having more than one build directory for \c CMake is not supported.

        \o Changing the build directory for \c CMake after the initial import
           is disabled.
    \endlist

*/


/*!
    \contentspage index.html
    \previouspage creator-glossary.html
    \page creator-acknowledgements.html

    \title Acknowledgements

    \section1 Third-party Components

    Qt Creator contains the following third-party components:

    \list
    \o  \bold{Open Source front-end for C++ (license MIT)}, enhanced for use in
        Qt Creator.\br
        Roberto Raggi <roberto.raggi@gmail.com>\br
        QtCreator/src/shared/cplusplus\br\br

    \o  \bold{Botan, a C++ crypto library. Version 1.8.8}\br
        \list
        \o  Copyright (C) 1999-2004 The Botan Project. All rights reserved.
        \o  Copyright (C) 1999-2009 Jack Lloyd
        \o  2001 Peter J Jones
        \o  2004-2007 Justin Karneges
        \o  2005 Matthew Gregan
        \o  2005-2006 Matt Johnston
        \o  2006 Luca Piccarreta
        \o  2007 Yves Jerschow
        \o  2007-2008 FlexSecure GmbH
        \o  2007-2008 Technische Universitat Darmstadt
        \o  2007-2008 Falko Strenzke
        \o  2007-2008 Martin Doering
        \o  2007 Manuel Hartl
        \o  2007 Christoph Ludwig
        \o  2007 Patrick Sona
        \endlist
        All rights reserved.\br\br

        Redistribution and use in source and binary forms, with or without
        modification, are permitted provided that the following conditions are
        met:\br\br

        1. Redistributions of source code must retain the above copyright
        notice, this list of conditions, and the following disclaimer.\br\br

        2. Redistributions in binary form must reproduce the above copyright
        notice, this list of conditions, and the following disclaimer in the
        documentation and/or other materials provided with the distribution.\br
        \br

        THIS SOFTWARE IS PROVIDED BY THE AUTHOR(S) "AS IS" AND ANY EXPRESS OR
        IMPLIED WARRANTIES, INCLUDING, BUT NOT LIMITED TO, THE IMPLIED
        WARRANTIES OF MERCHANTABILITY AND FITNESS FOR A PARTICULAR PURPOSE,
        ARE DISCLAIMED. IN NO EVENT SHALL THE AUTHOR(S) OR CONTRIBUTOR(S) BE
        LIABLE FOR ANY DIRECT, INDIRECT, INCIDENTAL, SPECIAL, EXEMPLARY, OR
        CONSEQUENTIAL DAMAGES (INCLUDING, BUT NOT LIMITED TO, PROCUREMENT OF
        SUBSTITUTE GOODS OR SERVICES; LOSS OF USE, DATA, OR PROFITS; OR
        BUSINESS INTERRUPTION) HOWEVER CAUSED AND ON ANY THEORY OF LIABILITY,
        WHETHER IN CONTRACT, STRICT LIABILITY, OR TORT (INCLUDING NEGLIGENCE
        OR OTHERWISE) ARISING IN ANY WAY OUT OF THE USE OF THIS SOFTWARE, EVEN
        IF ADVISED OF THE POSSIBILITY OF SUCH DAMAGE.\br\br
        The source code of Botan C++ crypto library can be found
        here:
        \list
        \o QtCreator/src/libs/3rdparty
        \o \l{http://qt.gitorious.org/qt-creator/qt-creator/trees/master/src/libs/3rdparty}
        \endlist
        \br\br

    \o  \bold{NetSieben SSH Library is a Secure Shell client library for C++.
         Version 1.3.2}\br
        \list
        \o \bold{Commercial License:} For organizations who do not want to
            release the source code for their applications as open source/
            free software; in other words they do not want to comply with the
            GNU General Public License (GPL) or Q Public License.
        \o \bold{Non Commercial / Open Source License:} NetSieben believes in
            contributing back to the open source community, thus it has released
            the SSH Library under Q Public License as it is defined by Trolltech
            AS of Norway. The Open Source License allows the user to use software
            under an open source / free software license, and distribute it
            freely. The software can be used at no charge with the condition
            that if the user uses the SSH Library in an application they wish to
            redistribute, then the complete source code for your application must
            be available and freely redistributable under reasonable conditions.
            For more information on the used QPL License see:
            QtCreator/src/libs/3rdparty/net7ssh/LICENSE.QPL
        \endlist\br\br
        The source code of NetSieben Secure Shell C++ Library can be found
        here:
        \list
        \o QtCreator/src/libs/3rdparty
        \o \l{http://qt.gitorious.org/qt-creator/qt-creator/trees/master/src/libs/3rdparty}
        \endlist
     \endlist
*/<|MERGE_RESOLUTION|>--- conflicted
+++ resolved
@@ -12,11 +12,7 @@
 
     \title Qt Creator Manual
 
-<<<<<<< HEAD
     \section1 Version 2.0.80
-=======
-    \section1 Version 2.0
->>>>>>> 13e04273
 
     Qt Creator provides integrated tools for both application designers
     and developers to create applications for multiple desktop and mobile device
