--- conflicted
+++ resolved
@@ -1190,9 +1190,6 @@
         margin: 15px;
     }
 
-<<<<<<< HEAD
-    .naviNextPrevious > a:first-child
-=======
     .details
     {
         text-align: left;
@@ -1212,32 +1209,21 @@
     }
 
     .naviNextPrevious > a.prevPage
->>>>>>> 29062c64
     {
         background-image:url(../images/btn_prev_green.png);
         background-repeat:no-repeat;
         background-position:left;
         padding-left:20px;
         height:20px;
-<<<<<<< HEAD
-        padding-left:20px;
-    }
-
-    .naviNextPrevious > a:last-child
-=======
     }
 
     .naviNextPrevious > a.nextPage
->>>>>>> 29062c64
     {
         background-image:url(../images/btn_next_green.png);
         background-repeat:no-repeat;
         background-position:right;
         padding-right:20px;
         height:20px;
-<<<<<<< HEAD
-        margin-left:30px;
-=======
         float:right;
     }
 
@@ -1245,7 +1231,6 @@
     {
         display:inline-block;
         clear:both;
->>>>>>> 29062c64
     }
 
     .qmltype
