--- conflicted
+++ resolved
@@ -20,10 +20,6 @@
     waitFor("appCtxt.isRunning==False")
     deleteDirIfExists(os.path.dirname(tmpSettingsDir))
 
-def removeTmpSettingsDir():
-    snooze(5)
-    deleteDirIfExists(os.path.dirname(tmpSettingsDir))
-
 if platform.system() in ('Windows', 'Microsoft'):
     SDKPath = "C:/QtSDK/src"
     cwd = os.getcwd()       # current dir is directory holding qtcreator.py
@@ -39,8 +35,4 @@
 shutil.copytree(cwd, tmpSettingsDir)
 # the following only doesn't work if the test ends in an exception
 atexit.register(removeTmpSettingsDir)
-<<<<<<< HEAD
 SettingsPath = " -settingspath %s" % tmpSettingsDir
-=======
-SettingsPath = " -settingspath %s" % tmpSettingsDir
->>>>>>> 226a11db
